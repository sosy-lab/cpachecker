// This file is part of CPAchecker,
// a tool for configurable software verification:
// https://cpachecker.sosy-lab.org
//
// SPDX-FileCopyrightText: 2007-2020 Dirk Beyer <https://www.sosy-lab.org>
//
// SPDX-License-Identifier: Apache-2.0

package org.sosy_lab.cpachecker.cmdline;

import static com.google.common.truth.Truth.assertThat;
import static com.google.common.truth.Truth.assertWithMessage;
import static com.google.common.truth.Truth.assert_;
import static com.google.common.truth.TruthJUnit.assume;
import static java.lang.Boolean.parseBoolean;
import static org.junit.Assume.assumeNoException;

import com.google.common.base.Ascii;
import com.google.common.base.Strings;
import com.google.common.collect.ImmutableList;
import com.google.common.collect.ImmutableSet;
import com.google.common.collect.Iterables;
import com.google.common.collect.Iterators;
import com.google.common.collect.Sets;
import com.google.common.collect.Streams;
import com.google.common.reflect.ClassPath;
import com.google.common.reflect.ClassPath.ResourceInfo;
import com.google.common.testing.TestLogHandler;
import com.google.common.truth.Expect;
import java.io.IOException;
import java.net.URISyntaxException;
import java.net.URL;
import java.nio.file.Files;
import java.nio.file.Path;
import java.nio.file.StandardCopyOption;
import java.util.Collection;
import java.util.Iterator;
import java.util.Objects;
import java.util.concurrent.TimeUnit;
import java.util.logging.Level;
import java.util.logging.LogRecord;
import java.util.regex.Pattern;
import java.util.stream.Collectors;
import java.util.stream.Stream;
import org.checkerframework.checker.nullness.qual.Nullable;
import org.junit.Before;
import org.junit.BeforeClass;
import org.junit.Rule;
import org.junit.Test;
import org.junit.rules.TemporaryFolder;
import org.junit.runner.RunWith;
import org.junit.runners.Parameterized;
import org.junit.runners.Parameterized.Parameter;
import org.junit.runners.Parameterized.Parameters;
import org.sosy_lab.common.ShutdownManager;
import org.sosy_lab.common.configuration.Configuration;
import org.sosy_lab.common.configuration.ConfigurationBuilder;
import org.sosy_lab.common.configuration.FileOption;
import org.sosy_lab.common.configuration.InvalidConfigurationException;
import org.sosy_lab.common.configuration.Option;
import org.sosy_lab.common.configuration.Options;
import org.sosy_lab.common.configuration.TimeSpanOption;
import org.sosy_lab.common.configuration.converters.FileTypeConverter;
import org.sosy_lab.common.log.BasicLogManager;
import org.sosy_lab.common.log.ConsoleLogFormatter;
import org.sosy_lab.common.log.LogManager;
import org.sosy_lab.common.time.TimeSpan;
import org.sosy_lab.cpachecker.cfa.Language;
import org.sosy_lab.cpachecker.core.CPAchecker;
import org.sosy_lab.cpachecker.core.CPAcheckerResult;
import org.sosy_lab.cpachecker.util.test.TestDataTools;

/** Test that the bundled configuration files are all valid. */
@RunWith(Parameterized.class)
public class ConfigurationFileChecks {

  private static final Pattern INDICATES_MISSING_FILES =
      Pattern.compile(
          ".*File .* does not exist.*|.*Witness file is missing in specification.*|.*Configuration"
              + " requires exactly one specification automaton, but none were given.*|.*Could not"
              + " read precision from file.*|.*The SMT solver MATHSAT5 is not available on this"
              + " machine because of missing libraries \\(no optimathsat5j in"
              + " java\\.library\\.path.*|.*The SMT solver Z3 is not available on this machine"
              + " because of missing libraries .* version"
              + " `(GLIBCXX_3\\.4\\.26|GLIBC_2\\.34|GLIBC_2\\.38)' not found.*",
          Pattern.DOTALL);

  private static final Pattern ALLOWED_WARNINGS =
      Pattern.compile(
          "The following configuration options were specified but are not used:.*|MathSAT5 is"
              + " available for research and evaluation purposes only.*|Using unsound approximation"
              + " of (ints with (unbounded integers|rationals))?( and )?(floats with (unbounded"
              + " integers|rationals))? for encoding program semantics.|Handling of pointer"
              + " aliasing is disabled, analysis is unsound if aliased pointers exist.|Finding"
              + " target locations was interrupted.*|.*One of the parallel analyses has finished"
              + " successfully, cancelling all other runs.*",
          Pattern.DOTALL);

  private static final Pattern PARALLEL_ALGORITHM_ALLOWED_WARNINGS_AFTER_SUCCESS =
      Pattern.compile(
          ".*Skipping one analysis because the configuration file .* could not be read.*",
          Pattern.DOTALL);

  private static final Pattern MPI_PORTFOLIO_ALGORITHM_ALLOWED_WARNINGS_FOR_MISSING_LIBS =
      Pattern.compile(
          "Invalid configuration (mpiexec is required for performing the portfolio-analysis, but"
              + " could not find it in PATH)",
          Pattern.DOTALL);

  private static final Pattern UNMAINTAINED_CPA_WARNING =
      Pattern.compile(
          "Using ConfigurableProgramAnalysis .*, which is unmaintained and may not work"
              + " correctly\\.");

  private static final ImmutableSet<String> UNUSED_OPTIONS =
      ImmutableSet.of(
          // always set by this test
          "java.sourcepath",
          "differential.program",
          // handled by code outside CPAchecker class
          "output.disable",
          "report.export",
          "statistics.print",
          "limits.time.cpu",
          "limits.time.cpu::required",
          "limits.time.cpu.thread",
          "log.consoleLevel",
          "log.truncateSize",
          "memorysafety.config",
          "memorycleanup.config",
          "overflow.config",
          "datarace.config",
          "termination.config",
          "termination.violation.witness.graphml",
          // handled by WitnessOptions when path to witness is specified with -witness
          "witness.validation.violation.config",
          "witness.validation.correctness.acsl",
          "witness.validation.correctness.config",
          "witness.validation.correctness.isa",
          "pcc.proofgen.doPCC",
          "pcc.strategy",
          "pcc.cmc.configFiles",
          "pcc.cmc.file",
          // only handled if a witness in witness format 2.0 (YAML) is provided with -witness
          "witness.matchOffsetsWhenCreatingViolationAutomatonFromYAML",
          // only handled if specification automaton is additionally specified
          "cpa.automaton.breakOnTargetState",
          "cpa.automaton.treatErrorsAsTargets",
          "WitnessAutomaton.cpa.automaton.treatErrorsAsTargets",
          "witness.stopNotBreakAtSinkStates",
          "witness.invariantsSpecificationAutomaton",
          "witness.useUniqueName",
          // handled by component that is loaded lazily on demand
          "invariantGeneration.config",
          "invariantGeneration.kInduction.async",
          "invariantGeneration.kInduction.guessCandidatesFromCFA",
          "invariantGeneration.kInduction.terminateOnCounterexample",
          "counterexample.export.allowImpreciseCounterexamples", // refactor BMCAlgorithm for this
          // irrelevant if other solver is used
          "solver.z3.requireProofs",
          // present in many config files that explicitly disable counterexample checks
          "counterexample.checker",
          "counterexample.checker.config",
          // present in config files that derive their PCC validation configuration from the
          // analysis configuration
          "ARGCPA.cpa",
          "cegar.refiner",
          "cpa.predicate.refinement.performInitialStaticRefinement",
          // options set with inject(...,...)
          "pcc.proof",
          "pcc.partial.stopAddingAtReachedSetSize",
          // options for delegating based on the programming language
          "java.config",
          "c.config",
          "llvm.config");

  @Options
  private static class OptionsWithSpecialHandlingInTest {

    @Option(
        secure = true,
        description =
            "Programming language of the input program. If not given explicitly, auto-detection"
                + " will occur. LLVM IR is currently unsupported as input (cf."
                + " https://gitlab.com/sosy-lab/software/cpachecker/-/issues/1356).")
    private Language language = Language.C;

    @Option(
        secure = true,
        name = "analysis.restartAfterUnknown",
        description = "restart the analysis using a different configuration after unknown result")
    private boolean useRestartingAlgorithm = false;

    @Option(
        secure = true,
        name = "analysis.useParallelAnalyses",
        description =
            "Use analyses parallely. The resulting reachedset is the one of the first"
                + " analysis finishing in time. All other analyses are terminated.")
    private boolean useParallelAlgorithm = false;

    @Option(
        secure = true,
        name = "useCompositionAnalysis",
        description = "select an analysis from a set of analyses after unknown result")
    private boolean useCompositionAlgorithm = false;

    @Option(
        secure = true,
        name = "analysis.algorithm.MPI",
        description =
            "Use MPI for running analyses in new subprocesses. The resulting reachedset is the one"
                + " of the first analysis returning in time. All other mpi-processes will get"
                + " aborted.")
    private boolean useMPIProcessAlgorithm = false;

    @Option(
        secure = true,
        name = "limits.time.cpu::required",
        description =
            "Enforce that the given CPU time limit is set as the value of limits.time.cpu.")
    @TimeSpanOption(codeUnit = TimeUnit.NANOSECONDS, defaultUserUnit = TimeUnit.SECONDS, min = -1)
    private TimeSpan cpuTimeRequired = TimeSpan.ofNanos(-1);
  }

  private static final String SPECIFICATION_OPTION = "specification";
  private static final Path CONFIG_DIR = Path.of("config");
  private static final Path SPEC_DIR = CONFIG_DIR.resolve(SPECIFICATION_OPTION);
  private static final Path OUTPUT_DIR = Path.of("output");

  @Parameters(name = "{0}")
  public static Object[] getConfigFiles() throws IOException {
    Stream<URL> configResources =
        ClassPath.from(ConfigurationFileChecks.class.getClassLoader()).getResources().stream()
            .filter(resource -> resource.getResourceName().endsWith(".properties"))
            .filter(resource -> resource.getResourceName().contains("cpachecker"))
            .map(ResourceInfo::url);
    try (Stream<Path> configFiles =
        Files.walk(CONFIG_DIR)
            .filter(path -> path.getFileName().toString().endsWith(".properties"))
            .sorted()) {
      return Stream.concat(configResources, configFiles).toArray();
    }
  }

  @Parameter(0)
  public @Nullable Object configFile;

  @Test
  @SuppressWarnings("CheckReturnValue")
  public void parse() throws URISyntaxException {
    try {
      parse(configFile).build();
    } catch (InvalidConfigurationException | IOException e) {
      assertWithMessage(
              "Error during parsing of configuration file %s : %s", configFile, e.getMessage())
          .fail();
    }
  }

  private static ConfigurationBuilder parse(Object pConfigFile)
      throws IOException, InvalidConfigurationException, URISyntaxException {
    Path configFile;
    if (pConfigFile instanceof Path path) {
      configFile = path;
    } else if (pConfigFile instanceof URL uRL) {
      configFile = Path.of(uRL.toURI());
    } else {
      throw new AssertionError("Unexpected config file " + pConfigFile);
    }
    return Configuration.builder().loadFromFile(configFile);
  }

  @Rule public final Expect expect = Expect.create();

  @Test
  public void checkUndesiredOptions() {
    Configuration config;
    try {
      config = parse(configFile).build();
    } catch (InvalidConfigurationException | IOException | URISyntaxException e) {
      assumeNoException(e);
      throw new AssertionError(e);
    }
    assume()
        .withMessage("Test configs (which are loaded from URL resources) may contain any option")
        .that(configFile)
        .isNotInstanceOf(URL.class);

    // All the following options encode some information about the program itself,
    // so they need to be specified by the user and may occur only in certain configurations
    // for specific use cases (e.g., SV-COMP).
    // If you add config files for specific use cases (and this is clear from the config's name!),
    // you can whitelist it here.
    // Otherwise, consider changing the default value of the option if the value makes sense in
    // general, or remove it from the config file.

    checkOption(config, "analysis.entryFunction");
    checkOption(config, "analysis.programNames");
    checkOption(config, "java.classpath");
    checkOption(config, "java.sourcepath");
    checkOption(config, "java.version");
    checkOption(config, "parser.usePreprocessor");
    checkOption(config, "parser.useClang");

    if (!configFile.toString().contains("ldv")) {
      // LDV configs are specific to their use case, so these options are allowed

      checkOption(config, "analysis.machineModel");

      if (!configFile.toString().contains("svcomp")) {

        if (!configFile.toString().contains("lockator")) {
          checkOption(config, "cpa.predicate.memoryAllocationsAlwaysSucceed");
        }

        // Should not be changed for SV-COMP configs, but was in 2016 and 2017
        checkOption(config, "cpa.smg.arrayAllocationFunctions");
        checkOption(config, "cpa.smg.deallocationFunctions");
        checkOption(config, "cpa.smg.memoryAllocationFunctions");
        checkOption(config, "cpa.smg.zeroingMemoryAllocation");
      }

      checkOption(config, "cfa.assumeFunctions");
      checkOption(config, "cpa.predicate.memoryAllocationFunctions");
      checkOption(config, "cpa.predicate.memoryAllocationFunctionsWithZeroing");
      checkOption(config, "cpa.predicate.memoryAllocationFunctionsWithSuperfluousParameters");
      checkOption(config, "cpa.predicate.memoryAllocationFunctions");
      checkOption(config, "cpa.predicate.memoryFreeFunctionName");
      checkOption(config, "cpa.predicate.nondetFunctionsRegexp");
      checkOption(config, "cpa.smg.externalAllocationFunction");
    }
  }

  @SuppressWarnings("deprecation") // for tests this usage is ok
  private void checkOption(Configuration config, String option) {
    if (config.hasProperty(option)) {
      expect
          .withMessage(
              "Configuration has value for option %s with value '%s', which should usually not be"
                  + " present in config files",
              option, config.getProperty(option))
          .fail();
    }
  }

  private boolean isUnmaintainedConfig() {
    if (!(configFile instanceof Path)) {
      return false;
    }
    Path basePath = CONFIG_DIR.relativize((Path) configFile);
    return basePath.getName(0).equals(Path.of("unmaintained"));
  }

  @Rule public TemporaryFolder tempFolder = new TemporaryFolder();

  @BeforeClass
  public static void createDummyInputFiles() throws IOException {
    // Create files that some analyses expect as input files.
    Files.createDirectories(OUTPUT_DIR);
    Files.copy(
        Path.of("test/config/automata/AssumptionAutomaton.spc"),
        OUTPUT_DIR.resolve("AssumptionAutomaton.txt"),
        StandardCopyOption.REPLACE_EXISTING);
  }

  @Before
  public void createDummyInputAutomatonFiles() throws IOException {
    // Create files that some analyses expect as input files.
    tempFolder.newFile("Goals.txt");
    Path tmpSpecDir = tempFolder.newFolder(SPEC_DIR.toString()).toPath();

    for (String file :
        ImmutableList.of(
            "AssumptionGuidingAutomaton.spc",
            "modifications-present.spc",
            "TargetState.spc",
            "test-comp-terminatingfunctions.spc")) {
      Files.copy(SPEC_DIR.resolve(file), tmpSpecDir.resolve(file));
    }
    Files.copy(
        Path.of("test/config/automata/AssumptionAutomaton.spc"),
        tempFolder.newFolder(OUTPUT_DIR.toString()).toPath().resolve("AssumptionAutomaton.txt"));
  }

  @Test
  public void checkDefaultSpecification() throws InvalidConfigurationException {
    assume().that(configFile).isInstanceOf(Path.class);
    Iterable<Path> basePath = CONFIG_DIR.relativize((Path) configFile);
    if (isUnmaintainedConfig()) {
      basePath = Iterables.skip(basePath, 1);
    }
    assume().that(basePath).hasSize(1);
    final Configuration config = createConfigurationForTestInstantiation();
    final OptionsWithSpecialHandlingInTest options = new OptionsWithSpecialHandlingInTest();
    config.inject(options);

    @SuppressWarnings("deprecation")
    final @Nullable String spec = config.getProperty(SPECIFICATION_OPTION);
    @SuppressWarnings("deprecation")
    final String cpas = Objects.requireNonNullElse(config.getProperty("CompositeCPA.cpas"), "");
    @SuppressWarnings("deprecation")
    final String cpaBelowArgCpa = Objects.requireNonNullElse(config.getProperty("ARGCPA.cpa"), "");
    final boolean isSvcompConfig = basePath.toString().contains("svcomp");
    final boolean isTestGenerationConfig =
        basePath.toString().contains("testCaseGeneration")
            || basePath.toString().contains("testcomp");
    final boolean isDifferentialConfig = basePath.toString().contains("differentialAutomaton");
    final boolean isConditionalTesting = basePath.toString().contains("conditional-testing");

    if (options.language == Language.JAVA) {
      assertThat(spec).endsWith("specification/JavaAssertion.spc");
    } else if (isOptionEnabled(config, "analysis.checkCounterexamplesWithBDDCPARestriction")) {
      assertThat(spec).contains("specification/BDDCPAErrorLocation.spc");
    } else if (isOptionEnabled(config, "cfa.checkNullPointers")) {
      assertThat(spec).endsWith("specification/null-deref.spc");
    } else if (isOptionEnabled(config, "analysis.algorithm.termination")
        || isOptionEnabled(config, "analysis.algorithm.nonterminationWitnessCheck")
        || basePath.toString().contains("validation-termination")) {
      assertThat(Strings.nullToEmpty(spec)).isEmpty();
    } else if (basePath.toString().contains("overflow")) {
      if (isSvcompConfig) {
        assertThat(spec).endsWith("specification/sv-comp-overflow.spc");
      } else {
        assertThat(spec).endsWith("specification/overflow.spc");
      }
    } else if (Ascii.toLowerCase(basePath.toString()).contains("datarace")) {
      if (isSvcompConfig) {
        assertThat(spec).endsWith("specification/sv-comp-datarace.spc");
      } else {
        assertThat(spec).endsWith("specification/datarace.spc");
      }

    } else if (cpas.contains("cpa.uninitvars.UninitializedVariablesCPA")) {
      assertThat(spec).endsWith("specification/UninitializedVariables.spc");
    } else if (cpaBelowArgCpa.contains(
        "cpa.singleSuccessorCompactor.SingleSuccessorCompactorCPA")) {
      assertThat(spec)
          .isAnyOf("specification/multiPropertyCex.spc", "../specification/default.spc");
    } else if (cpas.contains("cpa.smg.SMGCPA")) {
      if (isSvcompConfig) {
        assertThat(spec).matches(".*specification/sv-comp-memory(cleanup|safety).spc$");
      } else {
        if (!spec.contains("specification/sv-comp-memorycleanup.spc")) {
          assertThat(spec).contains("specification/memorysafety.spc");
        }
      }
    } else if (cpas.contains("cpa.smg2.SMGCPA")
        || Ascii.toLowerCase(basePath.toString()).contains("memorysafety")
        || Ascii.toLowerCase(basePath.toString()).contains("memorycleanup")) {
      if (isSvcompConfig) {
        assertThat(spec).matches(".*specification/sv-comp-memory(cleanup|safety).spc$");
      } else {
        if (spec.contains("sv-comp-memorycleanup")) {
          assertThat(spec).contains("specification/sv-comp-memorycleanup.spc");
        } else if (spec.contains("memorycleanup")) {
          assertThat(spec).contains("specification/memorycleanup.spc");
        } else if (spec.contains("memorysafety")) {
          assertThat(spec).contains("specification/memorysafety.spc");
        }
      }
    } else if (basePath.toString().startsWith("ldv")) {
      assertThat(spec).endsWith("specification/sv-comp-errorlabel.spc");
    } else if (isSvcompConfig) {
      if (basePath.toString().matches(".*svcomp1[234].*")) {
        assertThat(spec).endsWith("specification/sv-comp-errorlabel.spc");
      } else {
        assertThat(spec).endsWith("specification/sv-comp-reachability.spc");
      }
    } else if (isTestGenerationConfig) {
      assertThat(spec).isAnyOf(null, "");
    } else if (isDifferentialConfig) {
      if (!Strings.isNullOrEmpty(spec)) {
        assertThat(spec).endsWith("specification/modifications-present.spc");
      }
    } else if (isConditionalTesting) {
      assertThat(spec).endsWith("specification/StopAtLeaves.spc");
    } else if (spec != null) {
      // TODO should we somehow restrict which configs may specify "no specification"?
      assertThat(spec).endsWith("specification/default.spc");
    }
  }

  @SuppressWarnings("deprecation")
  @Test
  public void instantiate_and_run() throws IOException, InvalidConfigurationException {
    // exclude files not meant to be instantiated
    if (configFile instanceof Path) {
      assume()
          .that((Iterable<?>) configFile)
          .containsNoneOf(
              Path.of("includes"),
              Path.of("pcc"),
              Path.of("witnessValidation.properties"),
              Path.of("craigInterpolation-violationWitness.properties"),
              Path.of("wacsl.properties"),
              Path.of("importFaults.properties"),
              Path.of("distributed-summary-synthesis"));
    }

    final OptionsWithSpecialHandlingInTest options = new OptionsWithSpecialHandlingInTest();
    Configuration config = createConfigurationForTestInstantiation();
    config.inject(options);
    if (options.cpuTimeRequired.compareTo(TimeSpan.empty()) >= 0) {
      ConfigurationBuilder configBuilder = Configuration.builder().copyFrom(config);
      configBuilder.setOption("limits.time.cpu", options.cpuTimeRequired.toString());
      configBuilder.copyOptionFromIfPresent(config, "limits.time.cpu");
      config = configBuilder.build();
    }
    if (Strings.isNullOrEmpty(config.getProperty(SPECIFICATION_OPTION))
        && configFile instanceof Path configFilePath
        && (Iterables.contains(configFilePath, Path.of("components"))
            || configFilePath.endsWith("ltl.properties"))) {
      // Some configs require a specification due to the use of $specification.
      // For config/components/ we do not want to hard-code a specification in the config file,
      // but we still want to instantiate the config for testing here. So provide a dummy spec.
      ConfigurationBuilder configBuilder = Configuration.builder().copyFrom(config);
      configBuilder.setOption(SPECIFICATION_OPTION, "config/specification/Assertion.spc");
      config = configBuilder.build();
    }

    final TestLogHandler logHandler = new TestLogHandler();
    logHandler.setLevel(Level.ALL);
    final LogManager logger = BasicLogManager.createWithHandler(logHandler);

    final CPAchecker cpachecker;
    try {
      cpachecker = new CPAchecker(config, logger, ShutdownManager.create());
    } catch (InvalidConfigurationException e) {
      assertWithMessage(
              "Invalid configuration in configuration file %s : %s", configFile, e.getMessage())
          .fail();
      return;
    }

    // exclude files not meant to be run
    if (configFile instanceof Path) {
      assume()
          .that((Iterable<?>) configFile)
          .containsNoneOf(
              // Configs containing this name randomly sample paths from the program
              // by default they do not terminate, which makes this test fail due to
              // a timeout. If the analysis is improved such that already
              // seen paths are not considered twice, this test can be re-enabled.
              Path.of("describerr-portfolio.properties"),
<<<<<<< HEAD
=======
              // The MPOR config rejects the default empty program used in this test, it requires a
              // concurrent C program with at least one call to pthread_create
              Path.of("sequentializeProgram.properties"),
>>>>>>> 25289e56
              Path.of("parallel-randomSampling.properties"),
              Path.of("randomSampling.properties"),
              Path.of("randomTesting.properties"),
              // All configurations based on sequentialization reject the default empty
              // program used in this test, they requires a
              // concurrent C program with at least one call to pthread_create
              Path.of("mpor.properties"),
              Path.of("sequentialization-concurrency--memorysafety.properties"),
              Path.of("sequentialization-concurrency--overflow.properties"),
              Path.of("sequentialization-concurrency.properties"));
    }

    CPAcheckerResult result;
    try {
      result = cpachecker.run(ImmutableList.of(createEmptyProgram(options.language)));
    } catch (NoClassDefFoundError | UnsatisfiedLinkError e) {
      assumeNoException(e);
      throw new AssertionError(e);
    }

    assert_()
        .withMessage(
            "Failure in CPAchecker run with following log\n%s\n\nlog with level WARNING or higher",
            formatLogRecords(logHandler.getStoredLogRecords()))
        .that(getSevereMessages(options, logHandler))
        .isEmpty();

    assume()
        .withMessage("messages indicating missing input files")
        .that(
            logHandler.getStoredLogRecords().stream()
                .map(LogRecord::getMessage)
                .filter(s -> INDICATES_MISSING_FILES.matcher(s).matches()))
        .isEmpty();

    if (!(isOptionEnabled(config, "analysis.disable") || options.useMPIProcessAlgorithm)) {
      // The MPI algorithm requires a mpiexec-bin on PATH and intentionally throws an exception
      // if it cannot be found. As this is the usual case, the algorithm will not pass the initial
      // setup and hence leaves the result object in its 'NOT_YET_STARTED' state.

      assert_()
          .withMessage(
              "Failure in CPAchecker run with following log\n%s\n",
              formatLogRecords(logHandler.getStoredLogRecords()))
          .that(result.getResult())
          .isNotEqualTo(CPAcheckerResult.Result.NOT_YET_STARTED);
    }

    if (!(options.useParallelAlgorithm || options.useRestartingAlgorithm)
        || options.useCompositionAlgorithm) {
      // TODO find a solution how to check for unused properties correctly even with
      // RestartAlgorithm
      assert_()
          .withMessage(
              "Failure in CPAchecker run with following log\n%s\n\nlist of unused options",
              formatLogRecords(logHandler.getStoredLogRecords()))
          .that(Sets.difference(config.getUnusedProperties(), UNUSED_OPTIONS))
          .isEmpty();
    }
  }

  private Configuration createConfigurationForTestInstantiation() {
    try {
      FileTypeConverter fileTypeConverter =
          FileTypeConverter.create(
              Configuration.builder()
                  .setOption("rootDirectory", tempFolder.getRoot().toString())
                  .build());
      Configuration.getDefaultConverters().put(FileOption.class, fileTypeConverter);

      return parse(configFile)
          .addConverter(FileOption.class, fileTypeConverter)
          .setOption("java.sourcepath", tempFolder.getRoot().toString())
          .setOption("differential.program", createEmptyProgram(Language.C))
          .setOption("statistics.memory", "false")
          .build();
    } catch (InvalidConfigurationException | IOException | URISyntaxException e) {
      assumeNoException(e);
      throw new AssertionError(e);
    }
  }

  private String createEmptyProgram(Language pLanguage) throws IOException {
    return TestDataTools.getEmptyProgram(tempFolder, pLanguage);
  }

  private Stream<String> getSevereMessages(
      OptionsWithSpecialHandlingInTest pOptions, final TestLogHandler pLogHandler) {
    // After one component of a parallel algorithm finishes successfully,
    // other components are interrupted, potentially causing warnings that can be ignored.
    // One such example is if another component uses a RestartAlgorithm that is interrupted
    // during the parsing of configuration files
    Stream<LogRecord> logRecords = pLogHandler.getStoredLogRecords().stream();
    if (pOptions.useParallelAlgorithm) {
      Iterator<LogRecord> logRecordIterator =
          new Iterator<>() {

            private Iterator<LogRecord> underlyingIterator =
                pLogHandler.getStoredLogRecords().iterator();

            private boolean oneComponentSuccessful = false;

            @Override
            public boolean hasNext() {
              return underlyingIterator.hasNext();
            }

            @Override
            public LogRecord next() {
              LogRecord result = underlyingIterator.next();
              if (!oneComponentSuccessful && Level.INFO.equals(result.getLevel())) {
                if (result.getMessage().endsWith("finished successfully.")) {
                  // TODO: log/return the config that triggers this!
                  oneComponentSuccessful = true;
                  underlyingIterator =
                      Iterators.filter(
                          underlyingIterator,
                          r ->
                              !Level.WARNING.equals(r.getLevel())
                                  || !PARALLEL_ALGORITHM_ALLOWED_WARNINGS_AFTER_SUCCESS
                                      .matcher(r.getMessage())
                                      .matches());
                }
              }
              return result;
            }
          };
      logRecords = Streams.stream(logRecordIterator);
    }
    Stream<String> result =
        logRecords
            .filter(record -> record.getLevel().intValue() >= Level.WARNING.intValue())
            .map(LogRecord::getMessage)
            .filter(s -> !INDICATES_MISSING_FILES.matcher(s).matches())
            .filter(s -> !ALLOWED_WARNINGS.matcher(s).matches())
            .filter(
                s ->
                    MPI_PORTFOLIO_ALGORITHM_ALLOWED_WARNINGS_FOR_MISSING_LIBS.matcher(s).matches());

    if (isUnmaintainedConfig()) {
      result = result.filter(s -> !UNMAINTAINED_CPA_WARNING.matcher(s).matches());
    }
    return result;
  }

  private static String formatLogRecords(Collection<? extends LogRecord> log) {
    return log.stream()
        .map(ConsoleLogFormatter.withoutColors()::format)
        .flatMap(s -> Pattern.compile("\n").splitAsStream(s))
        .map(s -> "| " + s)
        .collect(Collectors.joining("\n"))
        .trim();
  }

  private static boolean isOptionEnabled(Configuration config, String key) {
    @SuppressWarnings("deprecation")
    String value = config.getProperty(key);
    return parseBoolean(Objects.requireNonNullElse(value, "false"));
  }
}<|MERGE_RESOLUTION|>--- conflicted
+++ resolved
@@ -543,19 +543,12 @@
               // a timeout. If the analysis is improved such that already
               // seen paths are not considered twice, this test can be re-enabled.
               Path.of("describerr-portfolio.properties"),
-<<<<<<< HEAD
-=======
-              // The MPOR config rejects the default empty program used in this test, it requires a
-              // concurrent C program with at least one call to pthread_create
-              Path.of("sequentializeProgram.properties"),
->>>>>>> 25289e56
               Path.of("parallel-randomSampling.properties"),
               Path.of("randomSampling.properties"),
               Path.of("randomTesting.properties"),
               // All configurations based on sequentialization reject the default empty
               // program used in this test, they requires a
-              // concurrent C program with at least one call to pthread_create
-              Path.of("mpor.properties"),
+              Path.of("sequentializeProgram.properties"),
               Path.of("sequentialization-concurrency--memorysafety.properties"),
               Path.of("sequentialization-concurrency--overflow.properties"),
               Path.of("sequentialization-concurrency.properties"));
