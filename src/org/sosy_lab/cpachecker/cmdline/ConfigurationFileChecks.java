// This file is part of CPAchecker,
// a tool for configurable software verification:
// https://cpachecker.sosy-lab.org
//
// SPDX-FileCopyrightText: 2007-2020 Dirk Beyer <https://www.sosy-lab.org>
//
// SPDX-License-Identifier: Apache-2.0

package org.sosy_lab.cpachecker.cmdline;

import static com.google.common.truth.StreamSubject.streams;
import static com.google.common.truth.Truth.assertThat;
import static com.google.common.truth.Truth.assertWithMessage;
import static com.google.common.truth.Truth.assert_;
import static com.google.common.truth.TruthJUnit.assume;
import static java.lang.Boolean.parseBoolean;
import static org.junit.Assume.assumeNoException;

import com.google.common.base.Strings;
import com.google.common.collect.ImmutableList;
import com.google.common.collect.ImmutableSet;
import com.google.common.collect.Iterables;
import com.google.common.collect.Iterators;
import com.google.common.collect.Sets;
import com.google.common.collect.Streams;
import com.google.common.io.CharStreams;
import com.google.common.reflect.ClassPath;
import com.google.common.reflect.ClassPath.ResourceInfo;
import com.google.common.testing.TestLogHandler;
import com.google.common.truth.Expect;
import java.io.File;
import java.io.IOException;
import java.io.Reader;
import java.io.Writer;
import java.net.URISyntaxException;
import java.net.URL;
import java.nio.charset.StandardCharsets;
import java.nio.file.Files;
import java.nio.file.Path;
import java.util.Collection;
import java.util.Iterator;
import java.util.Objects;
import java.util.concurrent.TimeUnit;
import java.util.logging.Level;
import java.util.logging.LogRecord;
import java.util.regex.Pattern;
import java.util.stream.Collectors;
import java.util.stream.Stream;
import org.checkerframework.checker.nullness.qual.Nullable;
import org.junit.Before;
import org.junit.BeforeClass;
import org.junit.Rule;
import org.junit.Test;
import org.junit.rules.TemporaryFolder;
import org.junit.runner.RunWith;
import org.junit.runners.Parameterized;
import org.junit.runners.Parameterized.Parameter;
import org.junit.runners.Parameterized.Parameters;
import org.sosy_lab.common.ShutdownManager;
import org.sosy_lab.common.configuration.Configuration;
import org.sosy_lab.common.configuration.ConfigurationBuilder;
import org.sosy_lab.common.configuration.FileOption;
import org.sosy_lab.common.configuration.InvalidConfigurationException;
import org.sosy_lab.common.configuration.Option;
import org.sosy_lab.common.configuration.Options;
import org.sosy_lab.common.configuration.TimeSpanOption;
import org.sosy_lab.common.configuration.converters.FileTypeConverter;
import org.sosy_lab.common.io.IO;
import org.sosy_lab.common.log.BasicLogManager;
import org.sosy_lab.common.log.ConsoleLogFormatter;
import org.sosy_lab.common.log.LogManager;
import org.sosy_lab.common.time.TimeSpan;
import org.sosy_lab.cpachecker.cfa.Language;
import org.sosy_lab.cpachecker.core.CPAchecker;
import org.sosy_lab.cpachecker.core.CPAcheckerResult;
import org.sosy_lab.cpachecker.util.test.TestDataTools;

/**
 * Test that the bundled configuration files are all valid.
 */
@RunWith(Parameterized.class)
public class ConfigurationFileChecks {

  private static final Pattern INDICATES_MISSING_FILES =
      Pattern.compile(
          ".*File .* does not exist.*|.*Witness file is missing in specification.*|.*Could not read precision from file.*"
              + "|.*The SMT solver MATHSAT5 is not available on this machine because of missing libraries \\(no optimathsat5j in java\\.library\\.path.*",
          Pattern.DOTALL);

  private static final Pattern ALLOWED_WARNINGS =
      Pattern.compile(
          "The following configuration options were specified but are not used:.*"
              + "|MathSAT5 is available for research and evaluation purposes only.*"
              + "|Using unsound approximation of (ints with (unbounded integers|rationals))?( and )?(floats with (unbounded integers|rationals))? for encoding program semantics."
              + "|Handling of pointer aliasing is disabled, analysis is unsound if aliased pointers exist."
              + "|Finding target locations was interrupted.*"
              + "|.*One of the parallel analyses has finished successfully, cancelling all other runs.*",
          Pattern.DOTALL);

  private static final Pattern PARALLEL_ALGORITHM_ALLOWED_WARNINGS_AFTER_SUCCESS =
      Pattern.compile(
          ".*Skipping one analysis because the configuration file .* could not be read.*",
          Pattern.DOTALL);

  private static final Pattern MPI_PORTFOLIO_ALGORITHM_ALLOWED_WARNINGS_FOR_MISSING_LIBS =
      Pattern.compile(
          "Invalid configuration (mpiexec is required for performing the portfolio-analysis, but could not find it in PATH)",
          Pattern.DOTALL);

  private static final Pattern UNMAINTAINED_CPA_WARNING =
      Pattern.compile(
          "Using ConfigurableProgramAnalysis .*, which is unmaintained and may not work correctly\\.");

  private static final ImmutableSet<String> UNUSED_OPTIONS =
      ImmutableSet.of(
          // always set by this test
          "java.sourcepath",
          "differential.program",
          // handled by code outside of CPAchecker class
          "output.disable",
          "report.export",
          "statistics.print",
          "limits.time.cpu",
          "limits.time.cpu::required",
          "limits.time.cpu.thread",
          "log.consoleLevel",
          "log.truncateSize",
          "memorysafety.config",
          "memorycleanup.config",
          "overflow.config",
          "termination.config",
          "termination.violation.witness",
          // handled by WitnessOptions when path to witness is specified with -witness
          "witness.validation.violation.config",
          "witness.validation.correctness.acsl",
          "witness.validation.correctness.config",
          "witness.validation.correctness.isa",
          "pcc.proofgen.doPCC",
          "pcc.strategy",
          "pcc.cmc.configFiles",
          "pcc.cmc.file",
          // only handled if specification automaton is additionally specified
          "cpa.automaton.breakOnTargetState",
          "WitnessAutomaton.cpa.automaton.treatErrorsAsTargets",
          "witness.stopNotBreakAtSinkStates",
          "witness.invariantsSpecificationAutomaton",
          // handled by component that is loaded lazily on demand
          "invariantGeneration.config",
          "invariantGeneration.kInduction.async",
          "invariantGeneration.kInduction.guessCandidatesFromCFA",
          "invariantGeneration.kInduction.terminateOnCounterexample",
          "counterexample.export.allowImpreciseCounterexamples", // refactor BMCAlgorithm for this
          // irrelevant if other solver is used
          "solver.z3.requireProofs",
          // present in many config files that explicitly disable counterexample checks
          "counterexample.checker",
          "counterexample.checker.config",
          // present in config files that derive their PCC validation configuration from the
          // analysis configuration
          "ARGCPA.cpa",
          "cegar.refiner",
          "cpa.predicate.refinement.performInitialStaticRefinement",
          // options set with inject(...,...)
          "pcc.proof",
          "pcc.partial.stopAddingAtReachedSetSize");

  @Options
  private static class OptionsWithSpecialHandlingInTest {

    @Option(secure = true, description = "C, Java, or LLVM IR?")
    private Language language = Language.C;

    @Option(
      secure = true,
      name = "analysis.restartAfterUnknown",
      description = "restart the analysis using a different configuration after unknown result"
    )
    private boolean useRestartingAlgorithm = false;

    @Option(
      secure = true,
      name = "analysis.useParallelAnalyses",
      description =
          "Use analyses parallely. The resulting reachedset is the one of the first"
              + " analysis finishing in time. All other analyses are terminated."
    )
    private boolean useParallelAlgorithm = false;

    @Option(
      secure = true,
      name = "useCompositionAnalysis",
      description = "select an analysis from a set of analyses after unknown result")
    private boolean useCompositionAlgorithm = false;

    @Option(
      secure = true,
      name = "analysis.algorithm.MPI",
      description = "Use MPI for running analyses in new subprocesses. The resulting reachedset "
          + "is the one of the first analysis returning in time. All other mpi-processes will "
          + "get aborted.")
    private boolean useMPIProcessAlgorithm = false;

    @Option(secure=true, name="limits.time.cpu::required",
        description="Enforce that the given CPU time limit is set as the value of limits.time.cpu.")
    @TimeSpanOption(codeUnit=TimeUnit.NANOSECONDS,
        defaultUserUnit=TimeUnit.SECONDS,
        min=-1)
    private TimeSpan cpuTimeRequired = TimeSpan.ofNanos(-1);
  }

  private static final Path CONFIG_DIR = Path.of("config");

  @Parameters(name = "{0}")
  public static Object[] getConfigFiles() throws IOException {
    Stream<URL> configResources =
        ClassPath.from(ConfigurationFileChecks.class.getClassLoader())
            .getResources()
            .stream()
            .filter(resource -> resource.getResourceName().endsWith(".properties"))
            .filter(resource -> resource.getResourceName().contains("cpachecker"))
            .map(ResourceInfo::url);
    try (Stream<Path> configFiles =
        Files.walk(CONFIG_DIR)
            .filter(path -> path.getFileName().toString().endsWith(".properties"))
            .sorted()) {
      return Stream.concat(configResources, configFiles).toArray();
    }
  }

  @Parameter(0)
  public @Nullable Object configFile;

  @Test
  @SuppressWarnings("CheckReturnValue")
  public void parse() throws URISyntaxException {
    try {
      parse(configFile).build();
    } catch (InvalidConfigurationException | IOException e) {
      assertWithMessage(
              "Error during parsing of configuration file %s : %s", configFile, e.getMessage())
          .fail();
    }
  }

  private static ConfigurationBuilder parse(Object pConfigFile)
      throws IOException, InvalidConfigurationException, URISyntaxException {
    Path configFile;
    if (pConfigFile instanceof Path) {
      configFile = (Path) pConfigFile;
    } else if (pConfigFile instanceof URL) {
      configFile = Path.of(((URL) pConfigFile).toURI());
    } else {
      throw new AssertionError("Unexpected config file " + pConfigFile);
    }
    return Configuration.builder().loadFromFile(configFile);
  }

  @Rule public final Expect expect = Expect.create();

  @Test
  public void checkUndesiredOptions() {
    Configuration config;
    try {
      config = parse(configFile).build();
    } catch (InvalidConfigurationException | IOException | URISyntaxException e) {
      assumeNoException(e);
      throw new AssertionError(e);
    }
    assume()
        .withMessage("Test configs (which are loaded from URL resources) may contain any option")
        .that(configFile)
        .isNotInstanceOf(URL.class);

    // All the following options encode some information about the program itself,
    // so they need to be specified by the user and may occur only in certain configurations
    // for specific use cases (e.g., SV-COMP).
    // If you add config files for specific use cases (and this is clear from the config's name!),
    // you can whitelist it here.
    // Otherwise consider changing the default value of the option if the value makes sense in
    // general, or remove it from the config file.

    checkOption(config, "analysis.entryFunction");
    checkOption(config, "analysis.programNames");
    checkOption(config, "java.classpath");
    checkOption(config, "java.sourcepath");
    checkOption(config, "java.version");
    checkOption(config, "parser.usePreprocessor");
    checkOption(config, "parser.useClang");

    if (!configFile.toString().contains("ldv")) {
      // LDV configs are specific to their use case, so these options are allowed

      checkOption(config, "analysis.machineModel");

      if (!configFile.toString().contains("svcomp")) {

        if (!configFile.toString().contains("lockator")) {
          checkOption(config, "cpa.predicate.memoryAllocationsAlwaysSucceed");
        }

        // Should not be changed for SV-COMP configs, but was in 2016 and 2017
        checkOption(config, "cpa.smg.arrayAllocationFunctions");
        checkOption(config, "cpa.smg.deallocationFunctions");
        checkOption(config, "cpa.smg.memoryAllocationFunctions");
        checkOption(config, "cpa.smg.zeroingMemoryAllocation");
      }

      checkOption(config, "cfa.assumeFunctions");
      checkOption(config, "cpa.predicate.memoryAllocationFunctions");
      checkOption(config, "cpa.predicate.memoryAllocationFunctionsWithZeroing");
      checkOption(config, "cpa.predicate.memoryAllocationFunctionsWithSuperfluousParameters");
      checkOption(config, "cpa.predicate.memoryAllocationFunctions");
      checkOption(config, "cpa.predicate.memoryFreeFunctionName");
      checkOption(config, "cpa.predicate.nondetFunctionsRegexp");
      checkOption(config, "cpa.smg.externalAllocationFunction");
    }
  }

  @SuppressWarnings("deprecation") // for tests this usage is ok
  private void checkOption(Configuration config, String option) {
    if (config.hasProperty(option)) {
      expect
          .withMessage(
              "Configuration has value for option %s with value '%s', which should usually not be present in config files",
              option, config.getProperty(option))
          .fail();
    }
  }

  private boolean isUnmaintainedConfig() {
    if (!(configFile instanceof Path)) {
      return false;
    }
    Path basePath = CONFIG_DIR.relativize((Path) configFile);
    return basePath.getName(0).equals(Path.of("unmaintained"));
  }

  @Rule public TemporaryFolder tempFolder = new TemporaryFolder();

  @BeforeClass
  public static void createDummyInputFiles() throws IOException {
    // Create files that some analyses expect as input files.
    copyFile("test/config/automata/AssumptionAutomaton.spc", "output/AssumptionAutomaton.txt");
  }

  @Before
  public void createDummyInputAutomatonFiles() throws IOException {
    // Create files that some analyses expect as input files.

    if(!new File(tempFolder.getRoot().getAbsolutePath() + "/Goals.txt").createNewFile()) {
      throw new RuntimeException("File already exists!");
    }

    copyFile(
        "config/specification/AssumptionGuidingAutomaton.spc",
        tempFolder.newFolder("config").getAbsolutePath(),
        "specification/AssumptionGuidingAutomaton.spc");
    copyFile(
        "test/config/automata/AssumptionAutomaton.spc",
        tempFolder.newFolder("output").getAbsolutePath(),
        "AssumptionAutomaton.txt");
    copyFile(
        "config/specification/modifications-present.spc",
        tempFolder.getRoot().getAbsolutePath(),
        "config/specification/modifications-present.spc");
    copyFile(
        "config/specification/TargetState.spc",
        tempFolder.getRoot().getAbsolutePath(),
        "config/specification/TargetState.spc");
    copyFile(
        "config/specification/test-comp-terminatingfunctions.spc",
        tempFolder.getRoot().getAbsolutePath(),
        "config/specification/test-comp-terminatingfunctions.spc");
  }

  /**
   * @param from name of the input file
   * @param to name of the output file
   * @param toMore optional further names for the output file, will be concatenated to the name of
   *     the output file.
   */
  private static void copyFile(String from, String to, String... toMore) throws IOException {
    try (Reader r = Files.newBufferedReader(Path.of(from));
        Writer w = IO.openOutputFile(Path.of(to, toMore), StandardCharsets.UTF_8)) {
      CharStreams.copy(r, w);
    }
  }

  @Test
  public void checkDefaultSpecification() throws InvalidConfigurationException {
    assume().that(configFile).isInstanceOf(Path.class);
    Iterable<Path> basePath = CONFIG_DIR.relativize((Path) configFile);
    if (isUnmaintainedConfig()) {
      basePath = Iterables.skip(basePath, 1);
    }
    assume().that(basePath).hasSize(1);
    final Configuration config = createConfigurationForTestInstantiation();
    final OptionsWithSpecialHandlingInTest options = new OptionsWithSpecialHandlingInTest();
    config.inject(options);

    @SuppressWarnings("deprecation")
    final String spec = config.getProperty("specification");
    @SuppressWarnings("deprecation")
    final String cpas = Objects.requireNonNullElse(config.getProperty("CompositeCPA.cpas"), "");
    @SuppressWarnings("deprecation")
    final String cpaBelowArgCpa = Objects.requireNonNullElse(config.getProperty("ARGCPA.cpa"), "");
    final boolean isSvcompConfig = basePath.toString().contains("svcomp");
    final boolean isTestGenerationConfig = basePath.toString().contains("testCaseGeneration");
    final boolean isDifferentialConfig = basePath.toString().contains("differentialAutomaton");
    final boolean isConditionalTesting = basePath.toString().contains("conditional-testing");

    if (options.language == Language.JAVA) {
      assertThat(spec).endsWith("specification/JavaAssertion.spc");
    } else if (isOptionEnabled(config, "analysis.checkCounterexamplesWithBDDCPARestriction")) {
      assertThat(spec).contains("specification/BDDCPAErrorLocation.spc");
    } else if (isOptionEnabled(config, "cfa.checkNullPointers")) {
      assertThat(spec).endsWith("specification/null-deref.spc");
    } else if (isOptionEnabled(config, "analysis.algorithm.termination")
        || isOptionEnabled(config, "analysis.algorithm.nonterminationWitnessCheck")
        || basePath.toString().contains("validation-termination")) {
      assertThat(spec).isEmpty();
    } else if (basePath.toString().contains("overflow")) {
      if (isSvcompConfig) {
        assertThat(spec).endsWith("specification/sv-comp-overflow.spc");
      } else {
        assertThat(spec).endsWith("specification/overflow.spc");
      }

    } else if (cpas.contains("cpa.uninitvars.UninitializedVariablesCPA")) {
      assertThat(spec).endsWith("specification/UninitializedVariables.spc");
    } else if (cpaBelowArgCpa.contains(
        "cpa.singleSuccessorCompactor.SingleSuccessorCompactorCPA")) {
      assertThat(spec)
          .isAnyOf("specification/multiPropertyCex.spc", "../specification/default.spc");
    } else if (cpas.contains("cpa.smg.SMGCPA")) {
      if (isSvcompConfig) {
        assertThat(spec).matches(".*specification/sv-comp-memory(cleanup|safety).spc$");
      } else {
        if (!spec.contains("specification/sv-comp-memorycleanup.spc")) {
          assertThat(spec).contains("specification/memorysafety.spc");
        }
      }
    } else if (basePath.toString().startsWith("ldv")) {
      assertThat(spec).endsWith("specification/sv-comp-errorlabel.spc");
    } else if (isSvcompConfig) {
      if (basePath.toString().matches(".*svcomp1[234].*")) {
        assertThat(spec).endsWith("specification/sv-comp-errorlabel.spc");
      } else {
        assertThat(spec).endsWith("specification/sv-comp-reachability.spc");
      }
    } else if (isTestGenerationConfig) {
      assertThat(spec).isAnyOf(null, "");
    } else if (isDifferentialConfig) {
      if (!Strings.isNullOrEmpty(spec)) {
        assertThat(spec).endsWith("specification/modifications-present.spc");
      }
    } else if(isConditionalTesting) {
      assertThat(spec).endsWith("specification/StopAtLeaves.spc");
    } else if (spec != null) {
      // TODO should we somehow restrict which configs may specify "no specification"?
      assertThat(spec).endsWith("specification/default.spc");
    }
  }

  @Test
  public void instantiate_and_run() throws IOException, InvalidConfigurationException {
    // exclude files not meant to be instantiated
    if (configFile instanceof Path) {
      assume()
          .that((Iterable<?>) configFile)
          .containsNoneOf(
<<<<<<< HEAD
              Paths.get("includes"),
              Paths.get("pcc"),
              Paths.get("witnessValidation.properties"),
              Paths.get("wacsl.properties"));
=======
              Path.of("includes"), Path.of("pcc"), Path.of("witnessValidation.properties"));
>>>>>>> e079ae25
    }

    final OptionsWithSpecialHandlingInTest options = new OptionsWithSpecialHandlingInTest();
    Configuration config = createConfigurationForTestInstantiation();
    config.inject(options);
    if (options.cpuTimeRequired.compareTo(TimeSpan.empty()) >= 0) {
      ConfigurationBuilder configBuilder = Configuration.builder().copyFrom(config);
      configBuilder.setOption("limits.time.cpu", options.cpuTimeRequired.toString());
      configBuilder.copyOptionFromIfPresent(config, "limits.time.cpu");
      config = configBuilder.build();
    }
    final boolean isJava = options.language == Language.JAVA;

    final TestLogHandler logHandler = new TestLogHandler();
    logHandler.setLevel(Level.ALL);
    final LogManager logger = BasicLogManager.createWithHandler(logHandler);

    final CPAchecker cpachecker;
    try {
      cpachecker = new CPAchecker(config, logger, ShutdownManager.create());
    } catch (InvalidConfigurationException e) {
      assertWithMessage(
              "Invalid configuration in configuration file %s : %s", configFile, e.getMessage())
          .fail();
      return;
    }

    CPAcheckerResult result;
    try {
      result = cpachecker.run(ImmutableList.of(createEmptyProgram(isJava)), ImmutableSet.of());
    } catch (IllegalArgumentException e) {
      if (isJava) {
        assume().withMessage("Java frontend has a bug and cannot be run twice").fail();
      }
      throw e;
    } catch (NoClassDefFoundError | UnsatisfiedLinkError e) {
      assumeNoException(e);
      throw new AssertionError(e);
    }

    assert_()
        .withMessage(
            "Failure in CPAchecker run with following log\n%s\n\nlog with level WARNING or higher",
            formatLogRecords(logHandler.getStoredLogRecords()))
        .about(streams())
        .that(getSevereMessages(options, logHandler))
        .isEmpty();

    assume()
        .withMessage("messages indicating missing input files")
        .about(streams())
        .that(
            logHandler
                .getStoredLogRecords()
                .stream()
                .map(LogRecord::getMessage)
                .filter(s -> INDICATES_MISSING_FILES.matcher(s).matches()))
        .isEmpty();

    if (!(isOptionEnabled(config, "analysis.disable") || options.useMPIProcessAlgorithm)) {
      // The MPI algorithm requires a mpiexec-bin on PATH and intentionally throws an exception
      // if it cannot be found. As this is the usual case, the algorithm will not pass the initial
      // setup and hence leaves the result object in its 'NOT_YET_STARTED' state.

      assert_()
          .withMessage(
              "Failure in CPAchecker run with following log\n%s\n",
              formatLogRecords(logHandler.getStoredLogRecords()))
          .that(result.getResult())
          .isNotEqualTo(CPAcheckerResult.Result.NOT_YET_STARTED);
    }

    if (!(options.useParallelAlgorithm || options.useRestartingAlgorithm)
        || options.useCompositionAlgorithm) {
      // TODO find a solution how to check for unused properties correctly even with
      // RestartAlgorithm
      assert_()
          .withMessage(
              "Failure in CPAchecker run with following log\n%s\n\nlist of unused options",
              formatLogRecords(logHandler.getStoredLogRecords()))
          .that(Sets.difference(config.getUnusedProperties(), UNUSED_OPTIONS))
          .isEmpty();
    }
  }

  private Configuration createConfigurationForTestInstantiation() {
    try {
      FileTypeConverter fileTypeConverter =
          FileTypeConverter.create(
              Configuration.builder()
                  .setOption("rootDirectory", tempFolder.getRoot().toString())
                  .build());
      Configuration.getDefaultConverters().put(FileOption.class, fileTypeConverter);

      return parse(configFile)
          .addConverter(FileOption.class, fileTypeConverter)
          .setOption("java.sourcepath", tempFolder.getRoot().toString())
          .setOption("differential.program", createEmptyProgram(false))
          .setOption("statistics.memory", "false")
          .build();
    } catch (InvalidConfigurationException | IOException | URISyntaxException e) {
      assumeNoException(e);
      throw new AssertionError(e);
    }
  }

  private String createEmptyProgram(boolean pIsJava) throws IOException {
    return TestDataTools.getEmptyProgram(tempFolder, pIsJava);
  }

  private Stream<String> getSevereMessages(OptionsWithSpecialHandlingInTest pOptions, final TestLogHandler pLogHandler) {
    // After one component of a parallel algorithm finishes successfully,
    // other components are interrupted, potentially causing warnings that can be ignored.
    // One such example is if another component uses a RestartAlgorithm that is interrupted
    // during the parsing of configuration files
    Stream<LogRecord> logRecords = pLogHandler.getStoredLogRecords().stream();
    if (pOptions.useParallelAlgorithm) {
      Iterator<LogRecord> logRecordIterator = new Iterator<>() {

        private Iterator<LogRecord> underlyingIterator = pLogHandler.getStoredLogRecords().iterator();

        private boolean oneComponentSuccessful = false;

        @Override
        public boolean hasNext() {
          return underlyingIterator.hasNext();
        }

        @Override
        public LogRecord next() {
          LogRecord result = underlyingIterator.next();
          if (!oneComponentSuccessful && Level.INFO.equals(result.getLevel())) {
            if (result.getMessage().endsWith("finished successfully.")) {
              oneComponentSuccessful = true;
              underlyingIterator = Iterators.filter(
                  underlyingIterator,
                      r -> !Level.WARNING.equals(r.getLevel())
                    || !PARALLEL_ALGORITHM_ALLOWED_WARNINGS_AFTER_SUCCESS.matcher(r.getMessage()).matches());
            }
          }
          return result;
        }

      };
      logRecords = Streams.stream(logRecordIterator);
    }
    Stream<String> result = logRecords
        .filter(record -> record.getLevel().intValue() >= Level.WARNING.intValue())
        .map(LogRecord::getMessage)
        .filter(s -> !INDICATES_MISSING_FILES.matcher(s).matches())
        .filter(s -> !ALLOWED_WARNINGS.matcher(s).matches())
        .filter(
            s -> MPI_PORTFOLIO_ALGORITHM_ALLOWED_WARNINGS_FOR_MISSING_LIBS.matcher(s).matches());

    if (isUnmaintainedConfig()) {
      result = result.filter(s -> !UNMAINTAINED_CPA_WARNING.matcher(s).matches());
    }
    return result;
  }

  private static String formatLogRecords(Collection<? extends LogRecord> log) {
    return log.stream()
        .map(ConsoleLogFormatter.withoutColors()::format)
        .flatMap(s -> Pattern.compile("\n").splitAsStream(s))
        .map(s -> "| " + s)
        .collect(Collectors.joining("\n"))
        .trim();
  }

  private static boolean isOptionEnabled(Configuration config, String key) {
    @SuppressWarnings("deprecation")
    String value = config.getProperty(key);
    return parseBoolean(Objects.requireNonNullElse(value, "false"));
  }
}<|MERGE_RESOLUTION|>--- conflicted
+++ resolved
@@ -469,14 +469,10 @@
       assume()
           .that((Iterable<?>) configFile)
           .containsNoneOf(
-<<<<<<< HEAD
-              Paths.get("includes"),
-              Paths.get("pcc"),
-              Paths.get("witnessValidation.properties"),
-              Paths.get("wacsl.properties"));
-=======
-              Path.of("includes"), Path.of("pcc"), Path.of("witnessValidation.properties"));
->>>>>>> e079ae25
+              Path.of("includes"),
+              Path.of("pcc"),
+              Path.of("witnessValidation.properties"),
+              Path.of("wacsl.properties"));
     }
 
     final OptionsWithSpecialHandlingInTest options = new OptionsWithSpecialHandlingInTest();
