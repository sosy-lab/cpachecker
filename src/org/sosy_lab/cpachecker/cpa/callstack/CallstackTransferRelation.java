/*
 *  CPAchecker is a tool for configurable software verification.
 *  This file is part of CPAchecker.
 *
 *  Copyright (C) 2007-2014  Dirk Beyer
 *  All rights reserved.
 *
 *  Licensed under the Apache License, Version 2.0 (the "License");
 *  you may not use this file except in compliance with the License.
 *  You may obtain a copy of the License at
 *
 *      http://www.apache.org/licenses/LICENSE-2.0
 *
 *  Unless required by applicable law or agreed to in writing, software
 *  distributed under the License is distributed on an "AS IS" BASIS,
 *  WITHOUT WARRANTIES OR CONDITIONS OF ANY KIND, either express or implied.
 *  See the License for the specific language governing permissions and
 *  limitations under the License.
 *
 *
 *  CPAchecker web page:
 *    http://cpachecker.sosy-lab.org
 */
package org.sosy_lab.cpachecker.cpa.callstack;

import static com.google.common.collect.FluentIterable.from;
import static org.sosy_lab.cpachecker.util.CFAUtils.leavingEdges;

import com.google.common.collect.ImmutableSet;
import java.util.Collection;
import java.util.Collections;
import java.util.List;
import java.util.logging.Level;
import org.checkerframework.checker.nullness.qual.Nullable;
import org.sosy_lab.common.log.LogManager;
import org.sosy_lab.common.log.LogManagerWithoutDuplicates;
import org.sosy_lab.cpachecker.cfa.ast.AExpression;
import org.sosy_lab.cpachecker.cfa.ast.AFunctionCall;
import org.sosy_lab.cpachecker.cfa.ast.AFunctionCallStatement;
import org.sosy_lab.cpachecker.cfa.ast.AIdExpression;
import org.sosy_lab.cpachecker.cfa.ast.c.CThreadOperationStatement.CThreadCreateStatement;
import org.sosy_lab.cpachecker.cfa.model.AStatementEdge;
import org.sosy_lab.cpachecker.cfa.model.CFAEdge;
import org.sosy_lab.cpachecker.cfa.model.CFAEdgeType;
import org.sosy_lab.cpachecker.cfa.model.CFANode;
import org.sosy_lab.cpachecker.cfa.model.FunctionCallEdge;
import org.sosy_lab.cpachecker.cfa.model.FunctionEntryNode;
import org.sosy_lab.cpachecker.cfa.model.FunctionSummaryEdge;
import org.sosy_lab.cpachecker.cfa.model.c.CFunctionReturnEdge;
import org.sosy_lab.cpachecker.cfa.model.c.CFunctionSummaryStatementEdge;
import org.sosy_lab.cpachecker.cfa.postprocessing.global.CFACloner;
import org.sosy_lab.cpachecker.core.AnalysisDirection;
import org.sosy_lab.cpachecker.core.defaults.SingleEdgeTransferRelation;
import org.sosy_lab.cpachecker.core.defaults.WrapperCFAEdge;
import org.sosy_lab.cpachecker.core.interfaces.AbstractEdge;
import org.sosy_lab.cpachecker.core.interfaces.AbstractState;
import org.sosy_lab.cpachecker.core.interfaces.AbstractStateWithEdge;
import org.sosy_lab.cpachecker.core.interfaces.Precision;
import org.sosy_lab.cpachecker.exceptions.CPATransferException;
import org.sosy_lab.cpachecker.exceptions.UnsupportedCodeException;

public class CallstackTransferRelation extends SingleEdgeTransferRelation {

  /**
   * This flag might be set by external CPAs (e.g. BAM) to indicate
   * a recursive context that might not be recognized by the CallstackCPA.
   * (In case of BAM the operator Reduce splits an indirect recursive call f-g-f
   * into two calls f-g and g-f, which are both non-recursive.)
   * A function-call in a recursive context will be skipped,
   * if the Option 'skipRecursion' is enabled.
   */
  private boolean isRecursiveContext = false;

  protected final CallstackOptions options;
  protected final LogManagerWithoutDuplicates logger;

  public CallstackTransferRelation(CallstackOptions pOptions, LogManager pLogger) {
    options = pOptions;
    logger = new LogManagerWithoutDuplicates(pLogger);
  }

  @Override
  public Collection<? extends AbstractState> getAbstractSuccessorsForEdge(
      AbstractState pElement, Precision pPrecision, CFAEdge pEdge)
      throws CPATransferException {

    final CallstackState e = (CallstackState) pElement;
    final CFANode pred = pEdge.getPredecessor();
    final CFANode succ = pEdge.getSuccessor();
    final String predFunction = pred.getFunctionName();
    final String succFunction = succ.getFunctionName();

    switch (pEdge.getEdgeType()) {
    case StatementEdge: {
      AStatementEdge edge = (AStatementEdge)pEdge;
      if (edge.getStatement() instanceof AFunctionCall) {
        AExpression functionNameExp = ((AFunctionCall)edge.getStatement()).getFunctionCallExpression().getFunctionNameExpression();
        if (functionNameExp instanceof AIdExpression) {
          String functionName = ((AIdExpression)functionNameExp).getName();
              if (options
                  .getUnsupportedFunctions()
                  .contains(CFACloner.extractFunctionName(functionName))) {
            throw new UnsupportedCodeException(functionName, edge, edge.getStatement());
          }
        }
      }

      if (pEdge instanceof CFunctionSummaryStatementEdge) {
        if (!shouldGoByFunctionSummaryStatement(e, (CFunctionSummaryStatementEdge) pEdge)) {
          // should go by function call and skip the current edge
          return ImmutableSet.of();
        }
        // otherwise use this edge just like a normal edge
      }
      break;
    }

    case FunctionCallEdge: {
        final String calledFunction = succ.getFunctionName();
        final CFANode callerNode = pred;

          if (options
              .getUnsupportedFunctions()
              .contains(CFACloner.extractFunctionName(calledFunction))) {
            throw new UnsupportedCodeException(calledFunction, pEdge);
          }

        if (hasRecursion(e, calledFunction)) {
          if (skipRecursiveFunctionCall(e, (FunctionCallEdge)pEdge)) {
            // skip recursion, don't enter function
            logger.logOnce(Level.WARNING, "Skipping recursive function call from",
                pred.getFunctionName(), "to", calledFunction);
            return ImmutableSet.of();
          } else {
            // recursion is unsupported
            logger.log(Level.INFO, "Recursion detected, aborting. To ignore recursion, add -skipRecursion to the command line.");
            throw new UnsupportedCodeException("recursion", pEdge);
          }
        } else {
          // regular function call:
          //    add the called function to the current stack

          return Collections.singleton(
              new CallstackState(e, calledFunction, callerNode));
        }
      }

    case FunctionReturnEdge: {
        final String calledFunction = predFunction;
        final String callerFunction = succFunction;
        final CFANode callNode = succ.getEnteringSummaryEdge().getPredecessor();
        final CallstackState returnElement;

          assert calledFunction.equals(e.getCurrentFunction())
                  || isWildcardState(e, AnalysisDirection.FORWARD)
              : String.format(
                  "not in scope of called function \"%s\" when leaving function \"%s\" in state \"%s\"",
                  calledFunction, e.getCurrentFunction(), e);

          if (isWildcardState(e, AnalysisDirection.FORWARD)) {
            returnElement = new CallstackState(null, callerFunction, e.getCallNode());

          } else {
            if (!callNode.equals(e.getCallNode())) {
              // this is not the right return edge
              return ImmutableSet.of();
            }

            // we are in a function return:
            //    remove the current function from the stack;
            //    the new abstract state is the predecessor state in the stack
            returnElement = e.getPreviousState();

            assert callerFunction.equals(returnElement.getCurrentFunction())
                    || isWildcardState(returnElement, AnalysisDirection.FORWARD)
                : String.format(
                    "calling function \"%s\" not available after function return into function scope \"%s\" in state \"%s\"",
                    callerFunction, returnElement.getCurrentFunction(), returnElement);
          }

          return Collections.singleton(returnElement);
      }

    default:
      break;
    }

    return Collections.singleton(pElement);
  }

  /**
   * Checks if the given callstack state should be treated as a wildcard state.
   *
   * @param pState the state to check.
   * @param direction direction of the analysis
   *
   * @return {@code true} if the given state should be treated as a wildcard,
   * {@code false} otherwise.
   */
  protected boolean isWildcardState(final CallstackState pState, AnalysisDirection direction) {
    // TODO: Maybe it would be better to have designated wildcard states (without a call node)
    // instead of this heuristic.
    String function = pState.getCurrentFunction();
    CFANode callNode = pState.getCallNode();

    // main function "call" case
    if (callNode instanceof FunctionEntryNode
        && callNode.getFunctionName().equals(function)) {
      return false;
    }

    // Normal function call case
    for (int i = 0; i < callNode.getNumLeavingEdges(); i++) {
      CFANode node = callNode.getLeavingEdge(i).getSuccessor();
      if (node instanceof FunctionEntryNode && node.getFunctionName().equals(function)) {
        return false;
      }
    }

    // Not a function call node -> wildcard state
    // Info: a backward-analysis causes an callstack-state with a non-function-call-node,
    // build from the target state on getInitialState.
    return direction == AnalysisDirection.FORWARD;
  }

  protected boolean skipRecursiveFunctionCall(final CallstackState element,
      final FunctionCallEdge callEdge) {
    // Cannot skip if there is no edge for skipping
    // (this would just terminate the path here -> unsound).
    if (leavingEdges(callEdge.getPredecessor()).filter(CFunctionSummaryStatementEdge.class).isEmpty()) {
      return false;
    }

    if (options.skipRecursion()) {
      return true;
    }
    if (options.skipFunctionPointerRecursion() && hasFunctionPointerRecursion(element, callEdge)) {
      return true;
    }
    if (options.skipVoidRecursion() && hasVoidRecursion(element, callEdge)) {
      return true;
    }
    return false;
  }

  /** check, if the current function-call has already appeared in the call-stack. */
  protected boolean hasRecursion(final CallstackState pCurrentState, final String pCalledFunction) {
    if (isRecursiveContext) { // external CPA has seen recursion
      return true;
    }
    // iterate through the current stack and search for an equal name
    CallstackState e = pCurrentState;
    int counter = 0;
    while (e != null) {
      if (e.getCurrentFunction().equals(pCalledFunction)) {
        counter++;
        if (counter > options.getRecursionBoundDepth()) {
          return true;
        }
      }
      e = e.getPreviousState();
    }
    return false;
  }

  protected boolean hasFunctionPointerRecursion(final CallstackState element,
      final FunctionCallEdge pCallEdge) {
    if (pCallEdge.getRawStatement().startsWith("pointer call(")) { // Hack, see CFunctionPointerResolver
      return true;
    }

    final String functionName = pCallEdge.getSuccessor().getFunctionName();
    CallstackState e = element;
    while (e != null) {
      if (e.getCurrentFunction().equals(functionName)) {
        // reached the previous stack frame of the same function,
        // and no function pointer so far
        return false;
      }

      if (e.getPreviousState() == null) {
        // reached beginning of program or current BAM-block, abort
        return false;
      }

      FunctionCallEdge callEdge = findOutgoingCallEdge(e.getCallNode());
      if (callEdge.getRawStatement().startsWith("pointer call(")) {
        return true;
      }

      e = e.getPreviousState();
    }
    throw new AssertionError();
  }

  protected boolean hasVoidRecursion(final CallstackState element,
      final FunctionCallEdge pCallEdge) {
    if (pCallEdge.getSummaryEdge().getExpression() instanceof AFunctionCallStatement) {
      return true;
    }

    final String functionName = pCallEdge.getSuccessor().getFunctionName();
    CallstackState e = element;
    while (e != null) {
      if (e.getCurrentFunction().equals(functionName)) {
        // reached the previous stack frame of the same function,
        // and no function pointer so far
        return false;
      }

      if (e.getPreviousState() == null) {
        // reached beginning of program or current BAM-block, abort
        return false;
      }

      FunctionSummaryEdge summaryEdge = e.getCallNode().getLeavingSummaryEdge();
      if (summaryEdge.getExpression() instanceof AFunctionCallStatement) {
        return true;
      }

      e = e.getPreviousState();
    }
    throw new AssertionError();
  }

  protected boolean shouldGoByFunctionSummaryStatement(CallstackState element, CFunctionSummaryStatementEdge sumEdge) {
    String functionName = sumEdge.getFunctionName();
    FunctionCallEdge callEdge = findOutgoingCallEdge(sumEdge.getPredecessor());
    if (sumEdge.getFunctionCall() instanceof CThreadCreateStatement) {
      //Thread operations should be handled twice, so, go by the summary edge
      return true;
    }
    assert functionName.equals(callEdge.getSuccessor().getFunctionName());
    return hasRecursion(element, functionName) && skipRecursiveFunctionCall(element, callEdge);
  }

  protected FunctionCallEdge findOutgoingCallEdge(CFANode predNode) {
    for (CFAEdge edge : leavingEdges(predNode)) {
      if (edge.getEdgeType() == CFAEdgeType.FunctionCallEdge) {
        return (FunctionCallEdge)edge;
      }
    }
    throw new AssertionError("Missing function call edge for function call summary edge after node " + predNode);
  }

  public void enableRecursiveContext() {
    isRecursiveContext = true;
  }

  public void disableRecursiveContext() {
    isRecursiveContext = false;
  }

  @Override
  public Collection<? extends AbstractState> strengthen(
      AbstractState state,
<<<<<<< HEAD
      List<AbstractState> otherStates,
=======
      Iterable<AbstractState> otherStates,
>>>>>>> 74c27f18
      @Nullable CFAEdge cfaEdge,
      Precision precision)
      throws CPATransferException, InterruptedException {

    for (AbstractStateWithEdge stateWithEdge : from(otherStates)
        .filter(AbstractStateWithEdge.class)) {
      AbstractEdge aEdge = stateWithEdge.getAbstractEdge();
      if (aEdge instanceof WrapperCFAEdge) {
        CFAEdge edge = ((WrapperCFAEdge) aEdge).getCFAEdge();
        if (!rightEdge((CallstackState) state, edge)) {
          return Collections.emptySet();
        }
      }
    }
    return Collections.singleton(state);
  }

  private boolean rightEdge(CallstackState pState, CFAEdge pEdge) {

    if (pEdge instanceof CFunctionReturnEdge) {
      if (!isWildcardState(pState, AnalysisDirection.FORWARD)) {
        final CFANode succ = pEdge.getSuccessor();
        final CFANode callNode = succ.getEnteringSummaryEdge().getPredecessor();
        if (!callNode.equals(pState.getCallNode())) {
          // this is not the right return edge
          return false;
        }
      }
    } else if (pEdge instanceof CFunctionSummaryStatementEdge) {
      if (!shouldGoByFunctionSummaryStatement(pState, (CFunctionSummaryStatementEdge) pEdge)) {
        return false;
      }
    }
    return true;
  }
}<|MERGE_RESOLUTION|>--- conflicted
+++ resolved
@@ -29,7 +29,6 @@
 import com.google.common.collect.ImmutableSet;
 import java.util.Collection;
 import java.util.Collections;
-import java.util.List;
 import java.util.logging.Level;
 import org.checkerframework.checker.nullness.qual.Nullable;
 import org.sosy_lab.common.log.LogManager;
@@ -354,11 +353,7 @@
   @Override
   public Collection<? extends AbstractState> strengthen(
       AbstractState state,
-<<<<<<< HEAD
-      List<AbstractState> otherStates,
-=======
       Iterable<AbstractState> otherStates,
->>>>>>> 74c27f18
       @Nullable CFAEdge cfaEdge,
       Precision precision)
       throws CPATransferException, InterruptedException {
