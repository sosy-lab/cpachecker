// This file is part of CPAchecker,
// a tool for configurable software verification:
// https://cpachecker.sosy-lab.org
//
// SPDX-FileCopyrightText: 2007-2020 Dirk Beyer <https://www.sosy-lab.org>
//
// SPDX-License-Identifier: Apache-2.0

package org.sosy_lab.cpachecker.cpa.composite;

import static com.google.common.base.Preconditions.checkArgument;
import static com.google.common.collect.FluentIterable.from;
import static com.google.common.collect.Iterables.any;
import static com.google.common.collect.Iterables.indexOf;
import static org.sosy_lab.common.collect.Collections3.transformedImmutableListCopy;
import static org.sosy_lab.cpachecker.util.AbstractStates.extractStateByType;

import com.google.common.base.Preconditions;
import com.google.common.base.Predicates;
import com.google.common.collect.ImmutableList;
import com.google.common.collect.ImmutableSet;
import com.google.common.collect.Iterables;
import java.util.ArrayList;
import java.util.Collection;
import java.util.Collections;
import java.util.HashSet;
import java.util.Iterator;
import java.util.List;
import java.util.Set;
import org.checkerframework.checker.nullness.qual.Nullable;
import org.sosy_lab.cpachecker.cfa.CFA;
import org.sosy_lab.cpachecker.cfa.ast.c.CFunctionCall;
import org.sosy_lab.cpachecker.cfa.ast.c.CSimpleDeclaration;
import org.sosy_lab.cpachecker.cfa.model.CFAEdge;
import org.sosy_lab.cpachecker.cfa.model.CFAEdgeType;
import org.sosy_lab.cpachecker.cfa.model.CFANode;
import org.sosy_lab.cpachecker.cfa.model.c.CStatementEdge;
import org.sosy_lab.cpachecker.core.AnalysisDirection;
import org.sosy_lab.cpachecker.core.interfaces.AbstractState;
import org.sosy_lab.cpachecker.core.interfaces.AbstractStateWithAssumptions;
import org.sosy_lab.cpachecker.core.interfaces.AbstractStateWithLocations;
import org.sosy_lab.cpachecker.core.interfaces.ConfigurableProgramAnalysis;
import org.sosy_lab.cpachecker.core.interfaces.FormulaReportingState;
import org.sosy_lab.cpachecker.core.interfaces.Precision;
import org.sosy_lab.cpachecker.core.interfaces.TransferRelation;
import org.sosy_lab.cpachecker.core.interfaces.WrapperTransferRelation;
import org.sosy_lab.cpachecker.core.interfaces.pcc.ProofChecker;
import org.sosy_lab.cpachecker.cpa.assumptions.storage.AssumptionStorageState;
import org.sosy_lab.cpachecker.cpa.predicate.PredicateAbstractState;
import org.sosy_lab.cpachecker.cpa.predicate.PredicateTransferRelation;
import org.sosy_lab.cpachecker.exceptions.CPATransferException;
import org.sosy_lab.cpachecker.util.AbstractStates;

final class CompositeTransferRelation implements WrapperTransferRelation {

  private final ImmutableList<TransferRelation> transferRelations;
  private final CFA cfa;
  private final int size;
  private final boolean predicatesPresent;
  private final boolean aggregateBasicBlocks;

  CompositeTransferRelation(
      ImmutableList<TransferRelation> pTransferRelations, CFA pCFA, boolean pAggregateBasicBlocks) {
    transferRelations = pTransferRelations;
    cfa = pCFA;
    size = pTransferRelations.size();
    aggregateBasicBlocks = pAggregateBasicBlocks;

    // prepare special case handling if both predicates and assumptions are used
    predicatesPresent =
        (indexOf(pTransferRelations, Predicates.instanceOf(PredicateTransferRelation.class)) != -1);
  }

  @Override
  public Collection<CompositeState> getAbstractSuccessors(
      AbstractState element, Precision precision)
        throws CPATransferException, InterruptedException {
    return getAbstractStates(element, precision, AnalysisDirection.FORWARD);
  }

  @Override
  public Collection<CompositeState> getAbstractPredecessors(
      AbstractState element, Precision precision)
      throws CPATransferException, InterruptedException {
    return getAbstractStates(element, precision, AnalysisDirection.BACKWARD);
  }

  /**
   * As most of the steps in here is identical for FORWARD and BACKWARD-direction, the flag
   * "direction" is the simplest way to compute "neighbors" (which are either predecessors or
   * successors) without having to duplicate code.
   */
  private Collection<CompositeState> getAbstractStates(
      AbstractState element, Precision precision, AnalysisDirection direction)
      throws CPATransferException, InterruptedException {
    CompositeState compositeState = (CompositeState) element;
    CompositePrecision compositePrecision = (CompositePrecision)precision;
    Collection<CompositeState> results;

    AbstractStateWithLocations locState = extractStateByType(compositeState, AbstractStateWithLocations.class);
    results = new ArrayList<>(2);
    if (locState == null) {
      getAbstractSuccessors(compositeState, compositePrecision, results);
    } else {
      for (CFAEdge edge :
          direction == AnalysisDirection.FORWARD
              ? locState.getOutgoingEdges()
              : locState.getIngoingEdges()) {
        getAbstractNeighborsForEdge(compositeState, compositePrecision, edge, results, direction);
      }
    }

    return results;
  }

  private void getAbstractSuccessors(
      CompositeState pCompositeState,
      CompositePrecision pCompositePrecision,
      Collection<CompositeState> compositeSuccessors)
      throws CPATransferException, InterruptedException {
    int resultCount = 1;
    List<AbstractState> componentElements = pCompositeState.getWrappedStates();
    checkArgument(componentElements.size() == size, "State with wrong number of component states given");
    List<Collection<? extends AbstractState>> allComponentsSuccessors = new ArrayList<>(size);

    // first, call all the post operators
    for (int i = 0; i < size; i++) {
      TransferRelation lCurrentTransfer = transferRelations.get(i);
      AbstractState lCurrentElement = componentElements.get(i);
      Precision lCurrentPrecision = pCompositePrecision.get(i);

      Collection<? extends AbstractState> componentSuccessors;
      componentSuccessors =
          lCurrentTransfer.getAbstractSuccessors(lCurrentElement, lCurrentPrecision);
      resultCount *= componentSuccessors.size();

      if (resultCount == 0) {
        // shortcut
        break;
      }

      allComponentsSuccessors.add(componentSuccessors);
    }

    for (List<AbstractState> successor :
        createCartesianProduct(allComponentsSuccessors, resultCount)) {
      compositeSuccessors.add(new CompositeState(successor));
    }
  }

  @Override
  public Collection<CompositeState> getAbstractSuccessorsForEdge(
      AbstractState element, Precision precision, CFAEdge cfaEdge)
        throws CPATransferException, InterruptedException {
    return getAbstractStatesForEdge(element, precision, cfaEdge, AnalysisDirection.FORWARD);
  }

  @Override
  public Collection<CompositeState> getAbstractPredecessorsForEdge(
      AbstractState element, Precision precision, CFAEdge cfaEdge)
      throws CPATransferException, InterruptedException {
    return getAbstractStatesForEdge(element, precision, cfaEdge, AnalysisDirection.BACKWARD);
  }

  private Collection<CompositeState> getAbstractStatesForEdge(
      AbstractState element, Precision precision, CFAEdge cfaEdge, AnalysisDirection direction)
      throws CPATransferException, InterruptedException {
    CompositeState compositeState = (CompositeState) element;
    CompositePrecision compositePrecision = (CompositePrecision)precision;

    Collection<CompositeState> results = new ArrayList<>(1);
    getAbstractNeighborsForSimpleEdge(compositeState, compositePrecision, cfaEdge, results, direction);

    return results;
  }

  private void getAbstractNeighborsForEdge(
      CompositeState compositeState,
      CompositePrecision compositePrecision,
      CFAEdge cfaEdge,
      Collection<CompositeState> compositeSuccessors,
      AnalysisDirection direction)
      throws CPATransferException, InterruptedException {

    if (aggregateBasicBlocks) {
      final CFANode startNode =
          direction == AnalysisDirection.FORWARD
              ? cfaEdge.getPredecessor()
              : cfaEdge.getSuccessor();

      // dynamic multiEdges may be used if the following conditions apply
      if (isValidMultiEdgeStart(startNode, direction)
          && isValidMultiEdgeComponent(cfaEdge, direction)) {

        Collection<CompositeState> currentStates = new ArrayList<>(1);
        currentStates.add(compositeState);

        while (isValidMultiEdgeComponent(cfaEdge, direction)) {
          Collection<CompositeState> successorStates = new ArrayList<>(currentStates.size());

          for (CompositeState currentState : currentStates) {
            getAbstractNeighborsForSimpleEdge(
                currentState, compositePrecision, cfaEdge, successorStates, direction);
          }

          // if we found a target state in the current successors immediately return
          if (from(successorStates).anyMatch(AbstractStates::isTargetState)) {
            compositeSuccessors.addAll(successorStates);
            return;
          }

          // make successor states the new to-be-handled states for the next edge
          currentStates = Collections.unmodifiableCollection(successorStates);

          // if there is more than one leaving edge we do not create a further
          // multi edge part
          if (direction == AnalysisDirection.FORWARD
              && cfaEdge.getSuccessor().getNumLeavingEdges() == 1) {
            cfaEdge = cfaEdge.getSuccessor().getLeavingEdge(0);
          } else if (direction == AnalysisDirection.BACKWARD
              && cfaEdge.getPredecessor().getNumEnteringEdges() == 1) {
            cfaEdge = cfaEdge.getPredecessor().getEnteringEdge(0);
          } else {
            break;
          }
        }

        compositeSuccessors.addAll(currentStates);

        // no use for dynamic multi edges right now, just compute the successor
        // for the given edge
      } else {
        getAbstractNeighborsForSimpleEdge(
            compositeState, compositePrecision, cfaEdge, compositeSuccessors, direction);
      }

    } else {
      getAbstractNeighborsForSimpleEdge(
          compositeState, compositePrecision, cfaEdge, compositeSuccessors, direction);
    }
  }

  private boolean isValidMultiEdgeStart(CFANode node, AnalysisDirection direction) {
    switch (direction) {
      case FORWARD:
        return node.getNumLeavingEdges() == 1 // linear chain of edges
            && node.getLeavingSummaryEdge() == null // without a functioncall
            && node.getNumEnteringEdges() > 0; // without a functionstart
      case BACKWARD:
        return node.getNumEnteringEdges() == 1 // linear chain of edges
            && node.getEnteringSummaryEdge() == null // without a functionreturn
            && node.getNumLeavingEdges() > 0; // without a functionexit
      default:
        throw new AssertionError("should not happen");
    }
  }

  /**
   * This method checks if the given edge and its successor node are a valid
   * component for a continuing dynamic MultiEdge.
   */
  private boolean isValidMultiEdgeComponent(CFAEdge edge, AnalysisDirection direction) {
    boolean result = edge.getEdgeType() == CFAEdgeType.BlankEdge
        || edge.getEdgeType() == CFAEdgeType.DeclarationEdge
        || edge.getEdgeType() == CFAEdgeType.StatementEdge
        || edge.getEdgeType() == CFAEdgeType.ReturnStatementEdge;

    final boolean isValidNode;
    switch (direction) {
      case FORWARD:
        CFANode nodeAfterEdge = edge.getSuccessor();
        isValidNode =
            nodeAfterEdge.getNumEnteringEdges() == 1 && nodeAfterEdge.getClass() == CFANode.class;
        break;
      case BACKWARD:
        CFANode nodeBeforeEdge = edge.getPredecessor();
        isValidNode =
            nodeBeforeEdge.getNumLeavingEdges() == 1 && nodeBeforeEdge.getClass() == CFANode.class;
        break;
      default:
        throw new AssertionError("should not happen");
    }

    return result && isValidNode && !containsFunctionCall(edge);
  }

  /**
   * This method checks, if the given (statement) edge contains a function call
   * directly or via a function pointer.
   *
   * @param edge the edge to inspect
   * @return whether or not this edge contains a function call or not.
   */
  private boolean containsFunctionCall(CFAEdge edge) {
    if (edge.getEdgeType() == CFAEdgeType.StatementEdge) {
      CStatementEdge statementEdge = (CStatementEdge)edge;

      if ((statementEdge.getStatement() instanceof CFunctionCall)) {
        CFunctionCall call = ((CFunctionCall) statementEdge.getStatement());
        CSimpleDeclaration declaration = call.getFunctionCallExpression().getDeclaration();

        // declaration == null -> functionPointer
        // functionName exists in CFA -> functioncall with CFA for called function
        // otherwise: call of non-existent function, example: nondet_int() -> ignore this case
        return declaration == null
            || cfa.getAllFunctionNames().contains(declaration.getQualifiedName());
      }
      return (statementEdge.getStatement() instanceof CFunctionCall);
    }
    return false;
  }

  private void getAbstractNeighborsForSimpleEdge(
      CompositeState compositeState,
      CompositePrecision compositePrecision,
      CFAEdge cfaEdge,
      Collection<CompositeState> compositeSuccessors,
      AnalysisDirection direction)
      throws CPATransferException, InterruptedException {
    assert cfaEdge != null;

    // first, call all the post operators
    Collection<List<AbstractState>> allResultingElements =
        callTransferRelation(compositeState, compositePrecision, cfaEdge, direction);

    // second, call strengthen for each result
    for (List<AbstractState> lReachedState : allResultingElements) {

      Collection<List<AbstractState>> lResultingElements =
          callStrengthen(lReachedState, compositePrecision, cfaEdge, direction);

      // finally, create a CompositeState for each result of strengthen
      for (List<AbstractState> lList : lResultingElements) {
        compositeSuccessors.add(new CompositeState(lList));
      }
    }
  }

  private Collection<List<AbstractState>> callTransferRelation(
      final CompositeState compositeState,
      final CompositePrecision compositePrecision,
      final CFAEdge cfaEdge,
      AnalysisDirection direction)
      throws CPATransferException, InterruptedException {
    int resultCount = 1;
    List<AbstractState> componentElements = compositeState.getWrappedStates();
    checkArgument(componentElements.size() == size, "State with wrong number of component states given");
    List<Collection<? extends AbstractState>> allComponentsSuccessors = new ArrayList<>(size);

    for (int i = 0; i < size; i++) {
      TransferRelation lCurrentTransfer = transferRelations.get(i);
      AbstractState lCurrentElement = componentElements.get(i);
      Precision lCurrentPrecision = compositePrecision.get(i);

      Collection<? extends AbstractState> componentSuccessors;
      switch (direction) {
        case FORWARD:
          componentSuccessors =
              lCurrentTransfer.getAbstractSuccessorsForEdge(
                  lCurrentElement, lCurrentPrecision, cfaEdge);
          break;
        case BACKWARD:
          componentSuccessors =
              lCurrentTransfer.getAbstractPredecessorsForEdge(
                  lCurrentElement, lCurrentPrecision, cfaEdge);
          break;
        default:
          throw new AssertionError("should not happen");
      }
      resultCount *= componentSuccessors.size();

      if (resultCount == 0) {
        // shortcut
        break;
      }

      allComponentsSuccessors.add(componentSuccessors);
    }

    // create cartesian product of all elements we got
    return createCartesianProduct(allComponentsSuccessors, resultCount);
  }

  private Collection<List<AbstractState>> callStrengthen(
      final List<AbstractState> reachedState,
      final CompositePrecision compositePrecision,
      final CFAEdge cfaEdge,
      AnalysisDirection direction)
      throws CPATransferException, InterruptedException {
    List<Collection<? extends AbstractState>> lStrengthenResults = new ArrayList<>(size);
    int resultCount = 1;

    for (int i = 0; i < size; i++) {

      TransferRelation lCurrentTransfer = transferRelations.get(i);
      AbstractState lCurrentElement = reachedState.get(i);
      Precision lCurrentPrecision = compositePrecision.get(i);

      Collection<? extends AbstractState> lResultsList =
          callStrengthen0(
              reachedState,
              cfaEdge,
              direction,
              lCurrentTransfer,
              lCurrentElement,
              lCurrentPrecision);
      resultCount *= lResultsList.size();
      if (resultCount == 0) {
        // shortcut
        break;
      }

      lStrengthenResults.add(lResultsList);
    }

    // create cartesian product
    Collection<List<AbstractState>> strengthenedStates =
        createCartesianProduct(lStrengthenResults, resultCount);

    // special case handling if we have predicate and assumption cpas
    // TODO remove as soon as we call strengthen in a fixpoint loop
    if (predicatesPresent && resultCount > 0) {
      Iterator<List<AbstractState>> it = strengthenedStates.iterator();
      while (it.hasNext()) {
        final List<AbstractState> strengthenedState = it.next();
        ImmutableList<AbstractState> assumptionElements =
            from(strengthenedState).filter(CompositeTransferRelation::hasAssumptions).toList();
        if (assumptionElements.isEmpty()) {
          continue;
        }

        final int predIndex =
            Iterables.indexOf(strengthenedState, x -> x instanceof PredicateAbstractState);
        Preconditions.checkState(
            predIndex >= 0, "cartesian product should ensure that predicates do not vanish!");
        AbstractState predElement = strengthenedState.get(predIndex);
        Precision predPrecision = compositePrecision.get(predIndex);
        TransferRelation predTransfer = transferRelations.get(predIndex);
        Collection<? extends AbstractState> predResult =
            predTransfer.strengthen(predElement, assumptionElements, cfaEdge, predPrecision);
        if (predResult.isEmpty()) {
          it.remove();
          resultCount--;
        } else {
          assert predResult.size() == 1;
          strengthenedState.set(predIndex, predResult.iterator().next());
        }
      }
    }

    // If state was not a target state before but a target state was found during strengthening,
    // we call strengthen again such that the other CPAs can act on this information.
    // Note that this terminates because in the inner call the input state
    // is already a target state and this branch won't be taken.
    // TODO Generalize this into a full fixpoint algorithm.
    if (!any(reachedState, AbstractStates::isTargetState)) {
      Collection<List<AbstractState>> newStrengthenedStates = new ArrayList<>(resultCount);

      for (List<AbstractState> strengthenedState : strengthenedStates) {
<<<<<<< HEAD
        if (any(strengthenedState, IS_TARGET_STATE)) {
          newStrengthenedStates.addAll(
              callStrengthen(strengthenedState, compositePrecision, cfaEdge, direction));
=======
        if (any(strengthenedState, AbstractStates::isTargetState)) {
          newStrengthenedStates.addAll(callStrengthen(strengthenedState, compositePrecision, cfaEdge));
>>>>>>> 770ff48d
        } else {
          newStrengthenedStates.add(strengthenedState);
        }
      }
      return newStrengthenedStates;

    } else {
      return strengthenedStates;
    }
  }

  private Collection<? extends AbstractState> callStrengthen0(
      final List<AbstractState> reachedState,
      final CFAEdge cfaEdge,
      AnalysisDirection direction,
      TransferRelation lCurrentTransfer,
      AbstractState lCurrentElement,
      Precision lCurrentPrecision)
      throws CPATransferException, InterruptedException, AssertionError {
    switch (direction) {
      case FORWARD:
        return lCurrentTransfer.strengthen(
            lCurrentElement, reachedState, cfaEdge, lCurrentPrecision);
      case BACKWARD:
        return lCurrentTransfer.strengthenPredecessor(
            lCurrentElement, reachedState, cfaEdge, lCurrentPrecision);
      default:
        throw new AssertionError("should not happen");
    }
  }

  private static boolean hasAssumptions(AbstractState x) {
    return x instanceof AbstractStateWithAssumptions
        || x instanceof AssumptionStorageState
        || x instanceof FormulaReportingState;
  }

  static Collection<List<AbstractState>> createCartesianProduct(
      List<Collection<? extends AbstractState>> allComponentsSuccessors, int resultCount) {
    Collection<List<AbstractState>> allResultingElements;
    switch (resultCount) {
    case 0:
        // at least one CPA decided that there is no successor
        allResultingElements = ImmutableSet.of();
      break;

    case 1:
      List<AbstractState> resultingElements = new ArrayList<>(allComponentsSuccessors.size());
      for (Collection<? extends AbstractState> componentSuccessors : allComponentsSuccessors) {
        resultingElements.add(Iterables.getOnlyElement(componentSuccessors));
      }
        allResultingElements = Collections.singleton(resultingElements);
      break;

    default:
        // create cartesian product of all componentSuccessors and store the result in
        // allResultingElements
        List<AbstractState> initialPrefix = ImmutableList.of();
      allResultingElements = new ArrayList<>(resultCount);
      createCartesianProduct0(allComponentsSuccessors, initialPrefix, allResultingElements);
    }

    assert resultCount == allResultingElements.size();
    return allResultingElements;
  }

  private static void createCartesianProduct0(List<Collection<? extends AbstractState>> allComponentsSuccessors,
      List<AbstractState> prefix, Collection<List<AbstractState>> allResultingElements) {

    if (prefix.size() == allComponentsSuccessors.size()) {
      allResultingElements.add(prefix);

    } else {
      int depth = prefix.size();
      Collection<? extends AbstractState> myComponentsSuccessors = allComponentsSuccessors.get(depth);

      for (AbstractState currentComponent : myComponentsSuccessors) {
        List<AbstractState> newPrefix = new ArrayList<>(prefix);
        newPrefix.add(currentComponent);

        createCartesianProduct0(allComponentsSuccessors, newPrefix, allResultingElements);
      }
    }
  }

  @Override
  public Collection<? extends AbstractState> strengthen(
      AbstractState element,
      Iterable<AbstractState> otherElements,
      CFAEdge cfaEdge,
      Precision precision)
      throws CPATransferException, InterruptedException {

    CompositeState compositeState = (CompositeState) element;
    CompositePrecision compositePrecision = (CompositePrecision) precision;
    List<Collection<? extends AbstractState>> lStrengthenResults = new ArrayList<>(size);
    int resultCount = 1;

    for (int i = 0; i < size; i++) {

      TransferRelation lCurrentTransfer = transferRelations.get(i);
      AbstractState lCurrentElement = compositeState.get(i);
      Precision lCurrentPrecision = compositePrecision.get(i);

      Collection<? extends AbstractState> lResultsList =
          lCurrentTransfer.strengthen(lCurrentElement, otherElements, cfaEdge, lCurrentPrecision);

      resultCount *= lResultsList.size();
      if (resultCount == 0) {
        // shortcut
        break;
      }

      lStrengthenResults.add(lResultsList);
    }


    Collection<List<AbstractState>> lResultingElements = createCartesianProduct(lStrengthenResults, resultCount);
    return transformedImmutableListCopy(lResultingElements, CompositeState::new);
  }

  boolean areAbstractSuccessors(AbstractState pElement, CFAEdge pCfaEdge, Collection<? extends AbstractState> pSuccessors, List<ConfigurableProgramAnalysis> cpas) throws CPATransferException, InterruptedException {
    Preconditions.checkNotNull(pCfaEdge);
    Preconditions.checkState(!aggregateBasicBlocks);

    CompositeState compositeState = (CompositeState)pElement;

    int resultCount = 1;
    boolean result = true;
    for (int i = 0; i < size; ++i) {
      Set<AbstractState> componentSuccessors = new HashSet<>();
      for (AbstractState successor : pSuccessors) {
        CompositeState compositeSuccessor = (CompositeState)successor;
        if (compositeSuccessor.getNumberOfStates() != size) {
          return false;
        }
        componentSuccessors.add(compositeSuccessor.get(i));
      }
      resultCount *= componentSuccessors.size();
      ProofChecker componentProofChecker = (ProofChecker)cpas.get(i);
      if (!componentProofChecker.areAbstractSuccessors(compositeState.get(i), pCfaEdge, componentSuccessors)) {
        result = false; //if there are no successors it might be still ok if one of the other components is fine with the empty set
      } else {
        if (componentSuccessors.isEmpty()) {
          assert pSuccessors.isEmpty();
          return true; //another component is indeed fine with the empty set as set of successors; transition is ok
        }
      }
    }

    if (resultCount > pSuccessors.size()) { return false; }

    Set<List<AbstractState>> states = new HashSet<>();
    for (AbstractState successor : pSuccessors) {
      states.add(((CompositeState) successor).getWrappedStates());
    }
    if (resultCount != states.size()) { return false; }

    return result;
  }

  @Override
  @Nullable
  public <T extends TransferRelation> T retrieveWrappedTransferRelation(Class<T> pType) {
    if (pType.isAssignableFrom(getClass())) {
      return pType.cast(this);
    }
    for (TransferRelation tr : transferRelations) {
      if (pType.isAssignableFrom(tr.getClass())) {
        return pType.cast(tr);
      } else if (tr instanceof WrapperTransferRelation) {
        T result = ((WrapperTransferRelation) tr).retrieveWrappedTransferRelation(pType);
        if (result != null) {
          return result;
        }
      }
    }
    return null;
  }

  @Override
  public Iterable<TransferRelation> getWrappedTransferRelations() {
    return transferRelations;
  }
}<|MERGE_RESOLUTION|>--- conflicted
+++ resolved
@@ -457,14 +457,9 @@
       Collection<List<AbstractState>> newStrengthenedStates = new ArrayList<>(resultCount);
 
       for (List<AbstractState> strengthenedState : strengthenedStates) {
-<<<<<<< HEAD
-        if (any(strengthenedState, IS_TARGET_STATE)) {
+        if (any(strengthenedState, AbstractStates::isTargetState)) {
           newStrengthenedStates.addAll(
               callStrengthen(strengthenedState, compositePrecision, cfaEdge, direction));
-=======
-        if (any(strengthenedState, AbstractStates::isTargetState)) {
-          newStrengthenedStates.addAll(callStrengthen(strengthenedState, compositePrecision, cfaEdge));
->>>>>>> 770ff48d
         } else {
           newStrengthenedStates.add(strengthenedState);
         }
