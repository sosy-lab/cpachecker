// This file is part of CPAchecker,
// a tool for configurable software verification:
// https://cpachecker.sosy-lab.org
//
// SPDX-FileCopyrightText: 2023 Dirk Beyer <https://www.sosy-lab.org>
//
// SPDX-License-Identifier: Apache-2.0

package org.sosy_lab.cpachecker.cpa.terminationviamemory;

import com.google.common.collect.ImmutableList;
import com.google.common.collect.ImmutableMap;
import com.google.common.collect.ImmutableSet;
import java.util.Collection;
import java.util.Map.Entry;
import org.sosy_lab.cpachecker.cfa.model.CFAEdge;
import org.sosy_lab.cpachecker.cfa.model.CFANode;
import org.sosy_lab.cpachecker.cfa.types.c.CType;
import org.sosy_lab.cpachecker.core.defaults.SingleEdgeTransferRelation;
import org.sosy_lab.cpachecker.core.interfaces.AbstractState;
import org.sosy_lab.cpachecker.core.interfaces.Precision;
import org.sosy_lab.cpachecker.cpa.callstack.CallstackState;
import org.sosy_lab.cpachecker.cpa.location.LocationState;
import org.sosy_lab.cpachecker.cpa.predicate.PredicateAbstractState;
import org.sosy_lab.cpachecker.exceptions.CPATransferException;
import org.sosy_lab.cpachecker.util.AbstractStates;
import org.sosy_lab.cpachecker.util.Pair;
import org.sosy_lab.cpachecker.util.predicates.pathformula.PathFormula;
import org.sosy_lab.cpachecker.util.predicates.pathformula.SSAMap;
import org.sosy_lab.cpachecker.util.predicates.smt.FormulaManagerView;
import org.sosy_lab.java_smt.api.Formula;

public class TerminationToReachTransferRelation extends SingleEdgeTransferRelation {
  private final FormulaManagerView fmgr;

  public TerminationToReachTransferRelation(FormulaManagerView pFmgr) {
    fmgr = pFmgr;
  }

  @Override
  public Collection<? extends AbstractState> getAbstractSuccessorsForEdge(
      AbstractState state, Precision precision, CFAEdge cfaEdge)
      throws CPATransferException, InterruptedException {
    return ImmutableList.of(state);
  }

  @Override
  public Collection<? extends AbstractState> strengthen(
      AbstractState pState,
      Iterable<AbstractState> pOtherStates,
      CFAEdge pCfaEdge,
      Precision precision)
      throws CPATransferException, InterruptedException {
    LocationState locationState = getLocationState(pOtherStates);
    CallstackState callstackState = getCallStackState(pOtherStates);
    CFANode location = AbstractStates.extractLocation(locationState);
    PredicateAbstractState predicateState = getPredicateState(pOtherStates);
    TerminationToReachState terminationState = (TerminationToReachState) pState;

    if (location == null) {
      throw new UnsupportedOperationException("TransferRelation requires location information.");
    }
    if (location.isLoopStart()) {
      Pair<LocationState, CallstackState> pairKey = Pair.of(locationState, callstackState);

      ImmutableMap.Builder<
              Pair<LocationState, CallstackState>, ImmutableMap<Integer, ImmutableSet<Formula>>>
          newStoredValues = ImmutableMap.builder();
      ImmutableMap.Builder<Pair<LocationState, CallstackState>, Integer> newNumberOfIterations =
          ImmutableMap.builder();
      ImmutableMap.Builder<Pair<LocationState, CallstackState>, PathFormula>
          newPathFormulaForIteration = ImmutableMap.builder();

      for (Entry<Pair<LocationState, CallstackState>, ImmutableMap<Integer, ImmutableSet<Formula>>>
          entry : terminationState.getStoredValues().entrySet()) {
        if (!entry.getKey().equals(pairKey)) {
          newStoredValues.put(entry.getKey(), entry.getValue());
          newNumberOfIterations.put(
              entry.getKey(), terminationState.getNumberOfIterationsAtLoopHead(entry.getKey()));
          newPathFormulaForIteration.put(
              entry.getKey(), terminationState.getPathFormulas().get(entry.getKey()));
        }
      }
      newPathFormulaForIteration.put(pairKey, predicateState.getPathFormula());
      ImmutableMap.Builder<Integer, ImmutableSet<Formula>> newValues = ImmutableMap.builder();

      if (terminationState.getStoredValues().containsKey(pairKey)) {
        newValues.putAll(terminationState.getStoredValues().get(pairKey));
        newValues.put(
            terminationState.getNumberOfIterationsAtLoopHead(pairKey),
            extractLoopHeadVariables(predicateState.getPathFormula()));
        newStoredValues.put(pairKey, newValues.buildOrThrow());
        newNumberOfIterations.put(
            pairKey, terminationState.getNumberOfIterationsAtLoopHead(pairKey) + 1);
      } else {
        newValues.put(0, extractLoopHeadVariables(predicateState.getPathFormula()));
        newStoredValues.put(pairKey, newValues.buildOrThrow());
        newNumberOfIterations.put(pairKey, 1);
      }
      return ImmutableList.of(
          new TerminationToReachState(
              newStoredValues.buildOrThrow(),
              newNumberOfIterations.buildOrThrow(),
              newPathFormulaForIteration.buildOrThrow()));
    } else {
      return ImmutableList.of(pState);
    }
  }

<<<<<<< HEAD
  /**
   * Stores new assumptions about value of variables seen. For instance, if there is x@2 in SSAmap
   * then it will add a condition to the stored values: __Q__x0 = x@2 Where the storing variables
   * are of the form __Q__[name of variable][number of loop iterations].
   */
  private BooleanFormula constructConstraintFormula(
      SSAMap pSSAMap, int pNumberOfIterationsAtLoopHead) {
    BooleanFormula extendedFormula = bfmgr.makeTrue();
    for (String variable : pSSAMap.allVariables()) {
      String newVariable = "__Q__" + variable;
      extendedFormula =
          bfmgr.and(
              extendedFormula,
              fmgr.assignment(
                  fmgr.makeVariable(
                      ctoFormulaConverter.getFormulaTypeFromCType(
                          (CType) pSSAMap.getType(variable)),
                      newVariable,
                      pNumberOfIterationsAtLoopHead),
                  fmgr.makeVariable(
                      ctoFormulaConverter.getFormulaTypeFromCType(
                          (CType) pSSAMap.getType(variable)),
                      variable,
                      pSSAMap.getIndex(variable))));
=======
  private ImmutableSet<Formula> extractLoopHeadVariables(PathFormula pPathFormula) {
    SSAMap ssaMap = pPathFormula.getSsa();
    ImmutableSet.Builder<Formula> newStoredIndices = ImmutableSet.builder();
    for (Formula variable : fmgr.extractVariables(pPathFormula.getFormula()).values()) {
      newStoredIndices.add(fmgr.instantiate(fmgr.uninstantiate(variable), ssaMap));
>>>>>>> 15625e76
    }
    return newStoredIndices.build();
  }

  private LocationState getLocationState(Iterable<AbstractState> otherStates) {
    for (AbstractState state : otherStates) {
      LocationState possibleState = AbstractStates.extractStateByType(state, LocationState.class);
      if (possibleState != null) {
        return possibleState;
      }
    }
    throw new UnsupportedOperationException(
        "TransferRelation requires information from PredicateCPA.");
  }

  private CallstackState getCallStackState(Iterable<AbstractState> otherStates) {
    for (AbstractState state : otherStates) {
      CallstackState possibleState = AbstractStates.extractStateByType(state, CallstackState.class);
      if (possibleState != null) {
        return possibleState;
      }
    }
    throw new UnsupportedOperationException(
        "TransferRelation requires information from PredicateCPA.");
  }

  private PredicateAbstractState getPredicateState(Iterable<AbstractState> otherStates) {
    for (AbstractState state : otherStates) {
      PredicateAbstractState possibleState =
          AbstractStates.extractStateByType(state, PredicateAbstractState.class);
      if (possibleState != null) {
        return possibleState;
      }
    }
    throw new UnsupportedOperationException(
        "TransferRelation requires information from PredicateCPA.");
  }
}<|MERGE_RESOLUTION|>--- conflicted
+++ resolved
@@ -15,7 +15,6 @@
 import java.util.Map.Entry;
 import org.sosy_lab.cpachecker.cfa.model.CFAEdge;
 import org.sosy_lab.cpachecker.cfa.model.CFANode;
-import org.sosy_lab.cpachecker.cfa.types.c.CType;
 import org.sosy_lab.cpachecker.core.defaults.SingleEdgeTransferRelation;
 import org.sosy_lab.cpachecker.core.interfaces.AbstractState;
 import org.sosy_lab.cpachecker.core.interfaces.Precision;
@@ -107,38 +106,11 @@
     }
   }
 
-<<<<<<< HEAD
-  /**
-   * Stores new assumptions about value of variables seen. For instance, if there is x@2 in SSAmap
-   * then it will add a condition to the stored values: __Q__x0 = x@2 Where the storing variables
-   * are of the form __Q__[name of variable][number of loop iterations].
-   */
-  private BooleanFormula constructConstraintFormula(
-      SSAMap pSSAMap, int pNumberOfIterationsAtLoopHead) {
-    BooleanFormula extendedFormula = bfmgr.makeTrue();
-    for (String variable : pSSAMap.allVariables()) {
-      String newVariable = "__Q__" + variable;
-      extendedFormula =
-          bfmgr.and(
-              extendedFormula,
-              fmgr.assignment(
-                  fmgr.makeVariable(
-                      ctoFormulaConverter.getFormulaTypeFromCType(
-                          (CType) pSSAMap.getType(variable)),
-                      newVariable,
-                      pNumberOfIterationsAtLoopHead),
-                  fmgr.makeVariable(
-                      ctoFormulaConverter.getFormulaTypeFromCType(
-                          (CType) pSSAMap.getType(variable)),
-                      variable,
-                      pSSAMap.getIndex(variable))));
-=======
   private ImmutableSet<Formula> extractLoopHeadVariables(PathFormula pPathFormula) {
     SSAMap ssaMap = pPathFormula.getSsa();
     ImmutableSet.Builder<Formula> newStoredIndices = ImmutableSet.builder();
     for (Formula variable : fmgr.extractVariables(pPathFormula.getFormula()).values()) {
       newStoredIndices.add(fmgr.instantiate(fmgr.uninstantiate(variable), ssaMap));
->>>>>>> 15625e76
     }
     return newStoredIndices.build();
   }
