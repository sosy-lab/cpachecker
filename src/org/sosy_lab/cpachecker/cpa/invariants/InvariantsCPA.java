--- conflicted
+++ resolved
@@ -665,10 +665,10 @@
 
     private Timer timer = new Timer();
 
-    protected TimeSpan lastTimeSpan = null;
-    protected TimeSpan lastLastTimeSpan = null;
-
-    protected ConditionAdjusterWithTimeLimit(Configuration pConfig)
+    TimeSpan lastTimeSpan = null;
+    TimeSpan lastLastTimeSpan = null;
+
+    ConditionAdjusterWithTimeLimit(Configuration pConfig)
         throws InvalidConfigurationException {
       pConfig.inject(this, ConditionAdjusterWithTimeLimit.class);
     }
@@ -757,11 +757,7 @@
     }
   }
 
-<<<<<<< HEAD
   private static class CompoundConditionAdjuster extends ConditionAdjusterWithTimeLimit {
-=======
-  private static final class CompoundConditionAdjuster implements ConditionAdjuster {
->>>>>>> f2c7454e
 
     private final InvariantsCPA cpa;
 
@@ -769,13 +765,9 @@
 
     private ConditionAdjuster defaultInner;
 
-<<<<<<< HEAD
-    public CompoundConditionAdjuster(InvariantsCPA pCPA, Configuration pConfig)
+    CompoundConditionAdjuster(InvariantsCPA pCPA, Configuration pConfig)
         throws InvalidConfigurationException {
       super(pConfig);
-=======
-    CompoundConditionAdjuster(InvariantsCPA pCPA) {
->>>>>>> f2c7454e
       cpa = Objects.requireNonNull(pCPA);
       innerAdjusters.add(new InterestingVariableLimitAdjuster(pCPA));
       innerAdjusters.add(new FormulaDepthAdjuster(pCPA));
