// This file is part of CPAchecker,
// a tool for configurable software verification:
// https://cpachecker.sosy-lab.org
//
// SPDX-FileCopyrightText: 2007-2020 Dirk Beyer <https://www.sosy-lab.org>
//
// SPDX-License-Identifier: Apache-2.0

package org.sosy_lab.cpachecker.cpa.threading;

import static com.google.common.base.Preconditions.checkArgument;
import static com.google.common.base.Preconditions.checkState;
import static org.sosy_lab.cpachecker.cpa.threading.ThreadingTransferRelation.THREAD_JOIN;
import static org.sosy_lab.cpachecker.cpa.threading.ThreadingTransferRelation.extractParamName;
import static org.sosy_lab.cpachecker.cpa.threading.ThreadingTransferRelation.getLockId;
import static org.sosy_lab.cpachecker.cpa.threading.ThreadingTransferRelation.isLastNodeOfThread;

import com.google.common.base.Joiner;
import com.google.common.base.Preconditions;
import com.google.common.collect.FluentIterable;
import java.util.LinkedHashSet;
import java.util.Objects;
import java.util.Set;
import org.checkerframework.checker.nullness.qual.Nullable;
import org.sosy_lab.common.collect.PathCopyingPersistentTreeMap;
import org.sosy_lab.common.collect.PersistentMap;
import org.sosy_lab.cpachecker.cfa.ast.AExpression;
import org.sosy_lab.cpachecker.cfa.ast.AFunctionCall;
import org.sosy_lab.cpachecker.cfa.ast.AIdExpression;
import org.sosy_lab.cpachecker.cfa.ast.AStatement;
import org.sosy_lab.cpachecker.cfa.model.AStatementEdge;
import org.sosy_lab.cpachecker.cfa.model.CFAEdge;
import org.sosy_lab.cpachecker.cfa.model.CFAEdgeType;
import org.sosy_lab.cpachecker.cfa.model.CFANode;
import org.sosy_lab.cpachecker.cfa.model.FunctionCallEdge;
import org.sosy_lab.cpachecker.core.interfaces.AbstractQueryableState;
import org.sosy_lab.cpachecker.core.interfaces.AbstractState;
import org.sosy_lab.cpachecker.core.interfaces.AbstractStateWithLocations;
import org.sosy_lab.cpachecker.core.interfaces.Graphable;
import org.sosy_lab.cpachecker.core.interfaces.Partitionable;
import org.sosy_lab.cpachecker.cpa.callstack.CallstackState;
import org.sosy_lab.cpachecker.cpa.callstack.CallstackStateEqualsWrapper;
import org.sosy_lab.cpachecker.cpa.location.LocationState;
import org.sosy_lab.cpachecker.exceptions.InvalidQueryException;
import org.sosy_lab.cpachecker.exceptions.UnrecognizedCodeException;

/** This immutable state represents a location state combined with a callstack state. */
public class ThreadingState
    implements AbstractState,
        AbstractStateWithLocations,
        Graphable,
        Partitionable,
        AbstractQueryableState {

  private static final String PROPERTY_DEADLOCK = "deadlock";
  private static final String PROPERTY_DATA_RACE = "data-race";

  static final int MIN_THREAD_NUM = 0;

  // String :: identifier for the thread TODO change to object or memory-location
  // CallstackState +  LocationState :: thread-position
  private final PersistentMap<String, ThreadState> threads;

  // String :: lock-id  -->  String :: thread-id
  private final PersistentMap<String, String> locks;

  /**
   * Thread-id of last active thread that produced this exact {@link ThreadingState}. This value
   * should only be set in {@link ThreadingTransferRelation#getAbstractSuccessorsForEdge} and must
   * be deleted in {@link ThreadingTransferRelation#strengthen}, e.g. set to {@code null}. It is not
   * considered to be part of any 'full' abstract state, but serves as intermediate flag to have
   * information for the strengthening process.
   */
  @Nullable private final String activeThread;

  /**
   * This functioncall was called when creating this thread. This value should only be set in {@link
   * ThreadingTransferRelation#getAbstractSuccessorsForEdge} when creating a new thread, i.e., only
   * for the first state in the new thread, which is directly after the function call.
   *
   * <p>It must be deleted in {@link ThreadingTransferRelation#strengthen}, e.g. set to {@code
   * null}. It is not considered to be part of any 'full' abstract state, but serves as intermediate
   * flag to have information for the strengthening process.
   */
  @Nullable private final FunctionCallEdge entryFunction;

  /**
   * This map contains the mapping of threadIds to the unique identifier used for witness
   * validation. Without a witness, it should always be empty.
   */
  private final PersistentMap<String, Integer> threadIdsForWitness;

  @Nullable private final DataRaceTracker tracker;

  public ThreadingState() {
<<<<<<< HEAD
    this.threads = PathCopyingPersistentTreeMap.of();
    this.locks = PathCopyingPersistentTreeMap.of();
    this.activeThread = null;
    this.threadIdsForWitness = PathCopyingPersistentTreeMap.of();
    tracker = null;
=======
    threads = PathCopyingPersistentTreeMap.of();
    locks = PathCopyingPersistentTreeMap.of();
    activeThread = null;
    entryFunction = null;
    threadIdsForWitness = PathCopyingPersistentTreeMap.of();
>>>>>>> 3653c4a0
  }

  private ThreadingState(
      PersistentMap<String, ThreadState> pThreads,
      PersistentMap<String, String> pLocks,
      String pActiveThread,
<<<<<<< HEAD
      PersistentMap<String, Integer> pThreadIdsForWitness,
      DataRaceTracker pTracker) {
    this.threads = pThreads;
    this.locks = pLocks;
    this.activeThread = pActiveThread;
    this.threadIdsForWitness = pThreadIdsForWitness;
    tracker = pTracker;
  }

  private ThreadingState withThreads(PersistentMap<String, ThreadState> pThreads) {
    return new ThreadingState(pThreads, locks, activeThread, threadIdsForWitness, tracker);
  }

  private ThreadingState withLocks(PersistentMap<String, String> pLocks) {
    return new ThreadingState(threads, pLocks, activeThread, threadIdsForWitness, tracker);
=======
      FunctionCallEdge entryFunction,
      PersistentMap<String, Integer> pThreadIdsForWitness) {
    threads = pThreads;
    locks = pLocks;
    activeThread = pActiveThread;
    this.entryFunction = entryFunction;
    threadIdsForWitness = pThreadIdsForWitness;
  }

  private ThreadingState withThreads(PersistentMap<String, ThreadState> pThreads) {
    return new ThreadingState(pThreads, locks, activeThread, entryFunction, threadIdsForWitness);
  }

  private ThreadingState withLocks(PersistentMap<String, String> pLocks) {
    return new ThreadingState(threads, pLocks, activeThread, entryFunction, threadIdsForWitness);
>>>>>>> 3653c4a0
  }

  private ThreadingState withThreadIdsForWitness(
      PersistentMap<String, Integer> pThreadIdsForWitness) {
<<<<<<< HEAD
    return new ThreadingState(threads, locks, activeThread, pThreadIdsForWitness, tracker);
  }

  private ThreadingState withDataRaceTracker(DataRaceTracker pTracker) {
    return new ThreadingState(threads, locks, activeThread, threadIdsForWitness, pTracker);
=======
    return new ThreadingState(threads, locks, activeThread, entryFunction, pThreadIdsForWitness);
>>>>>>> 3653c4a0
  }

  public ThreadingState addThreadAndCopy(
      String id, int num, AbstractState stack, AbstractState loc) {
    Preconditions.checkNotNull(id);
    Preconditions.checkArgument(!threads.containsKey(id), "thread already exists");
    return withThreads(threads.putAndCopy(id, new ThreadState(loc, stack, num)));
  }

  public ThreadingState updateLocationAndCopy(String id, AbstractState stack, AbstractState loc) {
    Preconditions.checkNotNull(id);
    Preconditions.checkArgument(threads.containsKey(id), "updating non-existing thread");
    return withThreads(
        threads.putAndCopy(id, new ThreadState(loc, stack, threads.get(id).getNum())));
  }

  public ThreadingState removeThreadAndCopy(String id) {
    Preconditions.checkNotNull(id);
    checkState(threads.containsKey(id), "leaving non-existing thread: %s", id);
    return withThreads(threads.removeAndCopy(id));
  }

  public boolean hasDataRaceTracker() {
    return tracker != null;
  }

  public ThreadingState setDataRaceTracker(DataRaceTracker pTracker) {
    Preconditions.checkNotNull(pTracker);
    checkState(!hasDataRaceTracker(), "already tracking data races, no need to update externally");
    return withDataRaceTracker(pTracker);
  }

  public ThreadingState updateDataRaceTracker(CFAEdge edge, String pActiveThread) {
    if (getThreadIds().size() < 2) {
      return this;
    }
    if (hasLockForThread(pActiveThread)) {
      // TODO: Are locks for all memory locations?
      //  -> If not there could still be a data race
      return this;
    }
    assert hasDataRaceTracker();
    DataRaceTracker newTracker =
        tracker.update(threads.keySet(), pActiveThread, edge);
    return withDataRaceTracker(newTracker);
  }

  public Set<String> getThreadIds() {
    return threads.keySet();
  }

  public AbstractState getThreadCallstack(String id) {
    return Preconditions.checkNotNull(threads.get(id).getCallstack());
  }

  public LocationState getThreadLocation(String id) {
    return (LocationState) Preconditions.checkNotNull(threads.get(id).getLocation());
  }

  Set<Integer> getThreadNums() {
    Set<Integer> result = new LinkedHashSet<>();
    for (ThreadState ts : threads.values()) {
      result.add(ts.getNum());
    }
    Preconditions.checkState(result.size() == threads.size());
    return result;
  }

  int getSmallestMissingThreadNum() {
    int num = MIN_THREAD_NUM;
    // TODO loop is not efficient for big number of threads
    final Set<Integer> threadNums = getThreadNums();
    while (threadNums.contains(num)) {
      num++;
    }
    return num;
  }

  public ThreadingState addLockAndCopy(String threadId, String lockId) {
    Preconditions.checkNotNull(lockId);
    Preconditions.checkNotNull(threadId);
    checkArgument(
        threads.containsKey(threadId),
        "blocking non-existant thread: %s with lock: %s",
        threadId,
        lockId);
    return withLocks(locks.putAndCopy(lockId, threadId));
  }

  public ThreadingState removeLockAndCopy(String threadId, String lockId) {
    Preconditions.checkNotNull(threadId);
    Preconditions.checkNotNull(lockId);
    checkArgument(
        threads.containsKey(threadId),
        "unblocking non-existant thread: %s with lock: %s",
        threadId,
        lockId);
    return withLocks(locks.removeAndCopy(lockId));
  }

  /** returns whether any of the threads has the lock */
  public boolean hasLock(String lockId) {
    return locks.containsKey(lockId); // TODO threadId needed?
  }

  /** returns whether the given thread has the lock */
  public boolean hasLock(String threadId, String lockId) {
    return locks.containsKey(lockId) && threadId.equals(locks.get(lockId));
  }

  /** returns whether there is any lock registered for the thread. */
  public boolean hasLockForThread(String threadId) {
    return locks.containsValue(threadId);
  }

  @Override
  public String toString() {
    return "( threads={\n"
        + Joiner.on(",\n ").withKeyValueSeparator("=").join(threads)
        + "}\n and locks={"
        + Joiner.on(",\n ").withKeyValueSeparator("=").join(locks)
        + "}"
        + (activeThread == null ? "" : ("\n produced from thread " + activeThread))
        + " \n"
        + Joiner.on(",\n ").withKeyValueSeparator("=").join(threadIdsForWitness)
        + ")";
  }

  @Override
  public boolean equals(Object other) {
    if (!(other instanceof ThreadingState)) {
      return false;
    }
    ThreadingState ts = (ThreadingState) other;
    return threads.equals(ts.threads)
        && locks.equals(ts.locks)
        && Objects.equals(activeThread, ts.activeThread)
        && threadIdsForWitness.equals(ts.threadIdsForWitness);
  }

  @Override
  public int hashCode() {
    return Objects.hash(threads, locks, activeThread, threadIdsForWitness);
  }

  private FluentIterable<AbstractStateWithLocations> getLocations() {
    return FluentIterable.from(threads.values())
        .transform(s -> (AbstractStateWithLocations) s.getLocation());
  }

  @Override
  public Iterable<CFANode> getLocationNodes() {
    return getLocations().transformAndConcat(AbstractStateWithLocations::getLocationNodes);
  }

  @Override
  public Iterable<CFAEdge> getOutgoingEdges() {
    return getLocations().transformAndConcat(AbstractStateWithLocations::getOutgoingEdges);
  }

  @Override
  public Iterable<CFAEdge> getIngoingEdges() {
    return getLocations().transformAndConcat(AbstractStateWithLocations::getIngoingEdges);
  }

  @Override
  public String toDOTLabel() {
    StringBuilder sb = new StringBuilder();

    sb.append("[");
    Joiner.on(",\n ").withKeyValueSeparator("=").appendTo(sb, threads);
    sb.append("]");

    return sb.toString();
  }

  @Override
  public boolean shouldBeHighlighted() {
    return false;
  }

  @Override
  public Object getPartitionKey() {
    return threads;
  }

  @Override
  public String getCPAName() {
    return "ThreadingCPA";
  }

  @Override
  public boolean checkProperty(String pProperty) throws InvalidQueryException {
    if (PROPERTY_DEADLOCK.equals(pProperty)) {
      try {
        return hasDeadlock();
      } catch (UnrecognizedCodeException e) {
        throw new InvalidQueryException("deadlock-check had a problem", e);
      }
    } else if (PROPERTY_DATA_RACE.equals(pProperty)) {
      if (hasDataRaceTracker()) {
        return tracker.hasDataRace();
      }
      return false;
    }
    throw new InvalidQueryException("Query '" + pProperty + "' is invalid.");
  }

  /**
   * check, whether one of the outgoing edges can be visited without requiring a already used lock.
   */
  private boolean hasDeadlock() throws UnrecognizedCodeException {
    FluentIterable<CFAEdge> edges = FluentIterable.from(getOutgoingEdges());

    // no need to check for existing locks after program termination -> ok

    // no need to check for existing locks after thread termination
    // -> TODO what about a missing ATOMIC_LOCK_RELEASE?

    // no need to check VERIFIER_ATOMIC, ATOMIC_LOCK or LOCAL_ACCESS_LOCK,
    // because they cannot cause deadlocks, as there is always one thread to go
    // (=> the thread that has the lock).
    // -> TODO what about a missing ATOMIC_LOCK_RELEASE?

    // no outgoing edges, i.e. program terminates -> no deadlock possible
    if (edges.isEmpty()) {
      return false;
    }

    for (CFAEdge edge : edges) {
      if (!needsAlreadyUsedLock(edge) && !isWaitingForOtherThread(edge)) {
        // edge can be visited, thus there is no deadlock
        return false;
      }
    }

    // if no edge can be visited, there is a deadlock
    return true;
  }

  /** check, if the edge required a lock, that is already used. This might cause a deadlock. */
  private boolean needsAlreadyUsedLock(CFAEdge edge) throws UnrecognizedCodeException {
    final String newLock = getLockId(edge);
    return newLock != null && hasLock(newLock);
  }

  /**
   * A thread might need to wait for another thread, if the other thread joins at the current edge.
   * If the other thread never exits, we have found a deadlock.
   */
  private boolean isWaitingForOtherThread(CFAEdge edge) throws UnrecognizedCodeException {
    if (edge.getEdgeType() == CFAEdgeType.StatementEdge) {
      AStatement statement = ((AStatementEdge) edge).getStatement();
      if (statement instanceof AFunctionCall) {
        AExpression functionNameExp =
            ((AFunctionCall) statement).getFunctionCallExpression().getFunctionNameExpression();
        if (functionNameExp instanceof AIdExpression) {
          final String functionName = ((AIdExpression) functionNameExp).getName();
          if (THREAD_JOIN.equals(functionName)) {
            final String joiningThread = extractParamName(statement, 0);
            // check whether other thread is running and has at least one outgoing edge,
            // then we have to wait for it.
            if (threads.containsKey(joiningThread)
                && !isLastNodeOfThread(getThreadLocation(joiningThread).getLocationNode())) {
              return true;
            }
          }
        }
      }
    }
    return false;
  }

  /** A ThreadState describes the state of a single thread. */
  private static class ThreadState {

    // String :: identifier for the thread TODO change to object or memory-location
    // CallstackState +  LocationState :: thread-position
    private final AbstractState location;
    private final CallstackStateEqualsWrapper callstack;

    // Each thread is assigned to an Integer
    // TODO do we really need this? -> needed for identification of cloned functions.
    private final int num;

    ThreadState(AbstractState pLocation, AbstractState pCallstack, int pNum) {
      location = pLocation;
      callstack = new CallstackStateEqualsWrapper((CallstackState) pCallstack);
      num = pNum;
    }

    public AbstractState getLocation() {
      return location;
    }

    public AbstractState getCallstack() {
      return callstack.getState();
    }

    public int getNum() {
      return num;
    }

    @Override
    public String toString() {
      return location + " " + callstack + " @@ " + num;
    }

    @Override
    public boolean equals(Object o) {
      if (!(o instanceof ThreadState)) {
        return false;
      }
      ThreadState other = (ThreadState) o;
      return location.equals(other.location)
          && callstack.equals(other.callstack)
          && num == other.num;
    }

    @Override
    public int hashCode() {
      return Objects.hash(location, callstack, num);
    }
  }

  /** See {@link #activeThread}. */
<<<<<<< HEAD
  public ThreadingState withActiveThread(String pActiveThread) {
    return new ThreadingState(threads, locks, pActiveThread, threadIdsForWitness, tracker);
=======
  public ThreadingState withActiveThread(@Nullable String pActiveThread) {
    return new ThreadingState(threads, locks, pActiveThread, entryFunction, threadIdsForWitness);
>>>>>>> 3653c4a0
  }

  String getActiveThread() {
    return activeThread;
  }

  /** See {@link #entryFunction}. */
  public ThreadingState withEntryFunction(@Nullable FunctionCallEdge pEntryFunction) {
    return new ThreadingState(threads, locks, activeThread, pEntryFunction, threadIdsForWitness);
  }

  /** See {@link #entryFunction}. */
  @Nullable
  public FunctionCallEdge getEntryFunction() {
    return entryFunction;
  }

  @Nullable Integer getThreadIdForWitness(String threadId) {
    Preconditions.checkNotNull(threadId);
    return threadIdsForWitness.get(threadId);
  }

  boolean hasWitnessIdForThread(int witnessId) {
    return threadIdsForWitness.containsValue(witnessId);
  }

  ThreadingState setThreadIdForWitness(String threadId, int witnessId) {
    Preconditions.checkNotNull(threadId);
    Preconditions.checkArgument(
        !threadIdsForWitness.containsKey(threadId), "threadId already exists");
    Preconditions.checkArgument(
        !threadIdsForWitness.containsValue(witnessId), "witnessId already exists");
    return withThreadIdsForWitness(threadIdsForWitness.putAndCopy(threadId, witnessId));
  }

  ThreadingState removeThreadIdForWitness(String threadId) {
    Preconditions.checkNotNull(threadId);
    checkArgument(
        threadIdsForWitness.containsKey(threadId), "removing non-existant thread: %s", threadId);
    return withThreadIdsForWitness(threadIdsForWitness.removeAndCopy(threadId));
  }
}<|MERGE_RESOLUTION|>--- conflicted
+++ resolved
@@ -93,71 +93,48 @@
   @Nullable private final DataRaceTracker tracker;
 
   public ThreadingState() {
-<<<<<<< HEAD
-    this.threads = PathCopyingPersistentTreeMap.of();
-    this.locks = PathCopyingPersistentTreeMap.of();
-    this.activeThread = null;
-    this.threadIdsForWitness = PathCopyingPersistentTreeMap.of();
-    tracker = null;
-=======
     threads = PathCopyingPersistentTreeMap.of();
     locks = PathCopyingPersistentTreeMap.of();
     activeThread = null;
     entryFunction = null;
     threadIdsForWitness = PathCopyingPersistentTreeMap.of();
->>>>>>> 3653c4a0
+    tracker = null;
   }
 
   private ThreadingState(
       PersistentMap<String, ThreadState> pThreads,
       PersistentMap<String, String> pLocks,
       String pActiveThread,
-<<<<<<< HEAD
+      FunctionCallEdge entryFunction,
       PersistentMap<String, Integer> pThreadIdsForWitness,
       DataRaceTracker pTracker) {
-    this.threads = pThreads;
-    this.locks = pLocks;
-    this.activeThread = pActiveThread;
-    this.threadIdsForWitness = pThreadIdsForWitness;
-    tracker = pTracker;
-  }
-
-  private ThreadingState withThreads(PersistentMap<String, ThreadState> pThreads) {
-    return new ThreadingState(pThreads, locks, activeThread, threadIdsForWitness, tracker);
-  }
-
-  private ThreadingState withLocks(PersistentMap<String, String> pLocks) {
-    return new ThreadingState(threads, pLocks, activeThread, threadIdsForWitness, tracker);
-=======
-      FunctionCallEdge entryFunction,
-      PersistentMap<String, Integer> pThreadIdsForWitness) {
     threads = pThreads;
     locks = pLocks;
     activeThread = pActiveThread;
     this.entryFunction = entryFunction;
     threadIdsForWitness = pThreadIdsForWitness;
+    tracker = pTracker;
   }
 
   private ThreadingState withThreads(PersistentMap<String, ThreadState> pThreads) {
-    return new ThreadingState(pThreads, locks, activeThread, entryFunction, threadIdsForWitness);
+    return new ThreadingState(
+        pThreads, locks, activeThread, entryFunction, threadIdsForWitness, tracker);
   }
 
   private ThreadingState withLocks(PersistentMap<String, String> pLocks) {
-    return new ThreadingState(threads, pLocks, activeThread, entryFunction, threadIdsForWitness);
->>>>>>> 3653c4a0
+    return new ThreadingState(
+        threads, pLocks, activeThread, entryFunction, threadIdsForWitness, tracker);
   }
 
   private ThreadingState withThreadIdsForWitness(
       PersistentMap<String, Integer> pThreadIdsForWitness) {
-<<<<<<< HEAD
-    return new ThreadingState(threads, locks, activeThread, pThreadIdsForWitness, tracker);
+    return new ThreadingState(
+        threads, locks, activeThread, entryFunction, pThreadIdsForWitness, tracker);
   }
 
   private ThreadingState withDataRaceTracker(DataRaceTracker pTracker) {
-    return new ThreadingState(threads, locks, activeThread, threadIdsForWitness, pTracker);
-=======
-    return new ThreadingState(threads, locks, activeThread, entryFunction, pThreadIdsForWitness);
->>>>>>> 3653c4a0
+    return new ThreadingState(
+        threads, locks, activeThread, entryFunction, threadIdsForWitness, pTracker);
   }
 
   public ThreadingState addThreadAndCopy(
@@ -200,8 +177,7 @@
       return this;
     }
     assert hasDataRaceTracker();
-    DataRaceTracker newTracker =
-        tracker.update(threads.keySet(), pActiveThread, edge);
+    DataRaceTracker newTracker = tracker.update(threads.keySet(), pActiveThread, edge);
     return withDataRaceTracker(newTracker);
   }
 
@@ -484,13 +460,9 @@
   }
 
   /** See {@link #activeThread}. */
-<<<<<<< HEAD
-  public ThreadingState withActiveThread(String pActiveThread) {
-    return new ThreadingState(threads, locks, pActiveThread, threadIdsForWitness, tracker);
-=======
   public ThreadingState withActiveThread(@Nullable String pActiveThread) {
-    return new ThreadingState(threads, locks, pActiveThread, entryFunction, threadIdsForWitness);
->>>>>>> 3653c4a0
+    return new ThreadingState(
+        threads, locks, pActiveThread, entryFunction, threadIdsForWitness, tracker);
   }
 
   String getActiveThread() {
@@ -499,7 +471,8 @@
 
   /** See {@link #entryFunction}. */
   public ThreadingState withEntryFunction(@Nullable FunctionCallEdge pEntryFunction) {
-    return new ThreadingState(threads, locks, activeThread, pEntryFunction, threadIdsForWitness);
+    return new ThreadingState(
+        threads, locks, activeThread, pEntryFunction, threadIdsForWitness, tracker);
   }
 
   /** See {@link #entryFunction}. */
