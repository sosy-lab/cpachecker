--- conflicted
+++ resolved
@@ -113,18 +113,9 @@
   // error condition intentionally left out as it is mutable
   @Override
   public boolean equals(Object pO) {
-<<<<<<< HEAD
-    if (pO instanceof BlockState that) {
-      return Objects.equals(node, that.node) && type == that.type;
-    }
-    return false;
-=======
     return pO instanceof BlockState that
-        && direction == that.direction
-        && Objects.equals(targetCFANode, that.targetCFANode)
         && Objects.equals(node, that.node)
         && type == that.type;
->>>>>>> 32b7483a
   }
 
   @Override
