--- conflicted
+++ resolved
@@ -8,62 +8,55 @@
 
 package org.sosy_lab.cpachecker.cpa.block;
 
-import com.google.common.collect.FluentIterable;
 import com.google.common.collect.ImmutableSet;
 import java.util.Objects;
-import java.util.Optional;
 import java.util.Set;
 import org.checkerframework.checker.nullness.qual.NonNull;
 import org.checkerframework.checker.nullness.qual.Nullable;
 import org.sosy_lab.cpachecker.cfa.model.CFANode;
-import org.sosy_lab.cpachecker.core.algorithm.distributed_summaries.block_analysis.VerificationConditionReportingState;
-import org.sosy_lab.cpachecker.core.algorithm.distributed_summaries.decomposition.graph.BlockNode;
+import org.sosy_lab.cpachecker.core.AnalysisDirection;
+import org.sosy_lab.cpachecker.core.algorithm.distributed_summaries.decomposition.BlockNode;
 import org.sosy_lab.cpachecker.core.interfaces.AbstractQueryableState;
-import org.sosy_lab.cpachecker.core.interfaces.AbstractState;
-import org.sosy_lab.cpachecker.core.interfaces.FormulaReportingState;
 import org.sosy_lab.cpachecker.core.interfaces.Partitionable;
 import org.sosy_lab.cpachecker.core.interfaces.Targetable;
-import org.sosy_lab.cpachecker.util.AbstractStates;
-import org.sosy_lab.cpachecker.util.predicates.smt.FormulaManagerView;
-import org.sosy_lab.java_smt.api.BooleanFormula;
 
 // cannot be an AbstractStateWithLocation as initialization corrupts analysis
-<<<<<<< HEAD
-public class BlockState
-    implements AbstractQueryableState, Partitionable, Targetable, FormulaReportingState {
-=======
 public class BlockState implements AbstractQueryableState, Partitionable, Targetable {
->>>>>>> 40bcb48d
 
   public enum BlockStateType {
     INITIAL,
     MID,
-    FINAL,
-    ABSTRACTION
+    FINAL
   }
 
+  private final CFANode targetCFANode;
   private final CFANode node;
+  private final AnalysisDirection direction;
   private final BlockStateType type;
-  private final BlockNode blockNode;
-  private Optional<AbstractState> errorCondition;
+  private final boolean wasLoopHeadEncountered;
 
   public BlockState(
       CFANode pNode,
       BlockNode pTargetNode,
+      AnalysisDirection pDirection,
       BlockStateType pType,
-      Optional<AbstractState> pErrorCondition) {
+      boolean pWasLoopHeadEncountered) {
     node = pNode;
+    direction = pDirection;
     type = pType;
-    blockNode = pTargetNode;
-    errorCondition = pErrorCondition;
+    if (pTargetNode == null) {
+      targetCFANode = CFANode.newDummyCFANode();
+    } else {
+      targetCFANode =
+          direction == AnalysisDirection.FORWARD
+              ? pTargetNode.getLastNode()
+              : pTargetNode.getStartNode();
+    }
+    wasLoopHeadEncountered = pWasLoopHeadEncountered;
   }
 
-  public void setErrorCondition(AbstractState pErrorCondition) {
-    errorCondition = Optional.of(pErrorCondition);
-  }
-
-  public BlockNode getBlockNode() {
-    return blockNode;
+  public boolean hasLoopHeadEncountered() {
+    return wasLoopHeadEncountered;
   }
 
   public CFANode getLocationNode() {
@@ -86,49 +79,32 @@
 
   @Override
   public String toString() {
-    return "BlockState{" + "node=" + node + ", type=" + type + '}';
+    return "Location: " + node;
   }
 
   @Override
   public @NonNull Set<TargetInformation> getTargetInformation() throws IllegalStateException {
     return isTarget()
-        ? ImmutableSet.of(
-            new BlockEntryReachedTargetInformation(
-                blockNode.getAbstractionLocation(), type == BlockStateType.ABSTRACTION))
+        ? ImmutableSet.of(new BlockEntryReachedTargetInformation(targetCFANode))
         : ImmutableSet.of();
   }
 
-  public Optional<AbstractState> getErrorCondition() {
-    return errorCondition;
-  }
-
-  @Override
-  public BooleanFormula getFormulaApproximation(FormulaManagerView manager) {
-    if (isTarget() && errorCondition.isPresent()) {
-      FluentIterable<BooleanFormula> approximations =
-          AbstractStates.asIterable(errorCondition.orElseThrow())
-              .filter(VerificationConditionReportingState.class)
-              .transform(s -> s.getVerificationCondition(manager));
-      return manager.getBooleanFormulaManager().and(approximations.toList());
-    }
-    return manager.getBooleanFormulaManager().makeTrue();
-  }
-
-  // error condition intentionally left out as it is mutable
   @Override
   public boolean equals(Object pO) {
-    return pO instanceof BlockState that && Objects.equals(node, that.node) && type == that.type;
+    return pO instanceof BlockState that
+        && direction == that.direction
+        && Objects.equals(targetCFANode, that.targetCFANode)
+        && Objects.equals(node, that.node)
+        && type == that.type;
   }
 
   @Override
   public int hashCode() {
-    return Objects.hash(node, type);
+    return Objects.hash(targetCFANode, node, direction, type);
   }
 
   @Override
   public boolean isTarget() {
-    return (errorCondition.isEmpty() && node.equals(blockNode.getLast()))
-        || (blockNode.getAbstractionLocation().equals(node) && blockNode.isAbstractionPossible())
-        || (!blockNode.isAbstractionPossible() && blockNode.getLast().equals(node));
+    return targetCFANode.equals(node);
   }
 }