--- conflicted
+++ resolved
@@ -66,14 +66,8 @@
 
 import com.google.common.base.Preconditions;
 
-<<<<<<< HEAD
 @Options(prefix="cpa.abm")
-public class ABMCPA extends AbstractSingleWrapperCPA implements StatisticsProvider, PostProcessor {
-=======
-
-@Options(prefix = "cpa.abm")
-public class ABMCPA extends AbstractSingleWrapperCPA implements StatisticsProvider, ProofChecker {
->>>>>>> d8d0a429
+public class ABMCPA extends AbstractSingleWrapperCPA implements StatisticsProvider, PostProcessor, ProofChecker {
 
   public static CPAFactory factory() {
     return AutomaticCPAFactory.forType(ABMCPA.class);
@@ -203,11 +197,12 @@
   }
 
   @Override
-<<<<<<< HEAD
   public void postProcess(ReachedSet pReached) {
     if (getWrappedCpa() instanceof PostProcessor)
       ((PostProcessor) getWrappedCpa()).postProcess(pReached);
-=======
+  }
+
+  @Override
   public boolean areAbstractSuccessors(AbstractState pState, CFAEdge pCfaEdge,
       Collection<? extends AbstractState> pSuccessors) throws CPATransferException, InterruptedException {
     Preconditions.checkNotNull(wrappedProofChecker, "Wrapped CPA has to implement ProofChecker interface");
@@ -218,6 +213,5 @@
   public boolean isCoveredBy(AbstractState pState, AbstractState pOtherState) throws CPAException {
     Preconditions.checkNotNull(wrappedProofChecker, "Wrapped CPA has to implement ProofChecker interface");
     return wrappedProofChecker.isCoveredBy(pState, pOtherState);
->>>>>>> d8d0a429
   }
 }