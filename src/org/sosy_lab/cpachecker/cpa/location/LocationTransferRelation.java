--- conflicted
+++ resolved
@@ -23,10 +23,7 @@
  */
 package org.sosy_lab.cpachecker.cpa.location;
 
-<<<<<<< HEAD
-=======
 import com.google.common.collect.ImmutableSet;
->>>>>>> 74c27f18
 import java.util.ArrayList;
 import java.util.Collection;
 import java.util.Collections;
@@ -63,10 +60,7 @@
       stats.getSuccessorsForEdgeTimer.start();
       CFANode node = ((LocationState) element).getLocationNode();
 
-<<<<<<< HEAD
       // if (node == cfaEdge.getPredecessor()) {
-=======
->>>>>>> 74c27f18
       if (CFAUtils.allLeavingEdges(node).contains(cfaEdge)) {
 
         stats.createStateTimer.start();
@@ -75,11 +69,7 @@
         return result;
       }
 
-<<<<<<< HEAD
-      return Collections.emptySet();
-=======
       return ImmutableSet.of();
->>>>>>> 74c27f18
     } finally {
 
       stats.getSuccessorsForEdgeTimer.stop();
