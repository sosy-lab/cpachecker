--- conflicted
+++ resolved
@@ -2,7 +2,7 @@
  *  CPAchecker is a tool for configurable software verification.
  *  This file is part of CPAchecker.
  *
- *  Copyright (C) 2007-2012  Dirk Beyer
+ *  Copyright (C) 2007-2013  Dirk Beyer
  *  All rights reserved.
  *
  *  Licensed under the Apache License, Version 2.0 (the "License");
@@ -23,11 +23,9 @@
  */
 package org.sosy_lab.cpachecker.cpa.arg;
 
-import java.util.ArrayDeque;
-import java.util.Deque;
-import java.util.HashSet;
-import java.util.Set;
 import java.util.logging.Level;
+
+import javax.annotation.Nullable;
 
 import org.sosy_lab.common.LogManager;
 import org.sosy_lab.common.Pair;
@@ -48,29 +46,31 @@
 
 public abstract class AbstractARGBasedRefiner implements Refiner {
 
-  private final ARGCPA mArtCpa;
+  private int refinementNumber;
+
+  private final ARGCPA argCpa;
   private final LogManager logger;
 
   protected AbstractARGBasedRefiner(ConfigurableProgramAnalysis pCpa) throws InvalidConfigurationException {
     if (pCpa instanceof WrapperCPA) {
-      mArtCpa = ((WrapperCPA) pCpa).retrieveWrappedCpa(ARGCPA.class);
+      argCpa = ((WrapperCPA) pCpa).retrieveWrappedCpa(ARGCPA.class);
     } else {
       throw new InvalidConfigurationException("ARG CPA needed for refinement");
     }
-    if (mArtCpa == null) {
+    if (argCpa == null) {
       throw new InvalidConfigurationException("ARG CPA needed for refinement");
     }
-    this.logger = mArtCpa.getLogger();
+    this.logger = argCpa.getLogger();
   }
 
-  protected final ARGCPA getArtCpa() {
-    return mArtCpa;
+  protected final ARGCPA getArgCpa() {
+    return argCpa;
   }
 
   private static final Function<Pair<ARGState, CFAEdge>, String> pathToFunctionCalls
         = new Function<Pair<ARGState, CFAEdge>, String>() {
     @Override
-    public String apply(Pair<ARGState,CFAEdge> arg) {
+    public String apply(Pair<ARGState, CFAEdge> arg) {
 
       if (arg.getSecond() instanceof CFunctionCallEdge) {
         CFunctionCallEdge funcEdge = (CFunctionCallEdge)arg.getSecond();
@@ -92,27 +92,14 @@
    */
   public final CounterexampleInfo performRefinementWithInfo(ReachedSet pReached) throws CPAException, InterruptedException {
     logger.log(Level.FINEST, "Starting ARG based refinement");
-<<<<<<< HEAD
-    mArtCpa.clearCounterexample();
-=======
->>>>>>> 30d65383
 
-    assert checkART(pReached) : "ARG and reached set do not match before refinement";
+    assert ARGUtils.checkARG(pReached) : "ARG and reached set do not match before refinement";
 
-<<<<<<< HEAD
-    AbstractState lastElement = pReached.getLastState();
-    assert lastElement instanceof ARGState : "Element in reached set which is not an ARGState";
-    assert ((ARGState)lastElement).isTarget() : "Last element in reached is not a target state before refinement";
-    ARGReachedSet reached = new ARGReachedSet(pReached);
-
-    Path path = computePath((ARGState)lastElement, reached);
-=======
     final ARGState lastElement = (ARGState)pReached.getLastState();
     assert lastElement.isTarget() : "Last element in reached is not a target state before refinement";
     ARGReachedSet reached = new ARGReachedSet(pReached, argCpa, refinementNumber++);
 
     ARGPath path = computePath(lastElement, reached);
->>>>>>> 30d65383
 
     if (logger.wouldBeLogged(Level.ALL) && path != null) {
       logger.log(Level.ALL, "Error path:\n", path);
@@ -130,28 +117,22 @@
 
       // set the path from the exception as the target path
       // so it can be used for debugging
-<<<<<<< HEAD
-      mArtCpa.setCounterexample(CounterexampleInfo.feasible(e.getErrorPath(), null));
-=======
       argCpa.addCounterexample(lastElement, CounterexampleInfo.feasible(e.getErrorPath(), null));
->>>>>>> 30d65383
       throw e;
     }
 
-    assert checkART(pReached) : "ARG and reached set do not match after refinement";
+    assert ARGUtils.checkARG(pReached) : "ARG and reached set do not match after refinement";
 
     if (!counterexample.isSpurious()) {
-      Path targetPath = counterexample.getTargetPath();
+      ARGPath targetPath = counterexample.getTargetPath();
 
       // new targetPath must contain root and error node
-      assert targetPath.getFirst().getFirst() == path.getFirst().getFirst() : "Target path from refiner does not contain root node";
-      assert targetPath.getLast().getFirst()  == path.getLast().getFirst() : "Target path from refiner does not contain target state";
+      if (path != null) {
+        assert targetPath.getFirst().getFirst() == path.getFirst().getFirst() : "Target path from refiner does not contain root node";
+        assert targetPath.getLast().getFirst()  == path.getLast().getFirst() : "Target path from refiner does not contain target state";
+      }
 
-<<<<<<< HEAD
-      mArtCpa.setCounterexample(counterexample);
-=======
       argCpa.addCounterexample(lastElement, counterexample);
->>>>>>> 30d65383
     }
 
     logger.log(Level.FINEST, "ARG based refinement finished, result is", counterexample.isSpurious());
@@ -167,7 +148,7 @@
    * @return Information about the counterexample.
    * @throws InterruptedException
    */
-  protected abstract CounterexampleInfo performRefinement(ARGReachedSet pReached, Path pPath)
+  protected abstract CounterexampleInfo performRefinement(ARGReachedSet pReached, ARGPath pPath)
             throws CPAException, InterruptedException;
 
   /**
@@ -182,52 +163,8 @@
    * @return
    * @throws InterruptedException
    */
-  protected Path computePath(ARGState pLastElement, ARGReachedSet pReached) throws InterruptedException, CPAException {
+  @Nullable
+  protected ARGPath computePath(ARGState pLastElement, ARGReachedSet pReached) throws InterruptedException, CPAException {
     return ARGUtils.getOnePathTo(pLastElement);
   }
-
-  public static boolean checkART(ReachedSet pReached) {
-
-    Deque<AbstractState> workList = new ArrayDeque<AbstractState>();
-    Set<ARGState> arg = new HashSet<ARGState>();
-
-    workList.add(pReached.getFirstState());
-    while (!workList.isEmpty()) {
-      ARGState currentElement = (ARGState)workList.removeFirst();
-      assert !currentElement.isDestroyed();
-
-      for (ARGState parent : currentElement.getParents()) {
-        assert parent.getChildren().contains(currentElement) : "Reference from parent to child is missing in ARG";
-      }
-      for (ARGState child : currentElement.getChildren()) {
-        assert child.getParents().contains(currentElement) : "Reference from child to parent is missing in ARG";
-      }
-
-      // check if (e \in ARG) => (e \in Reached || e.isCovered())
-      if (currentElement.isCovered()) {
-        // Assertion removed because now covered states are allowed to be in the reached set.
-        // But they don't need to be!
-//        assert !pReached.contains(currentElement) : "Reached set contains covered element";
-
-      } else {
-        // There is a special case here:
-        // If the element is the sibling of the target state, it might have not
-        // been added to the reached set if CPAAlgorithm stopped before.
-        // But in this case its parent is in the waitlist.
-
-        assert pReached.contains(currentElement)
-            || pReached.getWaitlist().containsAll(currentElement.getParents())
-            : "Element in ARG but not in reached set";
-      }
-
-      if (arg.add(currentElement)) {
-        workList.addAll(currentElement.getChildren());
-      }
-    }
-
-    // check if (e \in Reached) => (e \in ARG)
-    assert arg.containsAll(pReached.asCollection()) : "Element in reached set but not in ARG";
-
-    return true;
-  }
 }