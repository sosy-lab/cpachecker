--- conflicted
+++ resolved
@@ -75,83 +75,6 @@
     CBMC, CONCRETE_EXECUTION;
   }
 
-<<<<<<< HEAD
-  @Option(secure=true, name="enabled", deprecatedName="export",
-      description="export counterexample to file, if one is found")
-  private boolean exportErrorPath = true;
-
-  @Option(secure=true, name="file",
-      description="export counterexample as text file")
-  @FileOption(FileOption.Type.OUTPUT_FILE)
-  private PathTemplate errorPathFile = PathTemplate.ofFormatString("Counterexample.%d.txt");
-
-  @Option(secure=true, name="core",
-      description="export counterexample core as text file")
-  @FileOption(FileOption.Type.OUTPUT_FILE)
-  private PathTemplate errorPathCoreFile = PathTemplate.ofFormatString("Counterexample.%d.core.txt");
-
-  @Option(secure=true, name="source",
-      description="export counterexample as source file")
-  @FileOption(FileOption.Type.OUTPUT_FILE)
-  private PathTemplate errorPathSourceFile = PathTemplate.ofFormatString("Counterexample.%d.c");
-
-  @Option(secure=true, name="exportAsSource",
-      description="export counterexample as source file")
-  private boolean exportSource = true;
-
-  @Option(secure=true, name="graph",
-      description="export counterexample as graph")
-  @FileOption(FileOption.Type.OUTPUT_FILE)
-  private PathTemplate errorPathGraphFile = PathTemplate.ofFormatString("Counterexample.%d.dot");
-
-  @Option(secure=true, name="automaton",
-      description="export counterexample as automaton")
-  @FileOption(FileOption.Type.OUTPUT_FILE)
-  private PathTemplate errorPathAutomatonFile = PathTemplate.ofFormatString("Counterexample.%d.spc");
-
-  @Option(secure=true, name="prefixCoverageFile",
-      description="export counterexample coverage information, considering only spec prefix as " +
-                  "covered (up until reaching __FALSE state in Assumption Automaton).")
-  @FileOption(FileOption.Type.OUTPUT_FILE)
-  PathTemplate coveragePrefixTemplate = PathTemplate.ofFormatString("Counterexample.%d.aa-prefix.coverage-info");
-
-  @Option(
-    secure = true,
-    name = "exportCounterexampleCoverage",
-    description =
-        "export coverage information for every witness: "
-            + "requires using an Assumption Automaton as part of the specification. "
-            + "Lines are considered to be covered only when the path reaching "
-            + "the statement does not reach the __FALSE state in the Assumption Automaton."
-  )
-  private boolean exportCounterexampleCoverage = false;
-
-  @Option(secure=true, name="exportWitness",
-      description="export counterexample as witness/graphml file")
-  private boolean exportWitness = true;
-
-  @Option(secure=true, name="graphml",
-      description="export counterexample to file as GraphML automaton")
-  @FileOption(FileOption.Type.OUTPUT_FILE)
-  private PathTemplate errorPathAutomatonGraphmlFile = PathTemplate.ofFormatString("Counterexample.%d.graphml");
-
-  @Option(secure = true, description = "Export extended witness in addition to regular witness")
-  private boolean exportExtendedWitness = false;
-
-  @Option(secure = true, description = "Extended witness with specific analysis information file")
-  @FileOption(FileOption.Type.OUTPUT_FILE)
-  private PathTemplate extendedWitnessFile =
-      PathTemplate.ofFormatString("extendedWitness.%d.graphml");
-
-  @Option(secure = true, name = "exportHarness", description = "export test harness")
-  private boolean exportHarness = false;
-
-  @Option(secure = true, name = "harness", description = "export test harness to file as code")
-  @FileOption(FileOption.Type.OUTPUT_FILE)
-  private PathTemplate testHarnessFile = PathTemplate.ofFormatString("Counterexample.%d.harness.c");
-
-=======
->>>>>>> 901e65cb
   @Option(
     secure = true,
     name = "compressWitness",
