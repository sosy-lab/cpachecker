// This file is part of CPAchecker,
// a tool for configurable software verification:
// https://cpachecker.sosy-lab.org
//
// SPDX-FileCopyrightText: 2007-2020 Dirk Beyer <https://www.sosy-lab.org>
//
// SPDX-License-Identifier: Apache-2.0

package org.sosy_lab.cpachecker.cpa.arg.counterexamples;

import static com.google.common.base.Preconditions.checkArgument;
import static com.google.common.base.Preconditions.checkNotNull;

import com.google.common.base.Joiner;
import com.google.common.base.Predicates;
import com.google.common.collect.ImmutableList;
import com.google.common.collect.ImmutableSet;
import java.io.IOException;
import java.io.Writer;
import java.nio.charset.Charset;
import java.nio.file.Path;
import java.util.ArrayList;
import java.util.List;
import java.util.Map;
import java.util.Optional;
import java.util.Set;
import java.util.function.BiPredicate;
import java.util.logging.Level;
import javax.xml.parsers.ParserConfigurationException;
import javax.xml.transform.TransformerException;
import org.checkerframework.checker.nullness.qual.Nullable;
import org.sosy_lab.common.Appender;
import org.sosy_lab.common.Appenders;
import org.sosy_lab.common.configuration.ClassOption;
import org.sosy_lab.common.configuration.Configuration;
import org.sosy_lab.common.configuration.InvalidConfigurationException;
import org.sosy_lab.common.configuration.Option;
import org.sosy_lab.common.configuration.Options;
import org.sosy_lab.common.io.IO;
import org.sosy_lab.common.io.PathTemplate;
import org.sosy_lab.common.log.LogManager;
import org.sosy_lab.cpachecker.cfa.CFA;
import org.sosy_lab.cpachecker.cfa.CfaTransformationMetadata;
import org.sosy_lab.cpachecker.cfa.CfaTransformationMetadata.ProgramTransformation;
import org.sosy_lab.cpachecker.cfa.Language;
import org.sosy_lab.cpachecker.cfa.model.svlib.SvLibCfaMetadata;
import org.sosy_lab.cpachecker.cfa.parser.svlib.ast.commands.SvLibCommand;
import org.sosy_lab.cpachecker.core.counterexample.CFAEdgeWithAssumptions;
import org.sosy_lab.cpachecker.core.counterexample.CFAPathWithAssumptions;
import org.sosy_lab.cpachecker.core.counterexample.CounterexampleInfo;
import org.sosy_lab.cpachecker.core.interfaces.ConfigurableProgramAnalysis;
import org.sosy_lab.cpachecker.core.specification.Specification;
import org.sosy_lab.cpachecker.cpa.arg.ARGState;
import org.sosy_lab.cpachecker.cpa.arg.ARGToDotWriter;
import org.sosy_lab.cpachecker.cpa.arg.ARGUtils;
import org.sosy_lab.cpachecker.cpa.arg.ErrorPathShrinker;
import org.sosy_lab.cpachecker.cpa.arg.path.ARGPath;
import org.sosy_lab.cpachecker.cpa.arg.witnessexport.ExtendedWitnessExporter;
import org.sosy_lab.cpachecker.cpa.arg.witnessexport.Witness;
import org.sosy_lab.cpachecker.cpa.arg.witnessexport.WitnessExporter;
import org.sosy_lab.cpachecker.cpa.arg.witnessexport.WitnessToOutputFormatsUtils;
import org.sosy_lab.cpachecker.util.BiPredicates;
import org.sosy_lab.cpachecker.util.Pair;
import org.sosy_lab.cpachecker.util.coverage.CoverageCollector;
import org.sosy_lab.cpachecker.util.coverage.CoverageReportGcov;
import org.sosy_lab.cpachecker.util.cwriter.PathToCTranslator;
import org.sosy_lab.cpachecker.util.cwriter.PathToConcreteProgramTranslator;
import org.sosy_lab.cpachecker.util.faultlocalization.FaultLocalizationInfo;
import org.sosy_lab.cpachecker.util.faultlocalization.FaultLocalizationInfoExporter;
import org.sosy_lab.cpachecker.util.harness.HarnessExporter;
import org.sosy_lab.cpachecker.util.svlibwitnessexport.CounterexampleToSvLibWitnessExport;
import org.sosy_lab.cpachecker.util.svlibwitnessexport.WitnessExportUtils;
import org.sosy_lab.cpachecker.util.testcase.TestCaseExporter;
import org.sosy_lab.cpachecker.util.yamlwitnessexport.CounterexampleToWitness;
import org.xml.sax.SAXException;

@Options(prefix = "counterexample.export", deprecatedPrefix = "cpa.arg.errorPath")
public class CEXExporter {

  enum CounterexampleExportType {
    CBMC,
    CONCRETE_EXECUTION,
  }

  @Option(
      secure = true,
      name = "compressWitness",
      description = "compress the produced error-witness automata using GZIP compression.")
  private boolean compressWitness = true;

  @Option(
      secure = true,
      description =
          "exports a JSON file describing found faults, if fault localization is activated")
  private boolean exportFaults = true;

  @Option(
      secure = true,
      name = "codeStyle",
      description = "exports either CMBC format or a concrete path program")
  private CounterexampleExportType codeStyle = CounterexampleExportType.CBMC;

  @Option(
      secure = true,
      name = "filters",
      description =
          "Filter for irrelevant counterexamples to reduce the number of similar counterexamples"
              + " reported. Only relevant with analysis.stopAfterError=false and"
              + " counterexample.export.exportImmediately=true. Put the weakest and cheapest filter"
              + " first, e.g., PathEqualityCounterexampleFilter.")
  @ClassOption(packagePrefix = "org.sosy_lab.cpachecker.cpa.arg.counterexamples")
  private List<CounterexampleFilter.Factory> cexFilterClasses =
      ImmutableList.of(PathEqualityCounterexampleFilter::new);

  private final CounterexampleFilter cexFilter;
  private final CFA cfa;

  private final CEXExportOptions options;
  private final LogManager logger;
  private final WitnessExporter witnessExporter;
  private final CounterexampleToWitness cexToWitness;
  private final CounterexampleToSvLibWitnessExport cexToSvLibWitness;
  private final PathTemplate svLibWitnessOutputPath;
  private final ExtendedWitnessExporter extendedWitnessExporter;
  private final HarnessExporter harnessExporter;
  private final FaultLocalizationInfoExporter faultExporter;
  private TestCaseExporter testExporter;
  private final Specification specification;

  public CEXExporter(
      Configuration config,
      CEXExportOptions pOptions,
      LogManager pLogger,
      Specification pSpecification,
      CFA pCFA,
      ConfigurableProgramAnalysis cpa,
      WitnessExporter pWitnessExporter,
      ExtendedWitnessExporter pExtendedWitnessExporter)
      throws InvalidConfigurationException {
    config.inject(this);
    specification = pSpecification;
    options = pOptions;
    logger = pLogger;
    witnessExporter = checkNotNull(pWitnessExporter);
    extendedWitnessExporter = checkNotNull(pExtendedWitnessExporter);
    cfa = pCFA;

    Optional<SvLibCfaMetadata> svLibMetadata = cfa.getMetadata().getSvLibCfaMetadata();
    if (svLibMetadata.isPresent() && options.getSvLibViolationWitnessPath() != null) {
      svLibWitnessOutputPath = options.getSvLibViolationWitnessPath();
      cexToSvLibWitness = new CounterexampleToSvLibWitnessExport(pLogger, pCFA);
    } else {
      // We do not have SV-LIB metadata, or do not want to export witnesses
      svLibWitnessOutputPath = null;
      cexToSvLibWitness = null;
    }

    if (!options.disabledCompletely()) {
      cexFilter =
          CounterexampleFilter.createCounterexampleFilter(config, pLogger, cpa, cexFilterClasses);
      harnessExporter = new HarnessExporter(config, pLogger, pCFA);
      testExporter = new TestCaseExporter(pCFA, logger, config);
      faultExporter = new FaultLocalizationInfoExporter(config);
      if (options.getYamlWitnessPathTemplate() != null) {
        cexToWitness = new CounterexampleToWitness(config, pCFA, pSpecification, pLogger);
      } else {
        cexToWitness = null;
      }
    } else {
      cexFilter = null;
      harnessExporter = null;
      testExporter = null;
      faultExporter = null;
      cexToWitness = null;
    }
  }

  /** See {@link #exportCounterexample(ARGState, CounterexampleInfo)}. */
  public void exportCounterexampleIfRelevant(
      final ARGState pTargetState, final CounterexampleInfo pCounterexampleInfo)
      throws InterruptedException {
    if (options.disabledCompletely()) {
      return;
    }

    if (cexFilter.isRelevant(pCounterexampleInfo)) {
      exportCounterexample(pTargetState, pCounterexampleInfo);
    } else {
      logger.log(
          Level.FINEST,
          "Skipping counterexample printing because it is similar to one of already printed.");
    }
  }

  /**
   * Export an Error Trace in different formats, for example as C-file, dot-file or automaton.
   *
   * @param targetState state of an ARG, used as fallback, if pCounterexampleInfo contains no
   *     targetPath.
   * @param counterexample contains further information and the (optional) targetPath. If the
   *     targetPath is available, it will be used for the output. Otherwise, we use backwards
   *     reachable states from pTargetState.
   */
  public void exportCounterexample(
      final ARGState targetState, final CounterexampleInfo counterexample) {
    checkNotNull(targetState);
    checkNotNull(counterexample);

    if (options.disabledCompletely()) {
      return;
    }

    if (exportFaults
        && counterexample instanceof FaultLocalizationInfo faultLocalizationInfo
        && faultExporter != null) {
      try {
        CFAPathWithAssumptions errorPath = counterexample.getCFAPathWithAssignments();
        faultExporter.export(
            faultLocalizationInfo.getRankedList(), errorPath.getLast().getCFAEdge());
      } catch (IOException e) {
        logger.logUserException(Level.WARNING, e, "Could not export faults as JSON.");
      }
    }

    final ARGPath targetPath = counterexample.getTargetPath();
    final BiPredicate<ARGState, ARGState> isTargetPathEdge =
        BiPredicates.pairIn(ImmutableSet.copyOf(targetPath.getStatePairs()));
    final ARGState rootState = targetPath.getFirstState();
    final int uniqueId = counterexample.getUniqueId();

    if (cexToSvLibWitness != null && svLibWitnessOutputPath != null) {
      List<SvLibCommand> witnessCommands =
          cexToSvLibWitness.generateWitnessCommands(counterexample);
      WitnessExportUtils.writeCommandsAsWitness(
          svLibWitnessOutputPath.getPath(uniqueId), witnessCommands, logger);
    }

    if (options.getCoveragePrefix() != null) {
      Path outputPath = options.getCoveragePrefix().getPath(counterexample.getUniqueId());
      try (Writer gcovFile = IO.openOutputFile(outputPath, Charset.defaultCharset())) {
        CoverageReportGcov.write(CoverageCollector.fromCounterexample(targetPath), gcovFile);
      } catch (IOException e) {
        logger.logUserException(
            Level.WARNING, e, "Could not write coverage information for counterexample to file");
      }
    }

    writeErrorPathFile(options.getErrorPathFile(), uniqueId, counterexample);

    if (options.getCoreFile() != null) {
      // the shrinked errorPath only includes the nodes,
      // that are important for the error, it is not a complete path,
      // only some nodes of the targetPath are part of it
      ErrorPathShrinker pathShrinker = new ErrorPathShrinker();
      CFAPathWithAssumptions targetPAssum = null;
      if (counterexample.isPreciseCounterExample()) {
        targetPAssum = counterexample.getCFAPathWithAssignments();
      }
      List<Pair<CFAEdgeWithAssumptions, Boolean>> shrinkedErrorPath =
          pathShrinker.shrinkErrorPath(targetPath, targetPAssum);

      // present only the important edges in the Counterxample.core.txt output file
      List<CFAEdgeWithAssumptions> importantShrinkedErrorPath = new ArrayList<>();
      for (Pair<CFAEdgeWithAssumptions, Boolean> pair : shrinkedErrorPath) {
        if (pair.getSecond()) {
          importantShrinkedErrorPath.add(pair.getFirst());
        }
      }

      writeErrorPathFile(
          options.getCoreFile(),
          uniqueId,
          Appenders.forIterable(Joiner.on('\n'), importantShrinkedErrorPath));
    }

    final Set<ARGState> pathElements;
    Appender pathProgram = null;
    if (counterexample.isPreciseCounterExample()) {
      pathElements = targetPath.getStateSet();

      if (options.getSourceFile() != null) {
        if (cfa.getLanguage() == Language.C) {
          pathProgram =
              switch (codeStyle) {
                case CONCRETE_EXECUTION ->
                    PathToConcreteProgramTranslator.translateSinglePath(
                        targetPath, counterexample.getCFAPathWithAssignments());
                case CBMC -> PathToCTranslator.translateSinglePath(targetPath);
              };
        }
      }

    } else {
      // Imprecise error path.
      // For the text export, we have no other chance,
      // but for the C code and graph export we use all existing paths
      // to avoid this problem.
      pathElements = ARGUtils.getAllStatesOnPathsTo(targetState);

      if (options.getSourceFile() != null) {
        switch (codeStyle) {
          case CONCRETE_EXECUTION ->
              logger.log(
                  Level.WARNING,
                  "Cannot export imprecise counterexample to C code for concrete execution.");
          case CBMC -> {
            // "translatePaths" does not work if the ARG branches without assume edge
            if (ARGUtils.hasAmbiguousBranching(rootState, pathElements)) {
              pathProgram = PathToCTranslator.translateSinglePath(targetPath);
            } else {
              pathProgram = PathToCTranslator.translatePaths(rootState, pathElements);
            }
          }
        }
      }
    }

    if (pathProgram != null) {
      writeErrorPathFile(options.getSourceFile(), uniqueId, pathProgram);
    }

    writeErrorPathFile(
        options.getDotFile(),
        uniqueId,
        (Appender)
            pAppendable ->
                ARGToDotWriter.write(
                    pAppendable,
                    rootState,
                    ARGState::getChildren,
                    Predicates.in(pathElements),
                    isTargetPathEdge));

    writeErrorPathFile(
        options.getAutomatonFile(),
        uniqueId,
        (Appender)
            pAppendable ->
                ARGUtils.producePathAutomaton(
                    pAppendable, rootState, pathElements, "ErrorPath" + uniqueId, counterexample));

    for (Pair<Object, PathTemplate> info : counterexample.getAllFurtherInformation()) {
      if (info.getSecond() != null) {
        writeErrorPathFile(info.getSecond(), uniqueId, info.getFirst());
      }
    }

<<<<<<< HEAD
    if (options.getWitnessFile() != null
        || options.getWitnessDotFile() != null
        || options.getYamlWitnessPathTemplate() != null) {
      CfaTransformationMetadata transformationMetadata =
          cfa.getMetadata().getTransformationMetadata();
      if (transformationMetadata != null
          && transformationMetadata
              .transformation()
              .equals(ProgramTransformation.SEQUENTIALIZATION_ATTEMPTED)) {
        logger.log(
            Level.INFO,
            "The program analyzed by sequentializing the original program and verifying the"
                + " sequentialized version. Currently there is no way to map the result for the"
                + " sequentialized program back to the original program, therefore no witness will"
                + " be exported.");
        try {
          String witnessString =
              SequentializedProgramCexExporter.buildDefaultSequentializationCounterexample(
                  transformationMetadata.originalCfa(), specification);
          writeErrorPathFile(options.getWitnessFile(), uniqueId, witnessString, compressWitness);
        } catch (ParserConfigurationException
            | IOException
            | SAXException
            | TransformerException e) {
          logger.logUserException(
              Level.WARNING, e, "Could not export default witness for sequentialized program");
        }

      } else {

=======
    if (cfa.getLanguage() != Language.SVLIB) {
      if (options.getWitnessFile() != null
          || options.getWitnessDotFile() != null
          || options.getYamlWitnessPathTemplate() != null) {
>>>>>>> 3883a1fe
        try {
          final Witness witness =
              witnessExporter.generateErrorWitness(
                  rootState, Predicates.in(pathElements), isTargetPathEdge, counterexample);

          writeErrorPathFile(
              options.getWitnessFile(),
              uniqueId,
              (Appender) pApp -> WitnessToOutputFormatsUtils.writeToGraphMl(witness, pApp),
              compressWitness);

          writeErrorPathFile(
              options.getWitnessDotFile(),
              uniqueId,
              (Appender) pApp -> WitnessToOutputFormatsUtils.writeToDot(witness, pApp),
              compressWitness);
<<<<<<< HEAD
          if (cfa.getMetadata().getInputLanguage() == Language.C) {
            if (options.getYamlWitnessPathTemplate() != null && cexToWitness != null) {
=======
          if (options.getYamlWitnessPathTemplate() != null && cexToWitness != null) {
            if (cfa.getMetadata().getInputLanguage() == Language.C) {
>>>>>>> 3883a1fe
              try {
                cexToWitness.export(counterexample, options.getYamlWitnessPathTemplate(), uniqueId);
              } catch (IOException e) {
                logger.logUserException(
                    Level.WARNING, e, "Could not generate YAML violation witness.");
              }
<<<<<<< HEAD
=======
            } else {
              logger.log(
                  Level.WARNING,
                  "Cannot export violation witness to YAML format for languages other than C.");
>>>>>>> 3883a1fe
            }
          } else {
            logger.log(
                Level.WARNING,
                "Cannot export violation witness to YAML format for languages other than C.");
          }

        } catch (InterruptedException e) {
          logger.logUserException(Level.WARNING, e, "Could not export witness due to interruption");
        }
      }
    }

    if (options.getExtendedWitnessFile() != null) {
      try {
        Witness extWitness =
            extendedWitnessExporter.generateErrorWitness(
                rootState, Predicates.in(pathElements), isTargetPathEdge, counterexample);
        writeErrorPathFile(
            options.getExtendedWitnessFile(),
            uniqueId,
            (Appender)
                pAppendable -> WitnessToOutputFormatsUtils.writeToGraphMl(extWitness, pAppendable),
            compressWitness);
      } catch (InterruptedException e) {
        logger.logUserException(Level.WARNING, e, "Could not export witness due to interruption");
      }
    }

    if (options.getTestHarnessFile() != null) {
      Optional<String> harness =
          harnessExporter.writeHarness(
              rootState, Predicates.in(pathElements), isTargetPathEdge, counterexample);
      harness.ifPresent(
          content -> writeErrorPathFile(options.getTestHarnessFile(), uniqueId, content));
    }

    if (options.exportToTest() && testExporter != null) {
      testExporter.writeTestCaseFiles(counterexample, Optional.empty());
    }
  }

  // Copied from org.sosy_lab.cpachecker.util.coverage.FileCoverageInformation.addVisitedLine(int)
  public void addVisitedLine(Map<Integer, Integer> visitedLines, int pLine) {
    checkArgument(pLine > 0);
    if (visitedLines.containsKey(pLine)) {
      visitedLines.put(pLine, visitedLines.get(pLine) + 1);
    } else {
      visitedLines.put(pLine, 1);
    }
  }

  private void writeErrorPathFile(@Nullable PathTemplate template, int uniqueId, Object content) {
    writeErrorPathFile(template, uniqueId, content, false);
  }

  private void writeErrorPathFile(
      @Nullable PathTemplate template, int uniqueId, Object content, boolean pCompress) {
    if (template != null) {
      // fill in index in file name
      Path file = template.getPath(uniqueId);

      try {
        if (!pCompress) {
          IO.writeFile(file, Charset.defaultCharset(), content);
        } else {
          file = file.resolveSibling(file.getFileName() + ".gz");
          IO.writeGZIPFile(file, Charset.defaultCharset(), content);
        }
      } catch (IOException e) {
        logger.logUserException(
            Level.WARNING, e, "Could not write information about the error path to file");
      }
    }
  }
}<|MERGE_RESOLUTION|>--- conflicted
+++ resolved
@@ -344,89 +344,73 @@
         writeErrorPathFile(info.getSecond(), uniqueId, info.getFirst());
       }
     }
-
-<<<<<<< HEAD
-    if (options.getWitnessFile() != null
-        || options.getWitnessDotFile() != null
-        || options.getYamlWitnessPathTemplate() != null) {
-      CfaTransformationMetadata transformationMetadata =
-          cfa.getMetadata().getTransformationMetadata();
-      if (transformationMetadata != null
-          && transformationMetadata
-              .transformation()
-              .equals(ProgramTransformation.SEQUENTIALIZATION_ATTEMPTED)) {
-        logger.log(
-            Level.INFO,
-            "The program analyzed by sequentializing the original program and verifying the"
-                + " sequentialized version. Currently there is no way to map the result for the"
-                + " sequentialized program back to the original program, therefore no witness will"
-                + " be exported.");
-        try {
-          String witnessString =
-              SequentializedProgramCexExporter.buildDefaultSequentializationCounterexample(
-                  transformationMetadata.originalCfa(), specification);
-          writeErrorPathFile(options.getWitnessFile(), uniqueId, witnessString, compressWitness);
-        } catch (ParserConfigurationException
-            | IOException
-            | SAXException
-            | TransformerException e) {
-          logger.logUserException(
-              Level.WARNING, e, "Could not export default witness for sequentialized program");
-        }
-
-      } else {
-
-=======
     if (cfa.getLanguage() != Language.SVLIB) {
       if (options.getWitnessFile() != null
           || options.getWitnessDotFile() != null
           || options.getYamlWitnessPathTemplate() != null) {
->>>>>>> 3883a1fe
-        try {
-          final Witness witness =
-              witnessExporter.generateErrorWitness(
-                  rootState, Predicates.in(pathElements), isTargetPathEdge, counterexample);
-
-          writeErrorPathFile(
-              options.getWitnessFile(),
-              uniqueId,
-              (Appender) pApp -> WitnessToOutputFormatsUtils.writeToGraphMl(witness, pApp),
-              compressWitness);
-
-          writeErrorPathFile(
-              options.getWitnessDotFile(),
-              uniqueId,
-              (Appender) pApp -> WitnessToOutputFormatsUtils.writeToDot(witness, pApp),
-              compressWitness);
-<<<<<<< HEAD
-          if (cfa.getMetadata().getInputLanguage() == Language.C) {
-            if (options.getYamlWitnessPathTemplate() != null && cexToWitness != null) {
-=======
-          if (options.getYamlWitnessPathTemplate() != null && cexToWitness != null) {
+        CfaTransformationMetadata transformationMetadata =
+            cfa.getMetadata().getTransformationMetadata();
+        if (transformationMetadata != null
+            && transformationMetadata
+                .transformation()
+                .equals(ProgramTransformation.SEQUENTIALIZATION_ATTEMPTED)) {
+          logger.log(
+              Level.INFO,
+              "The program analyzed by sequentializing the original program and verifying the"
+                  + " sequentialized version. Currently there is no way to map the result for the"
+                  + " sequentialized program back to the original program, therefore no witness will"
+                  + " be exported.");
+          try {
+            String witnessString =
+                SequentializedProgramCexExporter.buildDefaultSequentializationCounterexample(
+                    transformationMetadata.originalCfa(), specification);
+            writeErrorPathFile(options.getWitnessFile(), uniqueId, witnessString, compressWitness);
+          } catch (ParserConfigurationException
+              | IOException
+              | SAXException
+              | TransformerException e) {
+            logger.logUserException(
+                Level.WARNING, e, "Could not export default witness for sequentialized program");
+          }
+
+        } else {
+
+          try {
+            final Witness witness =
+                witnessExporter.generateErrorWitness(
+                    rootState, Predicates.in(pathElements), isTargetPathEdge, counterexample);
+
+            writeErrorPathFile(
+                options.getWitnessFile(),
+                uniqueId,
+                (Appender) pApp -> WitnessToOutputFormatsUtils.writeToGraphMl(witness, pApp),
+                compressWitness);
+
+            writeErrorPathFile(
+                options.getWitnessDotFile(),
+                uniqueId,
+                (Appender) pApp -> WitnessToOutputFormatsUtils.writeToDot(witness, pApp),
+                compressWitness);
             if (cfa.getMetadata().getInputLanguage() == Language.C) {
->>>>>>> 3883a1fe
-              try {
-                cexToWitness.export(counterexample, options.getYamlWitnessPathTemplate(), uniqueId);
-              } catch (IOException e) {
-                logger.logUserException(
-                    Level.WARNING, e, "Could not generate YAML violation witness.");
+              if (options.getYamlWitnessPathTemplate() != null && cexToWitness != null) {
+                try {
+                  cexToWitness.export(
+                      counterexample, options.getYamlWitnessPathTemplate(), uniqueId);
+                } catch (IOException e) {
+                  logger.logUserException(
+                      Level.WARNING, e, "Could not generate YAML violation witness.");
+                }
               }
-<<<<<<< HEAD
-=======
             } else {
               logger.log(
                   Level.WARNING,
                   "Cannot export violation witness to YAML format for languages other than C.");
->>>>>>> 3883a1fe
             }
-          } else {
-            logger.log(
-                Level.WARNING,
-                "Cannot export violation witness to YAML format for languages other than C.");
+
+          } catch (InterruptedException e) {
+            logger.logUserException(
+                Level.WARNING, e, "Could not export witness due to interruption");
           }
-
-        } catch (InterruptedException e) {
-          logger.logUserException(Level.WARNING, e, "Could not export witness due to interruption");
         }
       }
     }
