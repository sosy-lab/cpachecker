--- conflicted
+++ resolved
@@ -542,7 +542,6 @@
       }
 
       for (ARGState covered : mCoveredByThis) {
-<<<<<<< HEAD
         assert covered.mCoveredBy.contains(this) : "Inconsistent coverage relation at " + this;
 
         // replace the covering state
@@ -551,10 +550,6 @@
         coveringStates.add(replacement);
         covered.mCoveredBy = ImmutableSet.copyOf(coveringStates);
 
-=======
-        assert equals(covered.mCoveredBy) : "Inconsistent coverage relation at " + this;
-        covered.mCoveredBy = replacement;
->>>>>>> d6cfda93
         replacement.mCoveredByThis.add(covered);
       }
 
@@ -567,11 +562,7 @@
 
   @Override
   public ARGState forkWithReplacements(Collection<AbstractState> pReplacementStates) {
-<<<<<<< HEAD
-    AbstractState wrappedState = this.getWrappedState();
-=======
     AbstractState wrappedState = getWrappedState();
->>>>>>> d6cfda93
     AbstractState newWrappedState = null;
     if (wrappedState instanceof Splitable) {
       newWrappedState = ((Splitable) wrappedState).forkWithReplacements(pReplacementStates);
@@ -591,15 +582,9 @@
     checkState(!pTemplateState.destroyed);
     checkState(pTemplateState.counterexample == null);
 
-<<<<<<< HEAD
-    this.wasExpanded = pTemplateState.wasExpanded;
-    this.mayCover = pTemplateState.mayCover;
-    this.hasCoveredParent = pTemplateState.hasCoveredParent;
-=======
     wasExpanded = pTemplateState.wasExpanded;
     mayCover = pTemplateState.mayCover;
     hasCoveredParent = pTemplateState.hasCoveredParent;
->>>>>>> d6cfda93
   }
 
   public void removeParent(ARGState pOtherParent) {
