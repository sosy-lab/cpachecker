/*
 *  CPAchecker is a tool for configurable software verification.
 *  This file is part of CPAchecker.
 *
 *  Copyright (C) 2007-2013  Dirk Beyer
 *  All rights reserved.
 *
 *  Licensed under the Apache License, Version 2.0 (the "License");
 *  you may not use this file except in compliance with the License.
 *  You may obtain a copy of the License at
 *
 *      http://www.apache.org/licenses/LICENSE-2.0
 *
 *  Unless required by applicable law or agreed to in writing, software
 *  distributed under the License is distributed on an "AS IS" BASIS,
 *  WITHOUT WARRANTIES OR CONDITIONS OF ANY KIND, either express or implied.
 *  See the License for the specific language governing permissions and
 *  limitations under the License.
 *
 *
 *  CPAchecker web page:
 *    http://cpachecker.sosy-lab.org
 */
package org.sosy_lab.cpachecker.cpa.arg;

import static com.google.common.base.Preconditions.checkArgument;

import java.util.ArrayList;
import java.util.Collection;
import java.util.Collections;
import java.util.Map;
import java.util.Set;
import java.util.WeakHashMap;

import org.sosy_lab.common.LogManager;
import org.sosy_lab.common.configuration.Configuration;
import org.sosy_lab.common.configuration.InvalidConfigurationException;
import org.sosy_lab.common.configuration.Option;
import org.sosy_lab.common.configuration.Options;
import org.sosy_lab.cpachecker.cfa.model.CFAEdge;
import org.sosy_lab.cpachecker.cfa.model.CFANode;
import org.sosy_lab.cpachecker.core.CounterexampleInfo;
import org.sosy_lab.cpachecker.core.ShutdownNotifier;
import org.sosy_lab.cpachecker.core.defaults.AbstractSingleWrapperCPA;
import org.sosy_lab.cpachecker.core.defaults.AutomaticCPAFactory;
import org.sosy_lab.cpachecker.core.defaults.FlatLatticeDomain;
import org.sosy_lab.cpachecker.core.defaults.MergeSepOperator;
import org.sosy_lab.cpachecker.core.defaults.SimplePrecisionAdjustment;
import org.sosy_lab.cpachecker.core.interfaces.AbstractDomain;
import org.sosy_lab.cpachecker.core.interfaces.AbstractState;
import org.sosy_lab.cpachecker.core.interfaces.CPAFactory;
import org.sosy_lab.cpachecker.core.interfaces.ConfigurableProgramAnalysis;
import org.sosy_lab.cpachecker.core.interfaces.ConfigurableProgramAnalysisWithABM;
import org.sosy_lab.cpachecker.core.interfaces.ForcedCoveringStopOperator;
import org.sosy_lab.cpachecker.core.interfaces.MergeOperator;
import org.sosy_lab.cpachecker.core.interfaces.PostProcessor;
import org.sosy_lab.cpachecker.core.interfaces.PrecisionAdjustment;
import org.sosy_lab.cpachecker.core.interfaces.Reducer;
import org.sosy_lab.cpachecker.core.interfaces.Statistics;
import org.sosy_lab.cpachecker.core.interfaces.TransferRelation;
import org.sosy_lab.cpachecker.core.interfaces.pcc.ProofChecker;
import org.sosy_lab.cpachecker.core.reachedset.ReachedSet;
import org.sosy_lab.cpachecker.exceptions.CPAException;
import org.sosy_lab.cpachecker.exceptions.CPATransferException;

import com.google.common.base.Preconditions;

@Options(prefix="cpa.arg")
public class ARGCPA extends AbstractSingleWrapperCPA implements ConfigurableProgramAnalysisWithABM, ProofChecker, PostProcessor {

  public static CPAFactory factory() {
    return AutomaticCPAFactory.forType(ARGCPA.class);
  }

  @Option(
  description="inform ARG CPA if it is run in a predicated analysis because then it must"
    + "behave differntly during merge.")
  private boolean inPredicatedAnalysis = false;

  @Option(
      description = "disable post processor for runtime verification ARG simplification, " +
          "always disable if CPA does not contain an automaton/monitor for error specification")
  private boolean disableRVARGSimplification = false;

  private final LogManager logger;

  private final AbstractDomain abstractDomain;
  private final ARGTransferRelation transferRelation;
  private final MergeOperator mergeOperator;
  private final ARGStopSep stopOperator;
  private final PrecisionAdjustment precisionAdjustment;
  private final Reducer reducer;
  private final ARGStatistics stats;
  private final ProofChecker wrappedProofChecker;
  private final PostProcessor innerPostProcessor;
  private final Collection<PostProcessor> postProcessors;

  private final Map<ARGState, CounterexampleInfo> counterexamples = new WeakHashMap<>();

  private ARGCPA(ConfigurableProgramAnalysis cpa, Configuration config, LogManager logger, ShutdownNotifier pShutdownNotifier) throws InvalidConfigurationException {
    super(cpa);
    config.inject(this);
    this.logger = logger;
    abstractDomain = new FlatLatticeDomain();
    transferRelation = new ARGTransferRelation(cpa.getTransferRelation());

    PrecisionAdjustment wrappedPrec = cpa.getPrecisionAdjustment();
    if (wrappedPrec instanceof SimplePrecisionAdjustment) {
      precisionAdjustment = new ARGSimplePrecisionAdjustment((SimplePrecisionAdjustment) wrappedPrec);
    } else {
      precisionAdjustment = new ARGPrecisionAdjustment(cpa.getPrecisionAdjustment(), inPredicatedAnalysis);
    }

    if (cpa instanceof ConfigurableProgramAnalysisWithABM) {
      Reducer wrappedReducer = ((ConfigurableProgramAnalysisWithABM)cpa).getReducer();
      if (wrappedReducer != null) {
        reducer = new ARGReducer(wrappedReducer);
      } else {
        reducer = null;
      }
    } else {
      reducer = null;
    }

    if (cpa instanceof ProofChecker) {
      this.wrappedProofChecker = (ProofChecker)cpa;
    } else {
      this.wrappedProofChecker = null;
    }

    MergeOperator wrappedMerge = getWrappedCpa().getMergeOperator();
    if (wrappedMerge == MergeSepOperator.getInstance()) {
      mergeOperator = MergeSepOperator.getInstance();
    } else {
      if (inPredicatedAnalysis) {
        mergeOperator = new ARGMergeJoinPredicatedAnalysis(wrappedMerge);
      } else {
        mergeOperator = new ARGMergeJoin(wrappedMerge);
      }
    }
    stopOperator = new ARGStopSep(getWrappedCpa().getStopOperator(), logger, config);
    stats = new ARGStatistics(config, this);

    if (cpa instanceof PostProcessor) {
      innerPostProcessor = (PostProcessor)cpa;
    } else {
      innerPostProcessor = null;
    }
    postProcessors = new ArrayList<>();
    if (!disableRVARGSimplification) {
      postProcessors.add(new RVARGSimplifier(config, this, pShutdownNotifier));
    }
    postProcessors.add(new ARGDumper(config, this));

  }

  @Override
  public AbstractDomain getAbstractDomain() {
    return abstractDomain;
  }

  @Override
  public TransferRelation getTransferRelation() {
    return transferRelation;
  }

  @Override
  public MergeOperator getMergeOperator() {
    return mergeOperator;
  }

  @Override
  public ForcedCoveringStopOperator getStopOperator() {
    return stopOperator;
  }

  @Override
  public PrecisionAdjustment getPrecisionAdjustment() {
    return precisionAdjustment;
  }

  @Override
  public Reducer getReducer() {
    return reducer;
  }

  @Override
  public AbstractState getInitialState(CFANode pNode) {
    // TODO some code relies on the fact that this method is called only one and the result is the root of the ARG
    return new ARGState(getWrappedCpa().getInitialState(pNode), null);
  }

  protected LogManager getLogger() {
    return logger;
  }

  @Override
  public void collectStatistics(Collection<Statistics> pStatsCollection) {
    pStatsCollection.add(stats);
    super.collectStatistics(pStatsCollection);
  }

  public Map<ARGState, CounterexampleInfo> getCounterexamples() {
    return Collections.unmodifiableMap(counterexamples);
  }

  public void addCounterexample(ARGState targetState, CounterexampleInfo pCounterexample) {
    checkArgument(targetState.isTarget());
    checkArgument(!pCounterexample.isSpurious());
    if (pCounterexample.getTargetPath() != null) {
      // With ABM, the targetState and the last state of the path
      // may actually be not identical.
      checkArgument(pCounterexample.getTargetPath().getLast().getFirst().isTarget());
    }
    counterexamples.put(targetState, pCounterexample);
  }

  public void clearCounterexamples(Set<ARGState> toRemove) {
    // Actually the goal would be that this method is not necessary
    // because the GC automatically removes counterexamples when the ARGState
    // is removed from the ReachedSet.
    // However, counterexamples may reference their target state through
    // the target path attribute, so the GC may not remove the counterexample.
    // While this is not a problem for correctness
    // (we check in the end which counterexamples are still valid),
    // it may be a memory leak.
    // Thus this method.

    counterexamples.keySet().removeAll(toRemove);
  }

  ARGToDotWriter getRefinementGraphWriter() {
    return stats.getRefinementGraphWriter();
  }

  @Override
  public boolean areAbstractSuccessors(AbstractState pElement, CFAEdge pCfaEdge,
      Collection<? extends AbstractState> pSuccessors) throws CPATransferException, InterruptedException {
    Preconditions.checkNotNull(wrappedProofChecker, "Wrapped CPA has to implement ProofChecker interface");
    return transferRelation.areAbstractSuccessors(pElement, pCfaEdge, pSuccessors, wrappedProofChecker);
  }

  @Override
  public boolean isCoveredBy(AbstractState pElement, AbstractState pOtherElement) throws CPAException, InterruptedException {
    Preconditions.checkNotNull(wrappedProofChecker, "Wrapped CPA has to implement ProofChecker interface");
    return stopOperator.isCoveredBy(pElement, pOtherElement, wrappedProofChecker);
  }

<<<<<<< HEAD

  @Override
  public void postProcess(ReachedSet pReached) throws InterruptedException {
    if (innerPostProcessor != null) {
      innerPostProcessor.postProcess(pReached);
    }
    for (PostProcessor postProcessor : postProcessors) {
      postProcessor.postProcess(pReached);
    }
=======
  void exportCounterexample(ReachedSet pReached, ARGState pTargetState,
    CounterexampleInfo pCounterexampleInfo, int cexIndex) {
    stats.exportCounterexample(pReached, pTargetState, pCounterexampleInfo, cexIndex, null, true);
  }

  boolean shouldPrintErrorPathImmediately() {
    return stats.shouldDumpErrorPathImmediately();
>>>>>>> 13f7a0f3
  }
}<|MERGE_RESOLUTION|>--- conflicted
+++ resolved
@@ -246,8 +246,6 @@
     return stopOperator.isCoveredBy(pElement, pOtherElement, wrappedProofChecker);
   }
 
-<<<<<<< HEAD
-
   @Override
   public void postProcess(ReachedSet pReached) throws InterruptedException {
     if (innerPostProcessor != null) {
@@ -256,7 +254,8 @@
     for (PostProcessor postProcessor : postProcessors) {
       postProcessor.postProcess(pReached);
     }
-=======
+  }
+
   void exportCounterexample(ReachedSet pReached, ARGState pTargetState,
     CounterexampleInfo pCounterexampleInfo, int cexIndex) {
     stats.exportCounterexample(pReached, pTargetState, pCounterexampleInfo, cexIndex, null, true);
@@ -264,6 +263,5 @@
 
   boolean shouldPrintErrorPathImmediately() {
     return stats.shouldDumpErrorPathImmediately();
->>>>>>> 13f7a0f3
   }
 }