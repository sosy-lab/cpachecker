/*
 *  CPAchecker is a tool for configurable software verification.
 *  This file is part of CPAchecker.
 *
 *  Copyright (C) 2007-2014  Dirk Beyer
 *  All rights reserved.
 *
 *  Licensed under the Apache License, Version 2.0 (the "License");
 *  you may not use this file except in compliance with the License.
 *  You may obtain a copy of the License at
 *
 *      http://www.apache.org/licenses/LICENSE-2.0
 *
 *  Unless required by applicable law or agreed to in writing, software
 *  distributed under the License is distributed on an "AS IS" BASIS,
 *  WITHOUT WARRANTIES OR CONDITIONS OF ANY KIND, either express or implied.
 *  See the License for the specific language governing permissions and
 *  limitations under the License.
 *
 *
 *  CPAchecker web page:
 *    http://cpachecker.sosy-lab.org
 */
package org.sosy_lab.cpachecker.cpa.arg;

import static com.google.common.base.Preconditions.checkArgument;
import static org.sosy_lab.cpachecker.util.AbstractStates.getOutgoingEdges;

import com.google.common.base.Preconditions;
import com.google.common.base.Predicates;
import com.google.common.collect.HashMultimap;
import com.google.common.collect.Iterables;
import com.google.common.collect.Multimap;
import java.util.Collection;
import java.util.Collections;
import java.util.Map;
import java.util.Set;
import java.util.WeakHashMap;
import org.sosy_lab.common.configuration.Configuration;
import org.sosy_lab.common.configuration.InvalidConfigurationException;
import org.sosy_lab.common.configuration.Option;
import org.sosy_lab.common.configuration.Options;
import org.sosy_lab.common.log.LogManager;
import org.sosy_lab.cpachecker.cfa.CFA;
import org.sosy_lab.cpachecker.cfa.blocks.BlockPartitioning;
import org.sosy_lab.cpachecker.cfa.model.CFAEdge;
import org.sosy_lab.cpachecker.cfa.model.CFANode;
import org.sosy_lab.cpachecker.core.Specification;
import org.sosy_lab.cpachecker.core.counterexample.CounterexampleInfo;
import org.sosy_lab.cpachecker.core.defaults.AbstractSingleWrapperCPA;
import org.sosy_lab.cpachecker.core.defaults.AutomaticCPAFactory;
import org.sosy_lab.cpachecker.core.defaults.FlatLatticeDomain;
import org.sosy_lab.cpachecker.core.defaults.MergeSepOperator;
import org.sosy_lab.cpachecker.core.defaults.SimplePrecisionAdjustment;
import org.sosy_lab.cpachecker.core.interfaces.AbstractDomain;
import org.sosy_lab.cpachecker.core.interfaces.AbstractState;
import org.sosy_lab.cpachecker.core.interfaces.CPAFactory;
import org.sosy_lab.cpachecker.core.interfaces.ConfigurableProgramAnalysis;
import org.sosy_lab.cpachecker.core.interfaces.ConfigurableProgramAnalysisWithBAM;
import org.sosy_lab.cpachecker.core.interfaces.ForcedCoveringStopOperator;
import org.sosy_lab.cpachecker.core.interfaces.MergeOperator;
import org.sosy_lab.cpachecker.core.interfaces.PrecisionAdjustment;
import org.sosy_lab.cpachecker.core.interfaces.Reducer;
import org.sosy_lab.cpachecker.core.interfaces.StateSpacePartition;
import org.sosy_lab.cpachecker.core.interfaces.Statistics;
import org.sosy_lab.cpachecker.core.interfaces.TransferRelation;
import org.sosy_lab.cpachecker.core.interfaces.pcc.ProofChecker;
import org.sosy_lab.cpachecker.exceptions.CPAException;
import org.sosy_lab.cpachecker.exceptions.CPATransferException;

@Options(prefix = "cpa.arg")
public class ARGCPA extends AbstractSingleWrapperCPA
    implements ConfigurableProgramAnalysisWithBAM, ProofChecker {

  public static CPAFactory factory() {
    return AutomaticCPAFactory.forType(ARGCPA.class);
  }

  @Option(
      secure = true,
<<<<<<< HEAD
      name = "cpa.arg.inCPAEnabledAnalysis",
      description = "inform ARG CPA if it is run in an analysis with enabler CPA because then it must "
          + "behave differently during merge.")
=======
      description =
          "inform ARG CPA if it is run in an analysis with enabler CPA because then it must "
              + "behave differently during merge.")
>>>>>>> d7e9f636
  private boolean inCPAEnabledAnalysis = false;

  @Option(
      secure = true,
<<<<<<< HEAD
      name = "cpa.arg.deleteInCPAEnabledAnalysis",
      description = "inform merge operator in CPA enabled analysis that it should delete the subgraph of the merged node "
          + "which is required to get at most one successor per CFA edge.")
  private boolean deleteInCPAEnabledAnalysis = false;

  @Option(
      secure = true,
      name = "cpa.arg.keepCoveredStatesInReached",
      description = "whether to keep covered states in the reached set as addition to keeping them in the ARG")
=======
      description =
          "inform merge operator in CPA enabled analysis that it should delete the subgraph "
              + "of the merged node which is required to get at most one successor per CFA edge.")
  private boolean deleteInCPAEnabledAnalysis = false;

  @Option(
    secure = true,
    description =
        "whether to keep covered states in the reached set as addition to keeping them in the ARG"
  )
>>>>>>> d7e9f636
  private boolean keepCoveredStatesInReached = false;

  @Option(
      secure = true,
      description =
          "If this option is enabled, ARG states will also be merged if the first wrapped state "
              + "is subsumed by the second wrapped state (and the parents are not yet subsumed).")
  private boolean mergeOnWrappedSubsumption = false;

  private final LogManager logger;

  private final ARGStatistics stats;

  private final Map<ARGState, CounterexampleInfo> counterexamples = new WeakHashMap<>();

  private ARGCPA(
      ConfigurableProgramAnalysis cpa,
      Configuration config,
      LogManager logger,
      Specification pSpecification,
      CFA cfa)
      throws InvalidConfigurationException {
    super(cpa);
    config.inject(this);
    this.logger = logger;
    stats = new ARGStatistics(config, logger, this, pSpecification, cfa);
  }

  @Override
  public AbstractDomain getAbstractDomain() {
    return new FlatLatticeDomain();
  }

  @Override
  public TransferRelation getTransferRelation() {
    return new ARGTransferRelation(getWrappedCpa().getTransferRelation());
  }

  @Override
  public MergeOperator getMergeOperator() {
    MergeOperator wrappedMergeOperator = getWrappedCpa().getMergeOperator();
    if (wrappedMergeOperator == MergeSepOperator.getInstance()) {
      return MergeSepOperator.getInstance();
    } else if (inCPAEnabledAnalysis) {
      return new ARGMergeJoinCPAEnabledAnalysis(wrappedMergeOperator, deleteInCPAEnabledAnalysis);
    } else {
      return new ARGMergeJoin(
          wrappedMergeOperator, getWrappedCpa().getAbstractDomain(), mergeOnWrappedSubsumption);
    }
  }

  @Override
  public ForcedCoveringStopOperator getStopOperator() {
    return new ARGStopSep(
        getWrappedCpa().getStopOperator(),
        logger,
        inCPAEnabledAnalysis,
        keepCoveredStatesInReached);
  }

  @Override
  public PrecisionAdjustment getPrecisionAdjustment() {
    PrecisionAdjustment wrappedPrec = getWrappedCpa().getPrecisionAdjustment();
    if (wrappedPrec instanceof SimplePrecisionAdjustment) {
      return new ARGSimplePrecisionAdjustment((SimplePrecisionAdjustment) wrappedPrec);
    } else {
      return new ARGPrecisionAdjustment(wrappedPrec, inCPAEnabledAnalysis, stats);
    }
  }

  @Override
  public Reducer getReducer() throws InvalidConfigurationException {
    ConfigurableProgramAnalysis cpa = getWrappedCpa();
    Preconditions.checkState(
        cpa instanceof ConfigurableProgramAnalysisWithBAM,
        "wrapped CPA does not support BAM: " + cpa.getClass().getCanonicalName());
    return new ARGReducer(((ConfigurableProgramAnalysisWithBAM) cpa).getReducer());
  }

  @Override
<<<<<<< HEAD
  public AbstractState getInitialState(CFANode pNode, StateSpacePartition pPartition)
      throws InterruptedException {
    // TODO some code relies on the fact that this method is called only one and the result is the root of the ARG
=======
  public AbstractState getInitialState(CFANode pNode, StateSpacePartition pPartition) throws InterruptedException {
    // TODO some code relies on the fact that this method is called only once and the result is the root of the ARG
>>>>>>> d7e9f636
    return new ARGState(getWrappedCpa().getInitialState(pNode, pPartition), null);
  }

  protected LogManager getLogger() {
    return logger;
  }

  @Override
  public void collectStatistics(Collection<Statistics> pStatsCollection) {
    if (!Iterables.any(pStatsCollection, Predicates.instanceOf(ARGStatistics.class))) {
      // we do not want to add ARGStatistics twice, if a wrapping CPA also uses it.
      // This would result in overriding the output-files due to equal file names.
      // Info: this case is one of the reasons to first collect our own statistics
      // and afterwards call super.collectStatistics().
      pStatsCollection.add(stats);
    }
    super.collectStatistics(pStatsCollection);
  }

  public ARGStatistics getARGExporter() {
    return stats;
  }

  @Override
  public boolean areAbstractSuccessors(AbstractState pElement, CFAEdge pCfaEdge,
      Collection<? extends AbstractState> pSuccessors)
      throws CPATransferException, InterruptedException {
    Preconditions.checkState(
        getWrappedCpa() instanceof ProofChecker,
        "Wrapped CPA has to implement ProofChecker interface");
    ProofChecker wrappedProofChecker = (ProofChecker) getWrappedCpa();
    ARGState element = (ARGState) pElement;

    assert Iterables.elementsEqual(element.getChildren(), pSuccessors);

    AbstractState wrappedState = element.getWrappedState();
    Multimap<CFAEdge, AbstractState> wrappedSuccessors = HashMultimap.create();
    for (AbstractState absElement : pSuccessors) {
      ARGState successorElem = (ARGState) absElement;
      wrappedSuccessors.put(element.getEdgeToChild(successorElem), successorElem.getWrappedState());
    }

    if (pCfaEdge != null) { return wrappedProofChecker.areAbstractSuccessors(
        wrappedState, pCfaEdge, wrappedSuccessors.get(pCfaEdge)); }

    for (CFAEdge edge : getOutgoingEdges(element)) {
      if (!wrappedProofChecker.areAbstractSuccessors(
          wrappedState, edge, wrappedSuccessors.get(edge))) { return false; }
    }
    return true;
  }

  @Override
  public boolean isCoveredBy(AbstractState pElement, AbstractState pOtherElement)
      throws CPAException, InterruptedException {
    Preconditions.checkState(
        getWrappedCpa() instanceof ProofChecker,
        "Wrapped CPA has to implement ProofChecker interface");
    ProofChecker wrappedProofChecker = (ProofChecker) getWrappedCpa();
    AbstractState wrappedState = ((ARGState) pElement).getWrappedState();
    AbstractState wrappedOtherElement = ((ARGState) pOtherElement).getWrappedState();
    return wrappedProofChecker.isCoveredBy(wrappedState, wrappedOtherElement);
  }

  @Override
  public void setPartitioning(BlockPartitioning partitioning) {
    ConfigurableProgramAnalysis cpa = getWrappedCpa();
    assert cpa instanceof ConfigurableProgramAnalysisWithBAM;
    ((ConfigurableProgramAnalysisWithBAM) cpa).setPartitioning(partitioning);
  }

  @Override
  public boolean isCoveredByRecursiveState(AbstractState state1, AbstractState state2)
      throws CPAException, InterruptedException {
    return ((ConfigurableProgramAnalysisWithBAM) getWrappedCpa())
        .isCoveredByRecursiveState(
            ((ARGState) state1).getWrappedState(), ((ARGState) state2).getWrappedState());
  }

  public Map<ARGState, CounterexampleInfo> getCounterexamples() {
    return Collections.unmodifiableMap(counterexamples);
  }

  public void addCounterexample(ARGState targetState, CounterexampleInfo pCounterexample) {
    checkArgument(targetState.isTarget());
    checkArgument(!pCounterexample.isSpurious());
    if (pCounterexample.getTargetPath() != null) {
      // With BAM, the targetState and the last state of the path
      // may actually be not identical.
      checkArgument(pCounterexample.getTargetPath().getLastState().isTarget());
    }
    counterexamples.put(targetState, pCounterexample);
  }

  public void clearCounterexamples(Set<ARGState> toRemove) {
    // Actually the goal would be that this method is not necessary
    // because the GC automatically removes counterexamples when the ARGState
    // is removed from the ReachedSet.
    // However, counterexamples may reference their target state through
    // the target path attribute, so the GC may not remove the counterexample.
    // While this is not a problem for correctness
    // (we check in the end which counterexamples are still valid),
    // it may be a memory leak.
    // Thus this method.

    counterexamples.keySet().removeAll(toRemove);
  }
}<|MERGE_RESOLUTION|>--- conflicted
+++ resolved
@@ -23,7 +23,6 @@
  */
 package org.sosy_lab.cpachecker.cpa.arg;
 
-import static com.google.common.base.Preconditions.checkArgument;
 import static org.sosy_lab.cpachecker.util.AbstractStates.getOutgoingEdges;
 
 import com.google.common.base.Preconditions;
@@ -32,10 +31,6 @@
 import com.google.common.collect.Iterables;
 import com.google.common.collect.Multimap;
 import java.util.Collection;
-import java.util.Collections;
-import java.util.Map;
-import java.util.Set;
-import java.util.WeakHashMap;
 import org.sosy_lab.common.configuration.Configuration;
 import org.sosy_lab.common.configuration.InvalidConfigurationException;
 import org.sosy_lab.common.configuration.Option;
@@ -46,7 +41,6 @@
 import org.sosy_lab.cpachecker.cfa.model.CFAEdge;
 import org.sosy_lab.cpachecker.cfa.model.CFANode;
 import org.sosy_lab.cpachecker.core.Specification;
-import org.sosy_lab.cpachecker.core.counterexample.CounterexampleInfo;
 import org.sosy_lab.cpachecker.core.defaults.AbstractSingleWrapperCPA;
 import org.sosy_lab.cpachecker.core.defaults.AutomaticCPAFactory;
 import org.sosy_lab.cpachecker.core.defaults.FlatLatticeDomain;
@@ -78,55 +72,30 @@
 
   @Option(
       secure = true,
-<<<<<<< HEAD
-      name = "cpa.arg.inCPAEnabledAnalysis",
-      description = "inform ARG CPA if it is run in an analysis with enabler CPA because then it must "
-          + "behave differently during merge.")
-=======
-      description =
-          "inform ARG CPA if it is run in an analysis with enabler CPA because then it must "
-              + "behave differently during merge.")
->>>>>>> d7e9f636
+    description = "inform ARG CPA if it is run in an analysis with enabler CPA because then it must "
+        + "behave differently during merge.")
   private boolean inCPAEnabledAnalysis = false;
 
   @Option(
       secure = true,
-<<<<<<< HEAD
-      name = "cpa.arg.deleteInCPAEnabledAnalysis",
-      description = "inform merge operator in CPA enabled analysis that it should delete the subgraph of the merged node "
-          + "which is required to get at most one successor per CFA edge.")
+    description = "inform merge operator in CPA enabled analysis that it should delete the subgraph "
+        + "of the merged node which is required to get at most one successor per CFA edge.")
   private boolean deleteInCPAEnabledAnalysis = false;
 
   @Option(
-      secure = true,
-      name = "cpa.arg.keepCoveredStatesInReached",
-      description = "whether to keep covered states in the reached set as addition to keeping them in the ARG")
-=======
-      description =
-          "inform merge operator in CPA enabled analysis that it should delete the subgraph "
-              + "of the merged node which is required to get at most one successor per CFA edge.")
-  private boolean deleteInCPAEnabledAnalysis = false;
-
-  @Option(
     secure = true,
-    description =
-        "whether to keep covered states in the reached set as addition to keeping them in the ARG"
-  )
->>>>>>> d7e9f636
+    description = "whether to keep covered states in the reached set as addition to keeping them in the ARG")
   private boolean keepCoveredStatesInReached = false;
 
   @Option(
-      secure = true,
-      description =
-          "If this option is enabled, ARG states will also be merged if the first wrapped state "
-              + "is subsumed by the second wrapped state (and the parents are not yet subsumed).")
+    secure = true,
+    description = "If this option is enabled, ARG states will also be merged if the first wrapped state "
+        + "is subsumed by the second wrapped state (and the parents are not yet subsumed).")
   private boolean mergeOnWrappedSubsumption = false;
 
   private final LogManager logger;
 
   private final ARGStatistics stats;
-
-  private final Map<ARGState, CounterexampleInfo> counterexamples = new WeakHashMap<>();
 
   private ARGCPA(
       ConfigurableProgramAnalysis cpa,
@@ -160,7 +129,9 @@
       return new ARGMergeJoinCPAEnabledAnalysis(wrappedMergeOperator, deleteInCPAEnabledAnalysis);
     } else {
       return new ARGMergeJoin(
-          wrappedMergeOperator, getWrappedCpa().getAbstractDomain(), mergeOnWrappedSubsumption);
+          wrappedMergeOperator,
+          getWrappedCpa().getAbstractDomain(),
+          mergeOnWrappedSubsumption);
     }
   }
 
@@ -193,14 +164,10 @@
   }
 
   @Override
-<<<<<<< HEAD
   public AbstractState getInitialState(CFANode pNode, StateSpacePartition pPartition)
       throws InterruptedException {
-    // TODO some code relies on the fact that this method is called only one and the result is the root of the ARG
-=======
-  public AbstractState getInitialState(CFANode pNode, StateSpacePartition pPartition) throws InterruptedException {
-    // TODO some code relies on the fact that this method is called only once and the result is the root of the ARG
->>>>>>> d7e9f636
+    // TODO some code relies on the fact that this method is called only once and the result is the
+    // root of the ARG
     return new ARGState(getWrappedCpa().getInitialState(pNode, pPartition), null);
   }
 
@@ -243,12 +210,18 @@
       wrappedSuccessors.put(element.getEdgeToChild(successorElem), successorElem.getWrappedState());
     }
 
-    if (pCfaEdge != null) { return wrappedProofChecker.areAbstractSuccessors(
-        wrappedState, pCfaEdge, wrappedSuccessors.get(pCfaEdge)); }
+    if (pCfaEdge != null) {
+      return wrappedProofChecker
+          .areAbstractSuccessors(wrappedState, pCfaEdge, wrappedSuccessors.get(pCfaEdge));
+    }
 
     for (CFAEdge edge : getOutgoingEdges(element)) {
       if (!wrappedProofChecker.areAbstractSuccessors(
-          wrappedState, edge, wrappedSuccessors.get(edge))) { return false; }
+          wrappedState,
+          edge,
+          wrappedSuccessors.get(edge))) {
+        return false;
+      }
     }
     return true;
   }
@@ -279,33 +252,4 @@
         .isCoveredByRecursiveState(
             ((ARGState) state1).getWrappedState(), ((ARGState) state2).getWrappedState());
   }
-
-  public Map<ARGState, CounterexampleInfo> getCounterexamples() {
-    return Collections.unmodifiableMap(counterexamples);
-  }
-
-  public void addCounterexample(ARGState targetState, CounterexampleInfo pCounterexample) {
-    checkArgument(targetState.isTarget());
-    checkArgument(!pCounterexample.isSpurious());
-    if (pCounterexample.getTargetPath() != null) {
-      // With BAM, the targetState and the last state of the path
-      // may actually be not identical.
-      checkArgument(pCounterexample.getTargetPath().getLastState().isTarget());
-    }
-    counterexamples.put(targetState, pCounterexample);
-  }
-
-  public void clearCounterexamples(Set<ARGState> toRemove) {
-    // Actually the goal would be that this method is not necessary
-    // because the GC automatically removes counterexamples when the ARGState
-    // is removed from the ReachedSet.
-    // However, counterexamples may reference their target state through
-    // the target path attribute, so the GC may not remove the counterexample.
-    // While this is not a problem for correctness
-    // (we check in the end which counterexamples are still valid),
-    // it may be a memory leak.
-    // Thus this method.
-
-    counterexamples.keySet().removeAll(toRemove);
-  }
 }