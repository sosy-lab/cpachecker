--- conflicted
+++ resolved
@@ -1103,12 +1103,8 @@
 
     // Merge nodes with empty or repeated edges
     int sizeBeforeMerging = edgeToCFAEdges.size();
-<<<<<<< HEAD
-    mergeRepeatedEdges();
-=======
-    mergeEdges(entryStateNodeId, true, this::isEdgeIrrelevant);
-    mergeEdges(entryStateNodeId, false, this::isEdgeIrrelevantByFaultLocalization);
->>>>>>> 0b3d7eb1
+    mergeRepeatedEdges(true, this::isEdgeIrrelevant);
+    mergeRepeatedEdges(false, this::isEdgeIrrelevantByFaultLocalization);
     int sizeAfterMerging = edgeToCFAEdges.size();
     logger.logf(
         Level.ALL,
@@ -1143,29 +1139,14 @@
    * witness graph, i.e., we compute an abstraction of the ARG-based graph without redundant or
    * irrelevant information.
    */
-<<<<<<< HEAD
-  private void mergeRepeatedEdges() throws InterruptedException {
-    NavigableSet<Edge> waitlist = new TreeSet<>(leavingEdges.values());
-    while (!waitlist.isEmpty()) {
-      Edge edge = waitlist.pollFirst();
-      // If the edge still exists in the graph and is irrelevant, remove it if possible
-      if (leavingEdges.get(edge.getSource()).contains(edge)
-          && isEdgeIrrelevant(edge)
-          && canBeMerged(edge)) {
-        Iterables.addAll(waitlist, mergeNodes(edge));
-        assert leavingEdges.isEmpty() || leavingEdges.containsKey(ENTRY_NODE_ID);
-=======
-  private void mergeEdges(
-      final String entryStateNodeId, boolean mergeMetaInformation, Predicate<Edge> isIrrelevant)
-      throws InterruptedException {
+  private void mergeRepeatedEdges(boolean mergeMetaInformation, Predicate<Edge> isIrrelevant) throws InterruptedException {
     NavigableSet<Edge> waitlist = new TreeSet<>(leavingEdges.values());
     while (!waitlist.isEmpty()) {
       Edge edge = waitlist.pollFirst();
       // If the edge still exists in the graph and is irrelevant, remove it
-      if (leavingEdges.get(edge.getSource()).contains(edge) && isIrrelevant.test(edge)) {
+      if (leavingEdges.get(edge.getSource()).contains(edge) && isIrrelevant.test(edge) && canBeMerged(edge)) {
         Iterables.addAll(waitlist, mergeNodes(edge, mergeMetaInformation));
-        assert leavingEdges.isEmpty() || leavingEdges.containsKey(entryStateNodeId);
->>>>>>> 0b3d7eb1
+        assert leavingEdges.isEmpty() || leavingEdges.containsKey(ENTRY_NODE_ID);
       }
       if (mergeMetaInformation) {
         setLoopHeadInvariantIfApplicable(edge.getTarget());
