--- conflicted
+++ resolved
@@ -38,8 +38,6 @@
   private final PointerTargetSet pointerTargetSet;
 
   /**
-<<<<<<< HEAD
-=======
    * Uninstantiated predicate associated with a state,
    * derived from other analyses.
    * *NOT* used in comparison.
@@ -47,7 +45,6 @@
   private final BooleanFormula predicate;
 
   /**
->>>>>>> 6977c85a
    * Pointer to the latest version of the state associated with the given
    * location.
    */
@@ -62,15 +59,6 @@
 
   private PolicyAbstractedState(CFANode node,
       Map<Template, PolicyBound> pAbstraction,
-<<<<<<< HEAD
-      PolicyIntermediateState pGeneratingState,
-      CongruenceState pCongruence,
-      int pLocationID,
-      PolicyIterationManager pManager) {
-    super(node);
-    abstraction = ImmutableMap.copyOf(pAbstraction);
-    generatingState = pGeneratingState;
-=======
       CongruenceState pCongruence,
       int pLocationID,
       PolicyIterationManager pManager, SSAMap pSsaMap,
@@ -80,7 +68,6 @@
     pointerTargetSet = pPointerTargetSet;
     predicate = pPredicate;
     abstraction = ImmutableMap.copyOf(pAbstraction);
->>>>>>> 6977c85a
     congruence = pCongruence;
     locationID = pLocationID;
     manager = pManager;
@@ -122,43 +109,6 @@
   public static PolicyAbstractedState of(
       Map<Template, PolicyBound> data,
       CFANode node,
-<<<<<<< HEAD
-      PolicyIntermediateState pGeneratingState,
-      CongruenceState pCongruence,
-      int pLocationID,
-      PolicyIterationManager pManager
-  ) {
-    return new PolicyAbstractedState(node, data, pGeneratingState,
-        pCongruence, pLocationID, pManager);
-  }
-
-  public PolicyAbstractedState withUpdates(
-      Map<Template, PolicyBound> updates,
-      Set<Template> unbounded,
-      CongruenceState newCongruence) {
-
-    ImmutableMap.Builder<Template, PolicyBound> builder =
-        ImmutableMap.builder();
-
-    // We only iterate over the existing templates, because if the value was
-    // unbounded at some point, it stays unbounded.
-    for (Entry<Template, PolicyBound> entry : abstraction.entrySet()) {
-      Template template = entry.getKey();
-      PolicyBound bound = entry.getValue();
-
-      if (unbounded.contains(template)) {
-        continue;
-      }
-      if (updates.containsKey(template)) {
-        bound = updates.get(template);
-      }
-      builder.put(template, bound);
-    }
-    return new PolicyAbstractedState(
-        getNode(), builder.build(),  generatingState,
-        newCongruence, locationID, manager
-    );
-=======
       CongruenceState pCongruence,
       int pLocationID,
       PolicyIterationManager pManager,
@@ -190,7 +140,6 @@
     return new PolicyAbstractedState(getNode(),
         newAbstraction, newCongruence, locationID, manager, ssaMap,
         pointerTargetSet, newPredicate);
->>>>>>> 6977c85a
   }
 
   public BooleanFormula getPredicate() {
@@ -222,20 +171,6 @@
    * @return Empty abstracted state associated with {@code node}.
    */
   public static PolicyAbstractedState empty(CFANode node,
-<<<<<<< HEAD
-      PathFormula initial, PolicyIterationManager pManager) {
-    PolicyIntermediateState initialState = PolicyIntermediateState.of(
-        node,
-        initial,  ImmutableMap.<Integer, PolicyAbstractedState>of()
-    );
-    return PolicyAbstractedState.of(
-        ImmutableMap.<Template, PolicyBound>of(), // abstraction
-        node, // node
-        initialState, // generating state
-        CongruenceState.empty(),
-        -1,
-        pManager
-=======
       SSAMap pSSAMap,
       PointerTargetSet pPointerTargetSet,
       BooleanFormula pPredicate,
@@ -249,7 +184,6 @@
         pSSAMap,
         pPointerTargetSet,
         pPredicate
->>>>>>> 6977c85a
     );
   }
 
