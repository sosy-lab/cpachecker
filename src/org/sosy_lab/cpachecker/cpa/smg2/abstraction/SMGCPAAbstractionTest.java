--- conflicted
+++ resolved
@@ -1386,12 +1386,8 @@
 
           // Build self pointers w differing target offsets into the list
           ValueAndSMGState selfPtrAndState =
-<<<<<<< HEAD
               currentState.searchOrCreateAddress(
-                  obj, CPointerType.POINTER_TO_VOID, targetOffsetsForSelfPtrs.get(0));
-=======
-              currentState.searchOrCreateAddress(obj, targetOffsetsForSelfPtrs.getFirst());
->>>>>>> be3ed4c7
+                  obj, CPointerType.POINTER_TO_VOID, targetOffsetsForSelfPtrs.getFirst());
           currentState = selfPtrAndState.getState();
           currentState =
               currentState.writeValueWithoutChecks(
@@ -1608,12 +1604,8 @@
 
           // Build self pointers w differing target offsets into the list
           ValueAndSMGState selfPtrAndState =
-<<<<<<< HEAD
               currentState.searchOrCreateAddress(
-                  obj, CPointerType.POINTER_TO_VOID, targetOffsetsForSelfPtrs.get(0));
-=======
-              currentState.searchOrCreateAddress(obj, targetOffsetsForSelfPtrs.getFirst());
->>>>>>> be3ed4c7
+                  obj, CPointerType.POINTER_TO_VOID, targetOffsetsForSelfPtrs.getFirst());
           currentState = selfPtrAndState.getState();
           currentState =
               currentState.writeValueWithoutChecks(
@@ -1832,12 +1824,8 @@
 
           // Build self pointers w differing target offsets into the list
           ValueAndSMGState selfPtrAndState =
-<<<<<<< HEAD
               currentState.searchOrCreateAddress(
-                  obj, CPointerType.POINTER_TO_VOID, targetOffsetsForSelfPtrs.get(0));
-=======
-              currentState.searchOrCreateAddress(obj, targetOffsetsForSelfPtrs.getFirst());
->>>>>>> be3ed4c7
+                  obj, CPointerType.POINTER_TO_VOID, targetOffsetsForSelfPtrs.getFirst());
           currentState = selfPtrAndState.getState();
           currentState =
               currentState.writeValueWithoutChecks(
@@ -2122,12 +2110,8 @@
 
           // Build self pointers w differing target offsets into the list
           ValueAndSMGState selfPtrAndState =
-<<<<<<< HEAD
               currentState.searchOrCreateAddress(
-                  obj, CPointerType.POINTER_TO_VOID, targetOffsetsForSelfPtrs.get(0));
-=======
-              currentState.searchOrCreateAddress(obj, targetOffsetsForSelfPtrs.getFirst());
->>>>>>> be3ed4c7
+                  obj, CPointerType.POINTER_TO_VOID, targetOffsetsForSelfPtrs.getFirst());
           currentState = selfPtrAndState.getState();
           currentState =
               currentState.writeValueWithoutChecks(
@@ -2425,12 +2409,8 @@
 
           // Build self pointers w differing target offsets into the list
           ValueAndSMGState selfPtrAndState =
-<<<<<<< HEAD
               currentState.searchOrCreateAddress(
-                  obj, CPointerType.POINTER_TO_VOID, targetOffsetsForSelfPtrs.get(0));
-=======
-              currentState.searchOrCreateAddress(obj, targetOffsetsForSelfPtrs.getFirst());
->>>>>>> be3ed4c7
+                  obj, CPointerType.POINTER_TO_VOID, targetOffsetsForSelfPtrs.getFirst());
           currentState = selfPtrAndState.getState();
           currentState =
               currentState.writeValueWithoutChecks(
@@ -2770,12 +2750,8 @@
 
           // Build self pointers w differing target offsets into the list
           ValueAndSMGState selfPtrAndState =
-<<<<<<< HEAD
               currentState.searchOrCreateAddress(
-                  obj, CPointerType.POINTER_TO_VOID, targetOffsetsForSelfPtrs.get(0));
-=======
-              currentState.searchOrCreateAddress(obj, targetOffsetsForSelfPtrs.getFirst());
->>>>>>> be3ed4c7
+                  obj, CPointerType.POINTER_TO_VOID, targetOffsetsForSelfPtrs.getFirst());
           currentState = selfPtrAndState.getState();
           currentState =
               currentState.writeValueWithoutChecks(
@@ -3115,12 +3091,8 @@
 
           // Build self pointers w differing target offsets into the list
           ValueAndSMGState selfPtrAndState =
-<<<<<<< HEAD
               currentState.searchOrCreateAddress(
-                  obj, CPointerType.POINTER_TO_VOID, targetOffsetsForSelfPtrs.get(0));
-=======
-              currentState.searchOrCreateAddress(obj, targetOffsetsForSelfPtrs.getFirst());
->>>>>>> be3ed4c7
+                  obj, CPointerType.POINTER_TO_VOID, targetOffsetsForSelfPtrs.getFirst());
           currentState = selfPtrAndState.getState();
           currentState =
               currentState.writeValueWithoutChecks(
@@ -3420,12 +3392,8 @@
 
           // Build self pointers w differing target offsets into the list
           ValueAndSMGState selfPtrAndState =
-<<<<<<< HEAD
               currentState.searchOrCreateAddress(
-                  obj, CPointerType.POINTER_TO_VOID, targetOffsetsForSelfPtrs.get(0));
-=======
-              currentState.searchOrCreateAddress(obj, targetOffsetsForSelfPtrs.getFirst());
->>>>>>> be3ed4c7
+                  obj, CPointerType.POINTER_TO_VOID, targetOffsetsForSelfPtrs.getFirst());
           currentState = selfPtrAndState.getState();
           currentState =
               currentState.writeValueWithoutChecks(
@@ -3725,12 +3693,8 @@
 
           // Build self pointers w differing target offsets into the list
           ValueAndSMGState selfPtrAndState =
-<<<<<<< HEAD
               currentState.searchOrCreateAddress(
-                  obj, CPointerType.POINTER_TO_VOID, targetOffsetsForSelfPtrs.get(0));
-=======
-              currentState.searchOrCreateAddress(obj, targetOffsetsForSelfPtrs.getFirst());
->>>>>>> be3ed4c7
+                  obj, CPointerType.POINTER_TO_VOID, targetOffsetsForSelfPtrs.getFirst());
           currentState = selfPtrAndState.getState();
           currentState =
               currentState.writeValueWithoutChecks(
@@ -4076,12 +4040,8 @@
 
           // Build self pointers w differing target offsets into the list
           ValueAndSMGState selfPtrAndState =
-<<<<<<< HEAD
               currentState.searchOrCreateAddress(
-                  obj, CPointerType.POINTER_TO_VOID, targetOffsetsForSelfPtrs.get(0));
-=======
-              currentState.searchOrCreateAddress(obj, targetOffsetsForSelfPtrs.getFirst());
->>>>>>> be3ed4c7
+                  obj, CPointerType.POINTER_TO_VOID, targetOffsetsForSelfPtrs.getFirst());
           currentState = selfPtrAndState.getState();
           currentState =
               currentState.writeValueWithoutChecks(
@@ -7339,11 +7299,7 @@
             new NumericValue(hfo),
             numericPointerSizeInBits,
             new NumericValue(1),
-<<<<<<< HEAD
             CNumericTypes.INT,
-=======
-            null,
->>>>>>> be3ed4c7
             dummyCFAEdge);
     currentState =
         currentState.writeValueWithChecks(
@@ -7351,11 +7307,7 @@
             new NumericValue(nfo),
             numericPointerSizeInBits,
             new NumericValue(0),
-<<<<<<< HEAD
             CPointerType.POINTER_TO_VOID,
-=======
-            null,
->>>>>>> be3ed4c7
             dummyCFAEdge);
     currentState =
         currentState.writeValueWithChecks(
@@ -7363,11 +7315,7 @@
             new NumericValue(pfo),
             numericPointerSizeInBits,
             new NumericValue(0),
-<<<<<<< HEAD
             CPointerType.POINTER_TO_VOID,
-=======
-            null,
->>>>>>> be3ed4c7
             dummyCFAEdge);
     // Pointer to the abstracted list
     Value pointer = SymbolicValueFactory.getInstance().newIdentifier(null);
@@ -7522,11 +7470,7 @@
             new NumericValue(hfo),
             numericPointerSizeInBits,
             new NumericValue(1),
-<<<<<<< HEAD
             CNumericTypes.INT,
-=======
-            null,
->>>>>>> be3ed4c7
             dummyCFAEdge);
     currentState =
         currentState.writeValueWithChecks(
@@ -7534,11 +7478,7 @@
             new NumericValue(nfo),
             numericPointerSizeInBits,
             new NumericValue(0),
-<<<<<<< HEAD
             CNumericTypes.INT,
-=======
-            null,
->>>>>>> be3ed4c7
             dummyCFAEdge);
     // First pointer to the abstracted list
     Value pointer = SymbolicValueFactory.getInstance().newIdentifier(null);
