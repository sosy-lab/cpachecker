// This file is part of CPAchecker,
// a tool for configurable software verification:
// https://cpachecker.sosy-lab.org
//
// SPDX-FileCopyrightText: 2022 Dirk Beyer <https://www.sosy-lab.org>
//
// SPDX-License-Identifier: Apache-2.0

package org.sosy_lab.cpachecker.cpa.smg2.abstraction;

import static com.google.common.truth.Truth.assertThat;
import static com.google.common.truth.Truth8.assertThat;

import com.google.common.collect.ImmutableList;
import com.google.common.collect.ImmutableSet;
import java.math.BigInteger;
import java.util.List;
import java.util.Map.Entry;
import java.util.Optional;
import java.util.Set;
import org.junit.Test;
import org.sosy_lab.common.configuration.InvalidConfigurationException;
import org.sosy_lab.cpachecker.cpa.smg2.SMGCPATest0;
import org.sosy_lab.cpachecker.cpa.smg2.SMGState;
import org.sosy_lab.cpachecker.cpa.smg2.abstraction.SMGCPAAbstractionManager.SMGCandidate;
import org.sosy_lab.cpachecker.cpa.smg2.util.SMGException;
import org.sosy_lab.cpachecker.cpa.smg2.util.SMGStateAndOptionalSMGObjectAndOffset;
import org.sosy_lab.cpachecker.cpa.smg2.util.SMGValueAndSMGState;
import org.sosy_lab.cpachecker.cpa.smg2.util.value.ValueAndSMGState;
import org.sosy_lab.cpachecker.cpa.value.symbolic.type.SymbolicValueFactory;
import org.sosy_lab.cpachecker.cpa.value.type.NumericValue;
import org.sosy_lab.cpachecker.cpa.value.type.Value;
import org.sosy_lab.cpachecker.util.smg.graph.SMGDoublyLinkedListSegment;
import org.sosy_lab.cpachecker.util.smg.graph.SMGObject;
import org.sosy_lab.cpachecker.util.smg.graph.SMGPointsToEdge;
import org.sosy_lab.cpachecker.util.smg.graph.SMGSinglyLinkedListSegment;
import org.sosy_lab.cpachecker.util.smg.graph.SMGTargetSpecifier;
import org.sosy_lab.cpachecker.util.smg.graph.SMGValue;

/*
 * Tests (list) abstraction and materialization.
 */
public class SMGCPAAbstractionTest extends SMGCPATest0 {

  /**
   * Creates and tests lists that are barely not abstractable because of 1 value not being equal for
   * the given threshold.
   */
  @Test
  public void listNotAbstractableSLLTest() throws InvalidConfigurationException {
    resetSMGStateAndVisitor();
    // TODO: this and DLL version
  }

  /**
   * Creates a concrete list, then saves the start pointer to a nested list in EACH segment. Then
   * change 1 value in all the nested lists at different positions and check that no list is
   * abstractable.
   */
  @Test
  public void notEqualNestedListSLLTest() throws InvalidConfigurationException {
    resetSMGStateAndVisitor();
    // TODO: this and DLL version
  }

  /**
   * Creates a concrete list, then saves a pointer to a nested list in EACH segment. The pointers
   * saved however don't necessarily point to the beginning of the nested list! The lists are then
   * abstracted and checked. The top list is NOT supposed to be abstractable as the nested lists are
   * not equal as their subjective lengths differ for each element of the top list.
   */
  @Test
  public void nestedListMovingPointerSLLTest() throws InvalidConfigurationException {
    resetSMGStateAndVisitor();
    // TODO: this and DLL version
  }

  /**
   * Creates a concrete list, then saves a pointer to a nested list in EACH segment. The lists are
   * then abstracted and checked. This works if we correctly check equality by shape and not pointer
   * identity.
   */
  @Test
  public void nestedListSLLTest() throws SMGException {
    // Smaller lengths are fine here, else this runs a while!
    // Increasing this is a good test for the overall performance of the SMGs!
    int listLength = 15;
    Value[] pointers = buildConcreteList(false, sllSize, listLength);
    addSubListsToList(listLength, pointers, false);

    SMGCPAAbstractionManager absFinder = new SMGCPAAbstractionManager(currentState, listLength - 1);
    currentState = absFinder.findAndAbstractLists();
    // 1 null obj + 1 top list + listLength nested
    assertThat(currentState.getMemoryModel().getHeapObjects()).hasSize(2 + listLength);
    // Now we have abstracted all lists in the state, including the nested ones
    SMGObject abstractedTopListSegment = null;
    for (Value pointer : pointers) {
      SMGStateAndOptionalSMGObjectAndOffset topListSegmentAndState =
          currentState.dereferencePointerWithoutMaterilization(pointer).orElseThrow();
      currentState = topListSegmentAndState.getSMGState();
      SMGObject currentTopListSegment = topListSegmentAndState.getSMGObject();
      // This is now always the same abstracted object
      if (abstractedTopListSegment != null) {
        assertThat(abstractedTopListSegment).isEqualTo(currentTopListSegment);
        abstractedTopListSegment = currentTopListSegment;
      } else {
        abstractedTopListSegment = currentTopListSegment;
      }
      assertThat(currentTopListSegment).isInstanceOf(SMGSinglyLinkedListSegment.class);
      assertThat(currentTopListSegment).isNotInstanceOf(SMGDoublyLinkedListSegment.class);
      assertThat(((SMGSinglyLinkedListSegment) currentTopListSegment).getMinLength())
          .isEqualTo(listLength);
    }
  }

  /**
   * Creates a concrete list, then saves a pointer to a nested list in EACH segment. The top list is
   * then abstracted and checked. This works if we correctly check equality by shape and not pointer
   * identity.
   */
  @Test
  public void nestedListDLLTest() throws InvalidConfigurationException {
    resetSMGStateAndVisitor();
    // TODO:
  }

  /**
   * Creates a concrete list, then saves a pointer to a nested list in EACH segment. The nested
   * lists are then abstracted and checked. Following this the top list is abstracted and checked.
   * This works if we correctly check equality by shape and not pointer identity.
   */
  @Test
  public void nestedListAbstractionSLLTest() throws InvalidConfigurationException {
    resetSMGStateAndVisitor();
    // TODO:
  }

  /**
   * Creates a concrete list, then saves a pointer to a nested list in EACH segment. The nested
   * lists are then abstracted and checked. Following this the top list is abstracted and checked.
   * This works if we correctly check equality by shape and not pointer identity.
   */
  @Test
  public void nestedListAbstractionDLLTest() throws InvalidConfigurationException {
    resetSMGStateAndVisitor();
    // TODO:
  }

  /**
   * Tests that pointers are correctly nested in SLL segments and dereferencing them correctly
   * materializes the list up to that memory, and all pointers are still valid, correctly nested and
   * point to the correct segments.
   */
  @Test
  public void correctPointerNestingSLLTest() throws InvalidConfigurationException, SMGException {
    int lengthOfList = 10;
    resetSMGStateAndVisitor();
    Value[] pointers = buildConcreteList(false, sllSize, lengthOfList);
    SMGCPAAbstractionManager absFinder =
        new SMGCPAAbstractionManager(currentState, lengthOfList - 1);
    currentState = absFinder.findAndAbstractLists();
    // Now we have a 10+SLS
    // Deref a pointer not in the beginning or end, check that the list is consistent with the
    // pointers and the nesting level and materialization is correct afterwards
    // Deref at position 2, 3, 5, 9 and 10 and check pointers
    // We leave some space to check behaviour for automatic moving on for later pointers!!!
    derefPointersAtAndCheckListMaterialization(
        lengthOfList, pointers, new int[] {1, 2, 4, 8, 9}, false);
  }

  /**
   * Tests that pointers are correctly nested in SLL segments and dereferencing them correctly
   * materializes the list up to that memory, and all pointers are still valid, correctly nested and
   * point to the correct segments.
   */
  @Test
  public void correctPointerNestingDLLTest() throws InvalidConfigurationException, SMGException {
    int lengthOfList = 10;
    resetSMGStateAndVisitor();
    Value[] pointers = buildConcreteList(true, dllSize, lengthOfList);
    SMGCPAAbstractionManager absFinder =
        new SMGCPAAbstractionManager(currentState, lengthOfList - 1);
    currentState = absFinder.findAndAbstractLists();
    // Now we have a 10+SLS
    // Deref a pointer not in the beginning or end, check that the list is consistent with the
    // pointers and the nesting level and materialization is correct afterwards
    // Deref at position 2, 3, 5, 9 and 10 and check pointers
    // We leave some space to check behaviour for automatic moving on for later pointers!!!
    derefPointersAtAndCheckListMaterialization(
        lengthOfList, pointers, new int[] {1, 2, 4, 8, 9}, true);
  }

  /**
   * Test that a list is correctly materialized to 0+ in the end and then correctly reabsorbed to
   * the original abstracted list with all pointers being correctly nested and no extra segments or
   * states added.
   */
  @Test
  public void correctZeroPlusAbsorptionSLLTest()
      throws InvalidConfigurationException, SMGException {
    int lengthOfList = 10;
    nfo = BigInteger.ZERO;
    sllSize = pointerSizeInBits;
    // We start with no data and add int size space each iteration for data, moving the nfo
    for (int i = 0; i < 3; i++) {
      resetSMGStateAndVisitor();
      Value[] pointers = buildConcreteList(false, sllSize, lengthOfList);
      SMGCPAAbstractionManager absFinder =
          new SMGCPAAbstractionManager(currentState, lengthOfList - 1);
      currentState = absFinder.findAndAbstractLists();
      // Now we have a 10+SLS
      // Deref a pointer not in the beginning or end, check that the list is consistent with the
      // pointers and the nesting level and materialization is correct afterwards
      derefPointersAtAndCheckListMaterialization(
          lengthOfList, pointers, new int[] {lengthOfList - 1}, false);
      // Now only the 0+ trails, re-merge
      currentState = absFinder.findAndAbstractLists();
      // Now there should be only 1 non-zero valid object left that is a 10+ list (and 1 null obj)
      assertAbstractedList(pointers, lengthOfList, false);
      // Increase num of data and position of nfo
      nfo = nfo.add(pointerSizeInBits);
      sllSize = sllSize.add(pointerSizeInBits);
    }
  }

  /**
   * Test that a list is correctly materialized to 0+ in the end and then correctly reabsorbed to
   * the original abstracted list with all pointers being correctly nested and no extra segments or
   * states added.
   */
  @Test
  public void correctZeroPlusAbsorptionDLLTest()
      throws InvalidConfigurationException, SMGException {
    int lengthOfList = 10;
    nfo = BigInteger.ZERO;
    pfo = nfo.add(pointerSizeInBits);
    dllSize = pointerSizeInBits.multiply(BigInteger.TWO);
    // We start with no data and add int size space each iteration for data, moving the nfo
    for (int i = 0; i < 3; i++) {
      resetSMGStateAndVisitor();
      Value[] pointers = buildConcreteList(true, dllSize, lengthOfList);
      SMGCPAAbstractionManager absFinder =
          new SMGCPAAbstractionManager(currentState, lengthOfList - 1);
      currentState = absFinder.findAndAbstractLists();
      // Now we have a 10+SLS
      // Deref a pointer not in the beginning or end, check that the list is consistent with the
      // pointers and the nesting level and materialization is correct afterwards
      derefPointersAtAndCheckListMaterialization(
          lengthOfList, pointers, new int[] {lengthOfList - 1}, true);
      // Now only the 0+ trails, re-merge
      currentState = absFinder.findAndAbstractLists();
      // Now there should be only 1 non-zero valid object left that is a 10+ list (and 1 null obj)
      assertAbstractedList(pointers, lengthOfList, true);
      // Data is intact
      checkListDataIntegrity(pointers, true);
      // Increase num of data and position of nfo
      nfo = nfo.add(pointerSizeInBits);
      dllSize = dllSize.add(pointerSizeInBits);
      pfo = nfo.add(pointerSizeInBits);
    }
  }

  /**
   * Asserts that the only valid existing object is a SLL or DLL equaling the length given and nfo
   * and pfo both being 0.
   *
   * @param pointers an array of all pointers to check that the properties hold.
   * @param lengthOfList length of the total list
   * @param isDll true if dll
   */
  private void assertAbstractedList(Value[] pointers, int lengthOfList, boolean isDll) {
    assertThat(currentState.getMemoryModel().getHeapObjects()).hasSize(2);
    int numOfValidObjects = 0;
    for (SMGObject obj : currentState.getMemoryModel().getSmg().getObjects()) {
      // This includes invalid objects (null obj is invalid)!
      if (currentState.getMemoryModel().isObjectValid(obj)) {
        numOfValidObjects++;
        assertThat(obj).isInstanceOf(SMGSinglyLinkedListSegment.class);
        assertThat(((SMGSinglyLinkedListSegment) obj).getMinLength()).isEqualTo(lengthOfList);
        // Assert that the next pointer has the correct value
        // next from last to 0+ is special as it is an added pointer
        // (We can deref any of the pointers here)
        SMGObject derefedAbstractedObj =
            currentState
                .dereferencePointerWithoutMaterilization(pointers[lengthOfList - 1])
                .orElseThrow()
                .getSMGObject();
        assertThat(obj).isEqualTo(derefedAbstractedObj);
        ValueAndSMGState readNfoWithoutMaterialization =
            currentState.readValueWithoutMaterialization(obj, nfo, pointerSizeInBits, null);
        currentState = readNfoWithoutMaterialization.getState();
        assertThat(readNfoWithoutMaterialization.getValue().isNumericValue()).isTrue();
        assertThat(readNfoWithoutMaterialization.getValue().asNumericValue().bigIntegerValue())
            .isEquivalentAccordingToCompareTo(BigInteger.ZERO);
        if (isDll) {
          assertThat(obj).isInstanceOf(SMGDoublyLinkedListSegment.class);
          ValueAndSMGState readPfoWithoutMaterialization =
              currentState.readValueWithoutMaterialization(obj, pfo, pointerSizeInBits, null);
          currentState = readPfoWithoutMaterialization.getState();
          assertThat(readPfoWithoutMaterialization.getValue().isNumericValue()).isTrue();
          assertThat(readPfoWithoutMaterialization.getValue().asNumericValue().bigIntegerValue())
              .isEquivalentAccordingToCompareTo(BigInteger.ZERO);
        }
      }
    }
    assertThat(numOfValidObjects).isEqualTo(1);
  }

  /**
   * Tests behaviour for the read of a pointer pointing to a 0+ list segment for SLLs. Should split
   * into 2 states, one where the 0+ is deleted and the end of the list nfo value is read, one for
   * the extension of the list.
   *
   * @throws SMGException not thrown
   * @throws InvalidConfigurationException not thrown
   */
  @Test
  public void zeroPlusRemovalSLLTest() throws SMGException, InvalidConfigurationException {
    // We use a small length, does not matter at all
    int sizeOfList = 3;
    resetSMGStateAndVisitor();
    Value[] pointers = buildConcreteList(false, sllSize, sizeOfList);
    SMGCPAAbstractionManager absFinder = new SMGCPAAbstractionManager(currentState, sizeOfList);
    // Now we have a 3+SLS
    currentState = absFinder.findAndAbstractLists();
    // Materialize the complete list; We should have 3 concrete objects again and a fourth 0+
    List<SMGStateAndOptionalSMGObjectAndOffset> statesAndResultingObjects =
        currentState.dereferencePointer(pointers[sizeOfList - 1]);
    assertThat(statesAndResultingObjects).hasSize(1);
    SMGStateAndOptionalSMGObjectAndOffset stateAndResultingObject =
        statesAndResultingObjects.get(0);
    currentState = stateAndResultingObject.getSMGState();
    SMGObject lastConcreteListObject = stateAndResultingObject.getSMGObject();
    assertThat(stateAndResultingObject.getOffsetForObject())
        .isEquivalentAccordingToCompareTo(BigInteger.ZERO);
    // Note: this read is a non-materializing read! Using any of the values (pointers) for a 0+ is
    // therefore invalid.
    checkNextPointsToZeroPlus(lastConcreteListObject, false);

    // Now read the next pointer to the 0+ object; this results in 2 states, one where the 0+
    // vanishes and one where we generate a new concrete list element and keep our 0+
    checkZeroPlusBehaviour(false, lastConcreteListObject, BigInteger.ZERO);
  }

  /**
   * Tests behaviour for the read of a pointer pointing to a 0+ list segment for DLLs. Should split
   * into 2 states, one where the 0+ is deleted and the end of the list nfo value is read, one for
   * the extension of the list.
   *
   * @throws SMGException not thrown
   * @throws InvalidConfigurationException not thrown
   */
  @Test
  public void zeroPlusRemovalDLLTest() throws SMGException, InvalidConfigurationException {
    // We use a small length, does not matter at all
    int sizeOfList = 3;
    resetSMGStateAndVisitor();
    Value[] pointers = buildConcreteList(true, dllSize, sizeOfList);
    SMGCPAAbstractionManager absFinder = new SMGCPAAbstractionManager(currentState, sizeOfList);
    // Now we have a 3+DLS
    currentState = absFinder.findAndAbstractLists();
    // Materialize the complete list; We should have 3 concrete objects again and a fourth 0+
    List<SMGStateAndOptionalSMGObjectAndOffset> statesAndResultingObjects =
        currentState.dereferencePointer(pointers[sizeOfList - 1]);
    assertThat(statesAndResultingObjects).hasSize(1);
    SMGStateAndOptionalSMGObjectAndOffset stateAndResultingObject =
        statesAndResultingObjects.get(0);
    currentState = stateAndResultingObject.getSMGState();
    SMGObject lastConcreteListObject = stateAndResultingObject.getSMGObject();
    assertThat(stateAndResultingObject.getOffsetForObject())
        .isEquivalentAccordingToCompareTo(BigInteger.ZERO);
    // Note: this read is a non-materializing read! Using any of the values (pointers) for a 0+ is
    // therefore invalid.
    checkNextPointsToZeroPlus(lastConcreteListObject, true);

    // Now read the next pointer to the 0+ object; this results in 2 states, one where the 0+
    // vanishes and one where we generate a new concrete list element and keep our 0+
    checkZeroPlusBehaviour(true, lastConcreteListObject, BigInteger.ZERO);
  }

  /**
   * Checks with a non dereferencing and not materializing read that nfo points to a 0+ segment. For
   * DLLs it confirms that the 0+ has a pfo that points to the concrete segment.
   *
   * @param lastConcreteListObject the last concrete segment who's nfo points to 0+.
   */
  private void checkNextPointsToZeroPlus(SMGObject lastConcreteListObject, boolean isDll) {
    SMGValueAndSMGState readValueAndState =
        currentState.readSMGValue(lastConcreteListObject, nfo, pointerSizeInBits);
    currentState = readValueAndState.getSMGState();
    SMGValue nextPointerValue = readValueAndState.getSMGValue();
    // Confirm that this is a pointer to a 0+ SLS
    assertThat(currentState.getMemoryModel().getSmg().isPointer(nextPointerValue)).isTrue();
    SMGPointsToEdge pointsToEdge =
        currentState.getMemoryModel().getSmg().getPTEdge(nextPointerValue).orElseThrow();
    assertThat(pointsToEdge.pointsTo()).isInstanceOf(SMGSinglyLinkedListSegment.class);
    assertThat(((SMGSinglyLinkedListSegment) pointsToEdge.pointsTo()).getMinLength()).isEqualTo(0);
    if (isDll) {
      SMGValueAndSMGState readPfoValueAndState =
          currentState.readSMGValue(pointsToEdge.pointsTo(), pfo, pointerSizeInBits);
      currentState = readPfoValueAndState.getSMGState();
      SMGValue prevPointerValue = readPfoValueAndState.getSMGValue();
      // Confirm that this is a pointer to a 0+ SLS
      assertThat(currentState.getMemoryModel().getSmg().isPointer(prevPointerValue)).isTrue();
      SMGPointsToEdge pointsToPrevConcreteEdge =
          currentState.getMemoryModel().getSmg().getPTEdge(prevPointerValue).orElseThrow();
      assertThat(pointsToPrevConcreteEdge.pointsTo()).isEqualTo(lastConcreteListObject);
    }
  }

  /**
   * Checks that a proper read of the NFO pointing to 0+ generates 2 states. One with a value
   * expectedNfoValue, one with the extented list by 1.
   *
   * @param isDll true for DLLs. False else.
   * @param lastConcreteListObject the last concrete segment who's nfo points to 0+.
   * @param expectedNfoValue the value for the non extented read state.
   * @throws SMGException not thrown
   */
  private void checkZeroPlusBehaviour(
      boolean isDll, SMGObject lastConcreteListObject, BigInteger expectedNfoValue)
      throws SMGException {
    List<ValueAndSMGState> statesAndReadValueZeroPlus =
        currentState.readValue(lastConcreteListObject, nfo, pointerSizeInBits, null);
    assertThat(statesAndReadValueZeroPlus).hasSize(2);
    // The states are ordered, with the ending list being the first
    ValueAndSMGState firstReadValueAndState = statesAndReadValueZeroPlus.get(0);
    currentState = firstReadValueAndState.getState();
    assertThat(firstReadValueAndState.getValue().isNumericValue()).isTrue();
    assertThat(firstReadValueAndState.getValue().asNumericValue().bigIntegerValue())
        .isEquivalentAccordingToCompareTo(expectedNfoValue);

    // The second is the one with a new concrete segment and another 0+
    // Check that its a concrete region with a valid pointer to it
    ValueAndSMGState secondReadValueAndState = statesAndReadValueZeroPlus.get(1);
    currentState = secondReadValueAndState.getState();
    assertThat(secondReadValueAndState.getValue().isNumericValue()).isFalse();
    SMGValue pointerValueFromZeroPlus =
        currentState
            .getMemoryModel()
            .getSMGValueFromValue(secondReadValueAndState.getValue())
            .orElseThrow();
    assertThat(currentState.getMemoryModel().getSmg().isPointer(pointerValueFromZeroPlus)).isTrue();
    SMGPointsToEdge pointsToAdditionalSegmentEdge =
        currentState.getMemoryModel().getSmg().getPTEdge(pointerValueFromZeroPlus).orElseThrow();
    assertThat(pointsToAdditionalSegmentEdge.pointsTo())
        .isNotInstanceOf(SMGSinglyLinkedListSegment.class);
    assertThat(pointsToAdditionalSegmentEdge.targetSpecifier())
        .isEqualTo(SMGTargetSpecifier.IS_REGION);
    // Read the next pointer, check that it is a pointer to a 0+
    // Note: this read is a non-materializing read! Using any of the values (pointers) for a 0+ is
    // therefore invalid.
    SMGValueAndSMGState readNfoValueAndState =
        currentState.readSMGValue(pointsToAdditionalSegmentEdge.pointsTo(), nfo, pointerSizeInBits);
    currentState = readNfoValueAndState.getSMGState();
    SMGValue nextPointerValue = readNfoValueAndState.getSMGValue();
    // Confirm that this is a pointer to a 0+ SLS
    assertThat(currentState.getMemoryModel().getSmg().isPointer(nextPointerValue)).isTrue();
    SMGPointsToEdge pointsToNextConcreteEdge =
        currentState.getMemoryModel().getSmg().getPTEdge(nextPointerValue).orElseThrow();
    assertThat(pointsToNextConcreteEdge.pointsTo()).isInstanceOf(SMGSinglyLinkedListSegment.class);
    // assertThat(pointsToNextConcreteEdge.targetSpecifier()).isEqualTo(SMGTargetSpecifier.IS_FIRST_POINTER);
    assertThat(((SMGSinglyLinkedListSegment) pointsToNextConcreteEdge.pointsTo()).getMinLength())
        .isEqualTo(0);
    if (isDll) {
      SMGValueAndSMGState readPfoValueAndState =
          currentState.readSMGValue(
              pointsToAdditionalSegmentEdge.pointsTo(), pfo, pointerSizeInBits);
      currentState = readPfoValueAndState.getSMGState();
      SMGValue prevPointerValue = readPfoValueAndState.getSMGValue();
      // Confirm that this is a pointer to a 0+ SLS
      assertThat(currentState.getMemoryModel().getSmg().isPointer(prevPointerValue)).isTrue();
      SMGPointsToEdge pointsToPrevConcreteEdge =
          currentState.getMemoryModel().getSmg().getPTEdge(prevPointerValue).orElseThrow();
      assertThat(pointsToPrevConcreteEdge.pointsTo()).isEqualTo(lastConcreteListObject);
    }
  }

  /*
   * Build a concrete list by hand and then use the abstraction algorithm on it and check the result.
   */
  @Test
  public void basicSLLFullAbstractionTest() throws SMGException {
    Value[] pointers = buildConcreteSLL();

    SMGStateAndOptionalSMGObjectAndOffset stateAndObjectAfterAbstraction =
        currentState.dereferencePointerWithoutMaterilization(pointers[0]).orElseThrow();
    currentState = stateAndObjectAfterAbstraction.getSMGState();
    assertThat(stateAndObjectAfterAbstraction.getSMGObject().isSLL()).isTrue();
    assertThat(
            ((SMGSinglyLinkedListSegment) stateAndObjectAfterAbstraction.getSMGObject())
                .getMinLength())
        .isEqualTo(TEST_LIST_LENGTH);
    assertThat(
            currentState
                .readSMGValue(
                    stateAndObjectAfterAbstraction.getSMGObject(),
                    pointerSizeInBits,
                    pointerSizeInBits)
                .getSMGValue()
                .isZero())
        .isTrue();
    assertThat(stateAndObjectAfterAbstraction.getSMGObject().isSLL()).isTrue();
    assertThat(stateAndObjectAfterAbstraction.getOffsetForObject()).isEqualTo(BigInteger.ZERO);
    // There should be exactly listSize normal SMGObjects that are invalid (not zero objects)
    // + listSize - 1 SLL objects that are invalid and the 0 object invalid
    assertThat(currentState.getMemoryModel().getSmg().getObjects())
        .hasSize(1 + TEST_LIST_LENGTH + TEST_LIST_LENGTH - 1);
    int normalObjectCounter = 0;
    Boolean[] found = new Boolean[TEST_LIST_LENGTH - 1];
    for (SMGObject object : currentState.getMemoryModel().getSmg().getObjects()) {
      if (object.isZero()) {
        continue;
      } else if (!(object instanceof SMGSinglyLinkedListSegment)) {
        normalObjectCounter++;
        assertThat(currentState.getMemoryModel().getSmg().isValid(object)).isFalse();
      } else {
        assertThat(found[((SMGSinglyLinkedListSegment) object).getMinLength() - 2]).isNull();
        // We always start with at least element 2+
        found[((SMGSinglyLinkedListSegment) object).getMinLength() - 2] = true;
        if (((SMGSinglyLinkedListSegment) object).getMinLength() == TEST_LIST_LENGTH) {
          assertThat(currentState.getMemoryModel().getSmg().isValid(object)).isTrue();
        } else {
          assertThat(currentState.getMemoryModel().getSmg().isValid(object)).isFalse();
        }
      }
    }
    assertThat(normalObjectCounter).isEqualTo(TEST_LIST_LENGTH);
    for (boolean f : found) {
      assertThat(f).isTrue();
    }

    // Also only 2 heap objects known, the SLL and the 0 object
    assertThat(currentState.getMemoryModel().getHeapObjects()).hasSize(2);
    for (SMGObject heapObj : currentState.getMemoryModel().getHeapObjects()) {
      if (!heapObj.isZero()) {
        assertThat(heapObj).isInstanceOf(SMGSinglyLinkedListSegment.class);
        assertThat(((SMGSinglyLinkedListSegment) heapObj).getMinLength())
            .isEqualTo(TEST_LIST_LENGTH);
      } else {
        assertThat(heapObj.isZero()).isTrue();
      }
    }
  }

  /*
   * Build a concrete list by hand and then use the abstraction algorithm on it and check the result.
   */
  @Test
  public void basicDLLFullAbstractionTest() throws SMGException {
    Value[] pointers =
        buildConcreteList(
            true, pointerSizeInBits.multiply(BigInteger.valueOf(3)), TEST_LIST_LENGTH);

    SMGStateAndOptionalSMGObjectAndOffset stateAndObject =
        currentState.dereferencePointerWithoutMaterilization(pointers[0]).orElseThrow();
    currentState = stateAndObject.getSMGState();
    assertThat(stateAndObject.getSMGObject().isSLL()).isFalse();
    assertThat(stateAndObject.getSMGObject()).isNotInstanceOf(SMGSinglyLinkedListSegment.class);

    SMGCPAAbstractionManager absFinder = new SMGCPAAbstractionManager(currentState, 3);
    currentState = absFinder.findAndAbstractLists();

    SMGStateAndOptionalSMGObjectAndOffset stateAndObjectAfterAbstraction =
        currentState.dereferencePointerWithoutMaterilization(pointers[0]).orElseThrow();
    currentState = stateAndObjectAfterAbstraction.getSMGState();
    assertThat(stateAndObjectAfterAbstraction.getSMGObject().isSLL()).isFalse();
    assertThat(stateAndObjectAfterAbstraction.getSMGObject())
        .isInstanceOf(SMGDoublyLinkedListSegment.class);
    assertThat(
            ((SMGDoublyLinkedListSegment) stateAndObjectAfterAbstraction.getSMGObject())
                .getMinLength())
        .isEqualTo(TEST_LIST_LENGTH);

    assertThat(
            currentState
                .readSMGValue(
                    stateAndObjectAfterAbstraction.getSMGObject(),
                    pointerSizeInBits,
                    pointerSizeInBits)
                .getSMGValue()
                .isZero())
        .isTrue();
    assertThat(stateAndObjectAfterAbstraction.getSMGObject().isSLL()).isFalse();
    assertThat(stateAndObjectAfterAbstraction.getOffsetForObject()).isEqualTo(BigInteger.ZERO);

    assertThat(
            currentState
                .readSMGValue(
                    stateAndObjectAfterAbstraction.getSMGObject(),
                    pointerSizeInBits.add(pointerSizeInBits),
                    pointerSizeInBits)
                .getSMGValue()
                .isZero())
        .isTrue();
  }

  /*
   * Build a concrete list by hand that has pointers from the outside on it and then use the abstraction algorithm on it and check the result.
   */
  @Test
  public void basicSLLFullAbstractionWithExternalPointerTest() throws SMGException {
    Value[] pointers =
        buildConcreteList(
            false, pointerSizeInBits.multiply(BigInteger.valueOf(2)), TEST_LIST_LENGTH);

    SMGStateAndOptionalSMGObjectAndOffset stateAndObject =
        currentState.dereferencePointerWithoutMaterilization(pointers[0]).orElseThrow();
    currentState = stateAndObject.getSMGState();
    assertThat(stateAndObject.getSMGObject().isSLL()).isFalse();
    assertThat(stateAndObject.getSMGObject()).isNotInstanceOf(SMGSinglyLinkedListSegment.class);

    SMGCPAAbstractionManager absFinder = new SMGCPAAbstractionManager(currentState, 3);
    currentState = absFinder.findAndAbstractLists();

    SMGStateAndOptionalSMGObjectAndOffset stateAndObjectAfterAbstraction =
        currentState.dereferencePointerWithoutMaterilization(pointers[0]).orElseThrow();
    currentState = stateAndObjectAfterAbstraction.getSMGState();
    assertThat(stateAndObjectAfterAbstraction.getSMGObject().isSLL()).isTrue();
    assertThat(
            ((SMGSinglyLinkedListSegment) stateAndObjectAfterAbstraction.getSMGObject())
                .getMinLength())
        .isEqualTo(TEST_LIST_LENGTH);
    assertThat(
            currentState
                .readSMGValue(
                    stateAndObjectAfterAbstraction.getSMGObject(),
                    pointerSizeInBits,
                    pointerSizeInBits)
                .getSMGValue()
                .isZero())
        .isTrue();
    assertThat(stateAndObjectAfterAbstraction.getSMGObject().isSLL()).isTrue();
    assertThat(stateAndObjectAfterAbstraction.getOffsetForObject()).isEqualTo(BigInteger.ZERO);

    int level = TEST_LIST_LENGTH - 1;
    for (Value pointer : pointers) {
      Optional<SMGStateAndOptionalSMGObjectAndOffset> maybeTarget =
          currentState.dereferencePointerWithoutMaterilization(pointer);
      assertThat(maybeTarget).isPresent();
      SMGStateAndOptionalSMGObjectAndOffset targetAndState = maybeTarget.orElseThrow();
      assertThat(targetAndState.getSMGObject())
          .isEqualTo(stateAndObjectAfterAbstraction.getSMGObject());
      SMGValue smgValue = currentState.getMemoryModel().getSMGValueFromValue(pointer).orElseThrow();
      assertThat(currentState.getMemoryModel().getSmg().getPTEdge(smgValue)).isPresent();

      for (SMGValue pteMapping :
          currentState.getMemoryModel().getSmg().getPTEdgeMapping().keySet()) {
        if (pteMapping.equals(smgValue)) {
          assertThat(pteMapping.getNestingLevel()).isEqualTo(level);
        }
      }
      level--;
    }
  }

  /*
   * Build a concrete list by hand that has pointers from the outside on it and then use the abstraction algorithm on it and check the result.
   */
  @Test
  public void basicDLLFullAbstractionWithExternalPointerTest() throws SMGException {
    // Min abstraction length before the list is abstracted
    int minAbstractionLength = 3;
    Value[] pointers = buildConcreteList(true, dllSize, TEST_LIST_LENGTH);

    SMGStateAndOptionalSMGObjectAndOffset stateAndObject =
        currentState.dereferencePointerWithoutMaterilization(pointers[0]).orElseThrow();
    currentState = stateAndObject.getSMGState();
    assertThat(stateAndObject.getSMGObject().isSLL()).isFalse();
    assertThat(stateAndObject.getSMGObject()).isNotInstanceOf(SMGSinglyLinkedListSegment.class);

    SMGCPAAbstractionManager absFinder =
        new SMGCPAAbstractionManager(currentState, minAbstractionLength);
    currentState = absFinder.findAndAbstractLists();

    SMGStateAndOptionalSMGObjectAndOffset stateAndObjectAfterAbstraction =
        currentState.dereferencePointerWithoutMaterilization(pointers[0]).orElseThrow();
    currentState = stateAndObjectAfterAbstraction.getSMGState();
    assertThat(stateAndObjectAfterAbstraction.getSMGObject().isSLL()).isFalse();
    assertThat(stateAndObjectAfterAbstraction.getSMGObject())
        .isInstanceOf(SMGDoublyLinkedListSegment.class);
    assertThat(
            ((SMGDoublyLinkedListSegment) stateAndObjectAfterAbstraction.getSMGObject())
                .getMinLength())
        .isEqualTo(TEST_LIST_LENGTH);

    assertThat(
            currentState
                .readSMGValue(
                    stateAndObjectAfterAbstraction.getSMGObject(),
                    pointerSizeInBits,
                    pointerSizeInBits)
                .getSMGValue()
                .isZero())
        .isTrue();
    assertThat(stateAndObjectAfterAbstraction.getSMGObject().isSLL()).isFalse();
    assertThat(stateAndObjectAfterAbstraction.getOffsetForObject()).isEqualTo(BigInteger.ZERO);

    assertThat(
            currentState
                .readSMGValue(
                    stateAndObjectAfterAbstraction.getSMGObject(),
                    pointerSizeInBits.add(pointerSizeInBits),
                    pointerSizeInBits)
                .getSMGValue()
                .isZero())
        .isTrue();

    int level = TEST_LIST_LENGTH - 1;
    for (Value pointer : pointers) {
      Optional<SMGStateAndOptionalSMGObjectAndOffset> maybeTarget =
          currentState.dereferencePointerWithoutMaterilization(pointer);
      assertThat(maybeTarget).isPresent();
      SMGStateAndOptionalSMGObjectAndOffset targetAndState = maybeTarget.orElseThrow();
      assertThat(targetAndState.getSMGObject())
          .isEqualTo(stateAndObjectAfterAbstraction.getSMGObject());
      SMGValue smgValue = currentState.getMemoryModel().getSMGValueFromValue(pointer).orElseThrow();
      assertThat(currentState.getMemoryModel().getSmg().getPTEdge(smgValue)).isPresent();

      for (SMGValue pteMapping :
          currentState.getMemoryModel().getSmg().getPTEdgeMapping().keySet()) {
        if (pteMapping.equals(smgValue)) {
          assertThat(pteMapping.getNestingLevel()).isEqualTo(level);
        }
      }
      level--;
    }
  }

  /*
   * Build a concrete list by hand that has pointers from the outside on it and then use the abstraction algorithm on it and check the result.
   * Then materialize the list back and check every pointer.
   */
  @Test
  public void basicDLLFullAbstractionWithExternalPointerMaterializationTest() throws SMGException {
    Value[] pointers =
        buildConcreteList(
            true, pointerSizeInBits.multiply(BigInteger.valueOf(3)), TEST_LIST_LENGTH);

    SMGStateAndOptionalSMGObjectAndOffset stateAndObject =
        currentState.dereferencePointerWithoutMaterilization(pointers[0]).orElseThrow();
    currentState = stateAndObject.getSMGState();
    assertThat(stateAndObject.getSMGObject().isSLL()).isFalse();
    assertThat(stateAndObject.getSMGObject()).isNotInstanceOf(SMGSinglyLinkedListSegment.class);

    SMGCPAAbstractionManager absFinder = new SMGCPAAbstractionManager(currentState, 3);
    currentState = absFinder.findAndAbstractLists();

    for (int i = 0; i < TEST_LIST_LENGTH; i++) {
      SMGStateAndOptionalSMGObjectAndOffset returnedObjAndState =
          currentState.dereferencePointer(pointers[i]).get(0);
      currentState = returnedObjAndState.getSMGState();
      SMGObject newObj = returnedObjAndState.getSMGObject();
      assertThat(newObj).isNotSameInstanceAs(SMGSinglyLinkedListSegment.class);
      assertThat(currentState.getMemoryModel().isObjectValid(newObj)).isTrue();
      // get(0) takes the list that is not extending for 0+
      ValueAndSMGState nextPointerAndState =
          currentState.readValue(newObj, pointerSizeInBits, pointerSizeInBits, null).get(0);
      currentState = nextPointerAndState.getState();
      for (Entry<SMGValue, SMGPointsToEdge> entry :
          currentState.getMemoryModel().getSmg().getPTEdgeMapping().entrySet()) {
        if (entry.getValue().pointsTo().equals(newObj)) {
          assertThat(entry.getKey().getNestingLevel()).isEqualTo(0);
        }
      }

      // Next pointer check equal pointers[i + 1]
      Value nextPointer = nextPointerAndState.getValue();
      assertThat(currentState.getMemoryModel().isPointer(nextPointer)).isTrue();
<<<<<<< HEAD
      if (i == TEST_LIST_LENGTH - 1) {
        assertThat(nextPointer.asNumericValue().bigInteger()).isEqualTo(BigInteger.ZERO);
=======
      if (i == listSize - 1) {
        assertThat(nextPointer.asNumericValue().bigIntegerValue().compareTo(BigInteger.ZERO) == 0)
            .isTrue();
>>>>>>> 1b53578c
        // Check the nesting level
        // We only change the nesting level for the values mappings to pointers and in the objects
        // but not the mapping to Values
        for (Entry<SMGValue, SMGPointsToEdge> entry :
            currentState.getMemoryModel().getSmg().getPTEdgeMapping().entrySet()) {
          if (entry.getValue().pointsTo().equals(SMGObject.nullInstance())) {
            assertThat(entry.getKey().getNestingLevel()).isEqualTo(0);
          }
        }
      } else {
        Optional<SMGStateAndOptionalSMGObjectAndOffset> maybeNextObj =
            currentState.dereferencePointerWithoutMaterilization(nextPointer);
        assertThat(maybeNextObj).isPresent();
        SMGStateAndOptionalSMGObjectAndOffset nextObjAndState = maybeNextObj.orElseThrow();
        currentState = nextObjAndState.getSMGState();
        SMGObject nextObj = nextObjAndState.getSMGObject();
        assertThat(nextObj).isInstanceOf(SMGDoublyLinkedListSegment.class);
        assertThat(currentState.getMemoryModel().isObjectValid(nextObj)).isTrue();
        assertThat(((SMGDoublyLinkedListSegment) nextObj).getMinLength())
            .isEqualTo(TEST_LIST_LENGTH - i - 1);
        // Check the nesting level
        // We only change the nesting level for the values mappings to pointers and in the objects
        // but not the mapping to Values
        for (Entry<SMGValue, SMGPointsToEdge> entry :
            currentState.getMemoryModel().getSmg().getPTEdgeMapping().entrySet()) {
          if (entry.getValue().pointsTo().equals(nextObj)) {
            assertThat(entry.getKey().getNestingLevel()).isLessThan(TEST_LIST_LENGTH - i - 1);
          }
        }

        // Now get the next obj from the next pointer in the array. It should be the same obj
        SMGStateAndOptionalSMGObjectAndOffset nextObjAndStateFromExternalPointer =
            currentState.dereferencePointerWithoutMaterilization(pointers[i + 1]).orElseThrow();
        currentState = nextObjAndStateFromExternalPointer.getSMGState();
        SMGObject newObjFromExternalPointer = nextObjAndStateFromExternalPointer.getSMGObject();
        assertThat(newObjFromExternalPointer).isInstanceOf(SMGDoublyLinkedListSegment.class);
        assertThat(currentState.getMemoryModel().isObjectValid(newObjFromExternalPointer)).isTrue();
        assertThat(((SMGDoublyLinkedListSegment) newObjFromExternalPointer).getMinLength())
            .isEqualTo(TEST_LIST_LENGTH - (i + 1));
        // Check the nesting level
        // We only change the nesting level for the values mappings to pointers and in the objects
        // but not the mapping to Values
        for (Entry<SMGValue, SMGPointsToEdge> entry :
            currentState.getMemoryModel().getSmg().getPTEdgeMapping().entrySet()) {
          if (entry.getValue().pointsTo().equals(newObjFromExternalPointer)) {
            assertThat(entry.getKey().getNestingLevel()).isLessThan(TEST_LIST_LENGTH - i - 1);
          }
        }

        assertThat(nextObj).isEqualTo(newObjFromExternalPointer);
      }

      // Back pointer equals pointers [i - 1]
      // TODO: back pointer
    }
  }

  /*
   * Build a concrete list by hand that has pointers from the outside on it and then use the abstraction algorithm on it and check the result.
   * Then materialize the list back and check every pointer.
   */
  @Test
  public void basicSLLFullAbstractionWithExternalPointerMaterializationTest() throws SMGException {
    Value[] pointers = buildConcreteSLL();

    for (int i = 0; i < TEST_LIST_LENGTH; i++) {
      SMGStateAndOptionalSMGObjectAndOffset returnedObjAndState =
          currentState.dereferencePointer(pointers[i]).get(0);
      currentState = returnedObjAndState.getSMGState();
      SMGObject newObj = returnedObjAndState.getSMGObject();
      assertThat(newObj).isNotSameInstanceAs(SMGSinglyLinkedListSegment.class);
      assertThat(currentState.getMemoryModel().isObjectValid(newObj)).isTrue();
      // get(0) takes the list that is not extending for 0+
      ValueAndSMGState nextPointerAndState =
          currentState.readValue(newObj, pointerSizeInBits, pointerSizeInBits, null).get(0);
      currentState = nextPointerAndState.getState();
      for (Entry<SMGValue, SMGPointsToEdge> entry :
          currentState.getMemoryModel().getSmg().getPTEdgeMapping().entrySet()) {
        if (entry.getValue().pointsTo().equals(newObj)) {
          assertThat(entry.getKey().getNestingLevel()).isEqualTo(0);
        }
      }

      // Next pointer check equal pointers[i + 1]
      Value nextPointer = nextPointerAndState.getValue();
      assertThat(currentState.getMemoryModel().isPointer(nextPointer)).isTrue();
      if (i == TEST_LIST_LENGTH - 1) {
<<<<<<< HEAD
        assertThat(nextPointer.asNumericValue().bigInteger()).isEqualTo(BigInteger.ZERO);
=======
        assertThat(nextPointer.asNumericValue().bigIntegerValue().compareTo(BigInteger.ZERO) == 0)
            .isTrue();
>>>>>>> 1b53578c
        // Check the nesting level
        // We only change the nesting level for the values mappings to pointers and in the objects
        // but not the mapping to Values
        for (Entry<SMGValue, SMGPointsToEdge> entry :
            currentState.getMemoryModel().getSmg().getPTEdgeMapping().entrySet()) {
          if (entry.getValue().pointsTo().equals(SMGObject.nullInstance())) {
            assertThat(entry.getKey().getNestingLevel()).isEqualTo(0);
          }
        }
      } else {
        Optional<SMGStateAndOptionalSMGObjectAndOffset> maybeNextObj =
            currentState.dereferencePointerWithoutMaterilization(nextPointer);
        assertThat(maybeNextObj).isPresent();
        SMGStateAndOptionalSMGObjectAndOffset nextObjAndState = maybeNextObj.orElseThrow();
        currentState = nextObjAndState.getSMGState();
        SMGObject nextObj = nextObjAndState.getSMGObject();
        assertThat(nextObj).isInstanceOf(SMGSinglyLinkedListSegment.class);
        assertThat(currentState.getMemoryModel().isObjectValid(nextObj)).isTrue();
        assertThat(((SMGSinglyLinkedListSegment) nextObj).getMinLength())
            .isEqualTo(TEST_LIST_LENGTH - i - 1);
        // Check the nesting level
        // We only change the nesting level for the values mappings to pointers and in the objects
        // but not the mapping to Values
        for (Entry<SMGValue, SMGPointsToEdge> entry :
            currentState.getMemoryModel().getSmg().getPTEdgeMapping().entrySet()) {
          if (entry.getValue().pointsTo().equals(nextObj)) {
            assertThat(entry.getKey().getNestingLevel()).isLessThan(TEST_LIST_LENGTH - i);
          }
        }

        // Now get the next obj from the next pointer in the array. It should be the same obj
        SMGStateAndOptionalSMGObjectAndOffset nextObjAndStateFromExternalPointer =
            currentState.dereferencePointerWithoutMaterilization(pointers[i + 1]).orElseThrow();
        currentState = nextObjAndStateFromExternalPointer.getSMGState();
        SMGObject newObjFromExternalPointer = nextObjAndStateFromExternalPointer.getSMGObject();
        assertThat(newObjFromExternalPointer).isInstanceOf(SMGSinglyLinkedListSegment.class);
        assertThat(currentState.getMemoryModel().isObjectValid(newObjFromExternalPointer)).isTrue();
        assertThat(((SMGSinglyLinkedListSegment) newObjFromExternalPointer).getMinLength())
            .isEqualTo(TEST_LIST_LENGTH - (i + 1));
        // Check the nesting level
        // We only change the nesting level for the values mappings to pointers and in the objects
        // but not the mapping to Values
        for (Entry<SMGValue, SMGPointsToEdge> entry :
            currentState.getMemoryModel().getSmg().getPTEdgeMapping().entrySet()) {
          if (entry.getValue().pointsTo().equals(newObjFromExternalPointer)) {
            assertThat(entry.getKey().getNestingLevel()).isLessThan(TEST_LIST_LENGTH - i - 1);
          }
        }

        assertThat(nextObj).isEqualTo(newObjFromExternalPointer);
      }

      // Back pointer equals pointers [i - 1]
      // TODO: back pointer
    }
  }

  /**
   * Builds a concrete SLL with size sllSize and length TEST_LIST_LENGTH, sanity checks and returns
   * all pointers in order.
   *
   * @return all pointers to the list in order.
   * @throws SMGException never thrown
   */
  private Value[] buildConcreteSLL() throws SMGException {
    Value[] pointers = buildConcreteList(false, sllSize, TEST_LIST_LENGTH);

    SMGStateAndOptionalSMGObjectAndOffset stateAndObject =
        currentState.dereferencePointerWithoutMaterilization(pointers[0]).orElseThrow();
    currentState = stateAndObject.getSMGState();
    assertThat(stateAndObject.getSMGObject().isSLL()).isFalse();
    assertThat(stateAndObject.getSMGObject()).isNotInstanceOf(SMGSinglyLinkedListSegment.class);

    SMGCPAAbstractionManager absFinder = new SMGCPAAbstractionManager(currentState, 3);
    currentState = absFinder.findAndAbstractLists();
    return pointers;
  }

  @Test
  public void basicDLLMaterializationTest() throws SMGException {
    BigInteger offset = BigInteger.ZERO;

    SMGDoublyLinkedListSegment currentAbstraction =
        new SMGDoublyLinkedListSegment(0, dllSize, offset, hfo, nfo, pfo, TEST_LIST_LENGTH);

    currentState = currentState.copyAndAddObjectToHeap(currentAbstraction);
    currentState =
        currentState.writeValueTo(
            currentAbstraction, hfo, pointerSizeInBits, new NumericValue(1), null, dummyCDAEdge);
    currentState =
        currentState.writeValueTo(
            currentAbstraction, nfo, pointerSizeInBits, new NumericValue(0), null, dummyCDAEdge);
    currentState =
        currentState.writeValueTo(
            currentAbstraction, pfo, pointerSizeInBits, new NumericValue(0), null, dummyCDAEdge);
    // Pointer to the abstracted list
    Value pointer = SymbolicValueFactory.getInstance().newIdentifier(null);
    currentState = currentState.createAndAddPointer(pointer, currentAbstraction, BigInteger.ZERO);
    currentState =
        currentState.copyAndReplaceMemoryModel(
            currentState
                .getMemoryModel()
                .replaceSMGValueNestingLevel(
                    currentState.getMemoryModel().getSMGValueFromValue(pointer).orElseThrow(),
                    TEST_LIST_LENGTH - 1));
    SMGValue pointerToFirst =
        currentState.getMemoryModel().getSMGValueFromValue(pointer).orElseThrow();

    SMGObject[] previous = new SMGObject[TEST_LIST_LENGTH];
    // The result value is simply the value pointer to the first concrete element
    for (int i = 0; i < TEST_LIST_LENGTH; i++) {
      List<SMGValueAndSMGState> resultValuesAndStates =
          materializer.handleMaterilisation(pointerToFirst, currentAbstraction, currentState);
      SMGValueAndSMGState resultValueAndState;
      assertThat(resultValuesAndStates).hasSize(1);
      resultValueAndState = resultValuesAndStates.get(0);

      currentState = resultValueAndState.getSMGState();
      // i + 3 because we always have i + 1 objects as a concrete list + zero object + abstract list
      // (0+ in the end)
      assertThat(currentState.getMemoryModel().getHeapObjects()).hasSize(i + 3);
      Value currentPointer =
          currentState
              .getMemoryModel()
              .getValueFromSMGValue(resultValueAndState.getSMGValue())
              .orElseThrow();
      if (i == TEST_LIST_LENGTH - 1) {
        Optional<SMGStateAndOptionalSMGObjectAndOffset> object =
            currentState.dereferencePointerWithoutMaterilization(currentPointer);
        assertThat(object).isPresent();
        assertThat(object.orElseThrow().getSMGObject().getSize()).isEqualTo(dllSize);

        // get(0) takes the list that is not extending for 0+
        ValueAndSMGState nextPointer =
            currentState
                .readValue(object.orElseThrow().getSMGObject(), nfo, pointerSizeInBits, null)
                .get(0);
        assertThat(nextPointer.getValue().isNumericValue()).isTrue();
<<<<<<< HEAD
        assertThat(nextPointer.getValue().asNumericValue().bigInteger()).isEqualTo(BigInteger.ZERO);
=======
        assertThat(
                nextPointer.getValue().asNumericValue().bigIntegerValue().compareTo(BigInteger.ZERO)
                    == 0)
            .isTrue();
>>>>>>> 1b53578c
        break;
      } else if (i == 0) {
        assertThat(currentPointer).isEqualTo(pointer);
      }
      SMGStateAndOptionalSMGObjectAndOffset targetAndOffset =
          resultValueAndState
              .getSMGState()
              .dereferencePointerWithoutMaterilization(currentPointer)
              .orElseThrow();
      assertThat(targetAndOffset.getOffsetForObject()).isEqualTo(BigInteger.ZERO);

      SMGObject newObj = targetAndOffset.getSMGObject();
      SMGValueAndSMGState headAndState =
          currentState.readSMGValue(newObj, BigInteger.ZERO, pointerSizeInBits);
      currentState = headAndState.getSMGState();
      assertThat(currentState.getMemoryModel().getValueFromSMGValue(headAndState.getSMGValue()))
          .isPresent();
      assertThat(
              currentState
                  .getMemoryModel()
                  .getValueFromSMGValue(headAndState.getSMGValue())
                  .orElseThrow()
                  .isNumericValue())
          .isTrue();
      assertThat(
              currentState
                  .getMemoryModel()
                  .getValueFromSMGValue(headAndState.getSMGValue())
                  .orElseThrow()
<<<<<<< HEAD
                  .asNumericValue()
                  .bigInteger())
          .isEqualTo(BigInteger.ONE);
=======
                  .isNumericValue())
          .isTrue();
      assertThat(
              currentState
                      .getMemoryModel()
                      .getValueFromSMGValue(headAndState.getSMGValue())
                      .orElseThrow()
                      .asNumericValue()
                      .bigIntegerValue()
                      .compareTo(BigInteger.ONE)
                  == 0)
          .isTrue();
>>>>>>> 1b53578c
      SMGStateAndOptionalSMGObjectAndOffset prevObjAndOffset =
          resultValueAndState
              .getSMGState()
              .dereferencePointerWithoutMaterilization(
                  currentState.getMemoryModel().getValueFromSMGValue(pointerToFirst).orElseThrow())
              .orElseThrow();
      SMGValueAndSMGState nextPointerAndState =
          currentState.readSMGValue(newObj, pointerSizeInBits, pointerSizeInBits);
      currentState = nextPointerAndState.getSMGState();
      SMGValueAndSMGState prevPointerAndState =
          currentState.readSMGValue(newObj, pfo, pointerSizeInBits);
      currentState = prevPointerAndState.getSMGState();
      SMGValue prevPointer = prevPointerAndState.getSMGValue();
      pointerToFirst = nextPointerAndState.getSMGValue();

      SMGStateAndOptionalSMGObjectAndOffset prevObjFromPrevPointerAndOffset =
          resultValueAndState
              .getSMGState()
              .dereferencePointerWithoutMaterilization(
                  currentState.getMemoryModel().getValueFromSMGValue(prevPointer).orElseThrow())
              .orElseThrow();
      if (i == 0) {
        assertThat(prevObjFromPrevPointerAndOffset.getSMGObject().isZero()).isTrue();
        previous[i] = prevObjAndOffset.getSMGObject();
      } else {
        previous[i] = prevObjAndOffset.getSMGObject();
        assertThat(previous[i - 1]).isEqualTo(prevObjFromPrevPointerAndOffset.getSMGObject());
      }

      SMGStateAndOptionalSMGObjectAndOffset targetToNextAndOffset =
          resultValueAndState
              .getSMGState()
              .dereferencePointerWithoutMaterilization(
                  currentState.getMemoryModel().getValueFromSMGValue(pointerToFirst).orElseThrow())
              .orElseThrow();
      assertThat(targetToNextAndOffset.getSMGObject())
          .isInstanceOf(SMGSinglyLinkedListSegment.class);
      currentAbstraction = (SMGDoublyLinkedListSegment) targetToNextAndOffset.getSMGObject();
    }
  }

  @Test
  public void basicSLLMaterializationTest() throws SMGException {
    BigInteger offset = BigInteger.ZERO;

    SMGSinglyLinkedListSegment currentAbstraction =
        new SMGSinglyLinkedListSegment(0, sllSize, offset, hfo, nfo, TEST_LIST_LENGTH);

    currentState = currentState.copyAndAddObjectToHeap(currentAbstraction);
    currentState =
        currentState.writeValueTo(
            currentAbstraction, hfo, pointerSizeInBits, new NumericValue(1), null, dummyCDAEdge);
    currentState =
        currentState.writeValueTo(
            currentAbstraction, nfo, pointerSizeInBits, new NumericValue(0), null, dummyCDAEdge);
    // Pointer to the abstracted list
    Value pointer = SymbolicValueFactory.getInstance().newIdentifier(null);
    currentState = currentState.createAndAddPointer(pointer, currentAbstraction, BigInteger.ZERO);
    currentState =
        currentState.copyAndReplaceMemoryModel(
            currentState
                .getMemoryModel()
                .replaceSMGValueNestingLevel(
                    currentState.getMemoryModel().getSMGValueFromValue(pointer).orElseThrow(),
                    TEST_LIST_LENGTH - 1));
    SMGValue pointerToFirst =
        currentState.getMemoryModel().getSMGValueFromValue(pointer).orElseThrow();

    // The result value is simply the value pointer to the first concrete element
    for (int i = 0; i < TEST_LIST_LENGTH; i++) {
      List<SMGValueAndSMGState> resultValuesAndStates =
          materializer.handleMaterilisation(pointerToFirst, currentAbstraction, currentState);
      SMGValueAndSMGState resultValueAndState;

      assertThat(resultValuesAndStates).hasSize(1);
      resultValueAndState = resultValuesAndStates.get(0);

      currentState = resultValueAndState.getSMGState();
      // i + 3 because we always have i + 1 objects as a concrete list + zero object + abstract list
      // (0+ in the end)
      assertThat(currentState.getMemoryModel().getHeapObjects()).hasSize(i + 3);
      // currentPointer == pointer to just materilized list segment
      Value currentPointer =
          currentState
              .getMemoryModel()
              .getValueFromSMGValue(resultValueAndState.getSMGValue())
              .orElseThrow();
      if (i == TEST_LIST_LENGTH - 1) {
        Optional<SMGStateAndOptionalSMGObjectAndOffset> object =
            currentState.dereferencePointerWithoutMaterilization(currentPointer);
        assertThat(object).isPresent();
        assertThat(object.orElseThrow().getSMGObject().getSize()).isEqualTo(sllSize);

        // get(0) takes the list that is not extending for 0+
        ValueAndSMGState nextPointer =
            currentState
                .readValue(object.orElseThrow().getSMGObject(), nfo, pointerSizeInBits, null)
                .get(0);
        assertThat(nextPointer.getValue().isNumericValue()).isTrue();
<<<<<<< HEAD
        assertThat(nextPointer.getValue().asNumericValue().bigInteger()).isEqualTo(BigInteger.ZERO);
=======
        assertThat(
                nextPointer.getValue().asNumericValue().bigIntegerValue().compareTo(BigInteger.ZERO)
                    == 0)
            .isTrue();
>>>>>>> 1b53578c
        break;
      } else if (i == 0) {
        assertThat(currentPointer.equals(pointer)).isTrue();
      }
      SMGStateAndOptionalSMGObjectAndOffset targetAndOffset =
          resultValueAndState
              .getSMGState()
              .dereferencePointerWithoutMaterilization(currentPointer)
              .orElseThrow();
      assertThat(targetAndOffset.getOffsetForObject()).isEqualTo(BigInteger.ZERO);

      SMGObject newObj = targetAndOffset.getSMGObject();
      SMGValueAndSMGState headAndState =
          currentState.readSMGValue(newObj, BigInteger.ZERO, pointerSizeInBits);
      currentState = headAndState.getSMGState();
      assertThat(currentState.getMemoryModel().getValueFromSMGValue(headAndState.getSMGValue()))
          .isPresent();
      assertThat(
              currentState
                  .getMemoryModel()
                  .getValueFromSMGValue(headAndState.getSMGValue())
                  .orElseThrow()
                  .isNumericValue())
          .isTrue();
      assertThat(
              currentState
                  .getMemoryModel()
                  .getValueFromSMGValue(headAndState.getSMGValue())
                  .orElseThrow()
<<<<<<< HEAD
                  .asNumericValue()
                  .bigInteger())
          .isEqualTo(BigInteger.ONE);
=======
                  .isNumericValue())
          .isTrue();
      assertThat(
              currentState
                      .getMemoryModel()
                      .getValueFromSMGValue(headAndState.getSMGValue())
                      .orElseThrow()
                      .asNumericValue()
                      .bigIntegerValue()
                      .compareTo(BigInteger.ONE)
                  == 0)
          .isTrue();
>>>>>>> 1b53578c
      SMGValueAndSMGState nextPointerAndState =
          currentState.readSMGValue(newObj, pointerSizeInBits, pointerSizeInBits);
      currentState = nextPointerAndState.getSMGState();
      pointerToFirst = nextPointerAndState.getSMGValue();

      SMGStateAndOptionalSMGObjectAndOffset targetToNextAndOffset =
          resultValueAndState
              .getSMGState()
              .dereferencePointerWithoutMaterilization(
                  currentState.getMemoryModel().getValueFromSMGValue(pointerToFirst).orElseThrow())
              .orElseThrow();
      assertThat(targetToNextAndOffset.getSMGObject())
          .isInstanceOf(SMGSinglyLinkedListSegment.class);
      currentAbstraction = (SMGSinglyLinkedListSegment) targetToNextAndOffset.getSMGObject();
    }
  }

  @Test
  public void basicSLLDetectionTest() throws SMGException, InvalidConfigurationException {
    // Min abstraction length before the list is abstracted
    int minAbstractionLength = 3;
    for (int i = 1; i < TEST_LIST_LENGTH; i++) {
      resetSMGStateAndVisitor();
      SMGState state = createXLongExplicitSLLOnHeap(i);
      SMGCPAAbstractionManager absFinder =
          new SMGCPAAbstractionManager(state, minAbstractionLength);
      ImmutableList<SMGCandidate> candidates = absFinder.getRefinedLinkedCandidates();

      if (i > minAbstractionLength - 1) {
        assertThat(candidates).hasSize(1);
        assertThat(absFinder.isDLL(candidates.iterator().next(), state.getMemoryModel().getSmg()))
            .isEmpty();
      } else {
        assertThat(candidates).hasSize(0);
      }
    }
  }

  @Test
  public void basicDLLDetectionTest() throws SMGException, InvalidConfigurationException {
    // Min abstraction length before the list is abstracted
    int minAbstractionLength = 3;
    for (int i = 1; i < TEST_LIST_LENGTH; i++) {
      resetSMGStateAndVisitor();
      SMGState state = createXLongExplicitDLLOnHeap(i);
      SMGCPAAbstractionManager absFinder =
          new SMGCPAAbstractionManager(state, minAbstractionLength);
      ImmutableList<SMGCandidate> candidates = absFinder.getRefinedLinkedCandidates();
      if (i > minAbstractionLength - 1) {
        assertThat(candidates).hasSize(1);
        SMGCandidate candidate = candidates.iterator().next();
        Optional<BigInteger> maybePfo = absFinder.isDLL(candidate, state.getMemoryModel().getSmg());
        assertThat(maybePfo).isPresent();
        // PFO is 64
        assertThat(maybePfo.orElseThrow()).isEqualTo(pointerSizeInBits.add(pointerSizeInBits));
      } else {
        assertThat(candidates).hasSize(0);
      }
    }
  }

  @SuppressWarnings("null")
  @Test
  public void abstractSLLTest() throws InvalidConfigurationException, SMGException {
    // Minimum abstraction length before a list is abstracted
    int minAbstractionLength = 3;

    for (int i = 1; i < TEST_LIST_LENGTH; i++) {
      resetSMGStateAndVisitor();
      SMGState state = createXLongExplicitSLLOnHeap(i);
      SMGCPAAbstractionManager absFinder =
          new SMGCPAAbstractionManager(state, minAbstractionLength);
      ImmutableList<SMGCandidate> candidates = absFinder.getRefinedLinkedCandidates();
      if (i < minAbstractionLength) {
        continue;
      }
      SMGCandidate firstObj = candidates.iterator().next();
      assertThat(firstObj.getSuspectedNfo()).isEquivalentAccordingToCompareTo(nfo);
      state = state.abstractIntoSLL(firstObj.getObject(), nfo, ImmutableSet.of());

      Set<SMGObject> objects = state.getMemoryModel().getSmg().getObjects();
      // All should be invalid except our SLL here
      SMGSinglyLinkedListSegment sll = null;
      for (SMGObject object : objects) {
        if (object instanceof SMGSinglyLinkedListSegment
            && state.getMemoryModel().isObjectValid(object)) {
          assertThat(sll).isNull();
          sll = (SMGSinglyLinkedListSegment) object;
        } else {
          assertThat(!state.getMemoryModel().isObjectValid(object)).isTrue();
        }
      }
      assertThat(sll.getMinLength()).isEqualTo(i);
      assertThat(sll.getNextOffset()).isEqualTo(nfo);
      assertThat(sll.getSize()).isEqualTo(sllSize);
    }
  }

  @SuppressWarnings("null")
  @Test
  public void abstractDLLTest() throws InvalidConfigurationException, SMGException {
    // Min abstraction length before the list is abstracted
    int minAbstractionLength = 3;
    for (int i = 1; i < TEST_LIST_LENGTH; i++) {
      resetSMGStateAndVisitor();
      SMGState state = createXLongExplicitDLLOnHeap(i);
      SMGCPAAbstractionManager absFinder =
          new SMGCPAAbstractionManager(state, minAbstractionLength);
      ImmutableList<SMGCandidate> candidates = absFinder.getRefinedLinkedCandidates();
      if (i < minAbstractionLength) {
        continue;
      }
      SMGCandidate firstObj = candidates.iterator().next();
      assertThat(firstObj.getSuspectedNfo()).isEquivalentAccordingToCompareTo(nfo);
      state = state.abstractIntoDLL(firstObj.getObject(), nfo, pfo, ImmutableSet.of());

      Set<SMGObject> objects = state.getMemoryModel().getSmg().getObjects();
      // All should be invalid except our SLL here
      SMGDoublyLinkedListSegment dll = null;
      for (SMGObject object : objects) {
        if (object instanceof SMGDoublyLinkedListSegment
            && state.getMemoryModel().isObjectValid(object)) {
          assertThat(dll).isNull();
          dll = (SMGDoublyLinkedListSegment) object;
        } else {
          assertThat(!state.getMemoryModel().isObjectValid(object)).isTrue();
        }
      }
      assertThat(dll.getMinLength()).isEqualTo(i);
      assertThat(dll.getNextOffset()).isEqualTo(nfo);
      assertThat(dll.getPrevOffset()).isEqualTo(pfo);
      assertThat(dll.getSize()).isEqualTo(dllSize);
      assertThat(state.readSMGValue(dll, pfo, pointerSizeInBits).getSMGValue().isZero()).isTrue();
      assertThat(state.readSMGValue(dll, nfo, pointerSizeInBits).getSMGValue().isZero()).isTrue();
    }
  }

  // Test the minimum length needed for abstraction
  @SuppressWarnings("null")
  @Test
  public void abstractDLLLimitTest() throws InvalidConfigurationException, SMGException {
    // Min abstraction length before the list is abstracted
    int minAbstractionLength = 3;

    for (int minLength = minAbstractionLength;
        minLength < TEST_LIST_LENGTH;
        minLength = minLength + 10) {
      for (int i = 1; i < TEST_LIST_LENGTH; i++) {
        resetSMGStateAndVisitor();
        SMGState state = createXLongExplicitDLLOnHeap(i);
        SMGCPAAbstractionManager absFinder = new SMGCPAAbstractionManager(state, minLength);
        ImmutableList<SMGCandidate> candidates = absFinder.getRefinedLinkedCandidates();
        if (i < minLength) {
          assertThat(candidates.isEmpty()).isTrue();
          continue;
        }
        SMGCandidate firstObj = candidates.iterator().next();
        assertThat(firstObj.getSuspectedNfo()).isEquivalentAccordingToCompareTo(nfo);
        state = state.abstractIntoDLL(firstObj.getObject(), nfo, pfo, ImmutableSet.of());

        Set<SMGObject> objects = state.getMemoryModel().getSmg().getObjects();
        // All should be invalid except our SLL here
        SMGDoublyLinkedListSegment dll = null;
        for (SMGObject object : objects) {
          if (object instanceof SMGDoublyLinkedListSegment
              && state.getMemoryModel().isObjectValid(object)) {
            assertThat(dll).isNull();
            dll = (SMGDoublyLinkedListSegment) object;
          } else {
            assertThat(!state.getMemoryModel().isObjectValid(object)).isTrue();
          }
        }
        assertThat(dll.getMinLength()).isEqualTo(i);
        assertThat(dll.getNextOffset()).isEqualTo(nfo);
        assertThat(dll.getPrevOffset()).isEqualTo(pfo);
        assertThat(dll.getSize()).isEqualTo(dllSize);
        assertThat(state.readSMGValue(dll, pfo, pointerSizeInBits).getSMGValue().isZero()).isTrue();
        assertThat(state.readSMGValue(dll, nfo, pointerSizeInBits).getSMGValue().isZero()).isTrue();
      }
    }
  }

  // The next and prev pointers at the end point to 0. The nfo is offset 32, pfo 64.
  // value at offset 0 is 1
  private SMGState createXLongExplicitDLLOnHeap(int length) throws SMGException {
    BigInteger offset = BigInteger.ZERO;

    SMGDoublyLinkedListSegment currentAbstraction =
        new SMGDoublyLinkedListSegment(0, dllSize, offset, hfo, nfo, pfo, length);

    currentState = currentState.copyAndAddObjectToHeap(currentAbstraction);
    currentState =
        currentState.writeValueTo(
            currentAbstraction, hfo, pointerSizeInBits, new NumericValue(1), null, dummyCDAEdge);
    currentState =
        currentState.writeValueTo(
            currentAbstraction, nfo, pointerSizeInBits, new NumericValue(0), null, dummyCDAEdge);
    currentState =
        currentState.writeValueTo(
            currentAbstraction, pfo, pointerSizeInBits, new NumericValue(0), null, dummyCDAEdge);
    // Pointer to the abstracted list
    Value pointer = SymbolicValueFactory.getInstance().newIdentifier(null);
    currentState = currentState.createAndAddPointer(pointer, currentAbstraction, BigInteger.ZERO);
    currentState =
        currentState.copyAndReplaceMemoryModel(
            currentState
                .getMemoryModel()
                .replaceSMGValueNestingLevel(
                    currentState.getMemoryModel().getSMGValueFromValue(pointer).orElseThrow(),
                    length - 1));
    SMGValue pointerToFirst =
        currentState.getMemoryModel().getSMGValueFromValue(pointer).orElseThrow();

    // The result value is simply the value pointer to the first concrete element
    for (int i = 0; i < length; i++) {
      List<SMGValueAndSMGState> resultValuesAndStates =
          materializer.handleMaterilisation(pointerToFirst, currentAbstraction, currentState);
      SMGValueAndSMGState resultValueAndState;
      if (i + 1 == TEST_LIST_LENGTH) {
        assertThat(resultValuesAndStates).hasSize(2);
        // 2 states, one for a extended list with 0+ and one without 0+ that is not extended
        // We don't check that in this test, but assume that the second item is the non extended
        // version
        // TODO: make this assumption concrete somehow
        resultValueAndState = resultValuesAndStates.get(1);
      } else {
        assertThat(resultValuesAndStates).hasSize(1);
        resultValueAndState = resultValuesAndStates.get(0);
      }
      currentState = resultValueAndState.getSMGState();
      if (i + 1 == length) {
        break;
      }
      Value currentPointer =
          currentState
              .getMemoryModel()
              .getValueFromSMGValue(resultValueAndState.getSMGValue())
              .orElseThrow();
      SMGStateAndOptionalSMGObjectAndOffset targetAndOffset =
          resultValueAndState
              .getSMGState()
              .dereferencePointerWithoutMaterilization(currentPointer)
              .orElseThrow();
      assertThat(targetAndOffset.getOffsetForObject()).isEqualTo(BigInteger.ZERO);

      SMGObject newObj = targetAndOffset.getSMGObject();
      SMGValueAndSMGState nextPointerAndState =
          currentState.readSMGValue(newObj, pointerSizeInBits, pointerSizeInBits);
      currentState = nextPointerAndState.getSMGState();
      pointerToFirst = nextPointerAndState.getSMGValue();

      SMGStateAndOptionalSMGObjectAndOffset targetToNextAndOffset =
          resultValueAndState
              .getSMGState()
              .dereferencePointerWithoutMaterilization(
                  currentState.getMemoryModel().getValueFromSMGValue(pointerToFirst).orElseThrow())
              .orElseThrow();
      assertThat(targetToNextAndOffset.getSMGObject())
          .isInstanceOf(SMGDoublyLinkedListSegment.class);
      currentAbstraction = (SMGDoublyLinkedListSegment) targetToNextAndOffset.getSMGObject();
    }
    return currentState;
  }

  // The next pointer at the end points to 0. nfo offset 32. value at 0 is 1.
  private SMGState createXLongExplicitSLLOnHeap(int length) throws SMGException {
    BigInteger offset = BigInteger.ZERO;

    SMGSinglyLinkedListSegment currentAbstraction =
        new SMGSinglyLinkedListSegment(0, sllSize, offset, hfo, nfo, length);

    currentState = currentState.copyAndAddObjectToHeap(currentAbstraction);
    currentState =
        currentState.writeValueTo(
            currentAbstraction, hfo, pointerSizeInBits, new NumericValue(1), null, dummyCDAEdge);
    currentState =
        currentState.writeValueTo(
            currentAbstraction, nfo, pointerSizeInBits, new NumericValue(0), null, dummyCDAEdge);
    // Pointer to the abstracted list
    Value pointer = SymbolicValueFactory.getInstance().newIdentifier(null);
    currentState = currentState.createAndAddPointer(pointer, currentAbstraction, BigInteger.ZERO);
    currentState =
        currentState.copyAndReplaceMemoryModel(
            currentState
                .getMemoryModel()
                .replaceSMGValueNestingLevel(
                    currentState.getMemoryModel().getSMGValueFromValue(pointer).orElseThrow(),
                    length - 1));
    SMGValue pointerToFirst =
        currentState.getMemoryModel().getSMGValueFromValue(pointer).orElseThrow();

    // The result value is simply the value pointer to the first concrete element
    for (int i = 0; i < length; i++) {
      List<SMGValueAndSMGState> resultValuesAndStates =
          materializer.handleMaterilisation(pointerToFirst, currentAbstraction, currentState);
      SMGValueAndSMGState resultValueAndState;
      if (i + 1 == TEST_LIST_LENGTH) {
        assertThat(resultValuesAndStates).hasSize(2);
        // 2 states, one for a extended list with 0+ and one without 0+ that is not extended
        // We don't check that in this test, but assume that the second item is the non extended
        // version
        // TODO: make this assumption concrete somehow
        resultValueAndState = resultValuesAndStates.get(1);
      } else {
        assertThat(resultValuesAndStates).hasSize(1);
        resultValueAndState = resultValuesAndStates.get(0);
      }
      currentState = resultValueAndState.getSMGState();
      if (i + 1 == length) {
        break;
      }
      Value currentPointer =
          currentState
              .getMemoryModel()
              .getValueFromSMGValue(resultValueAndState.getSMGValue())
              .orElseThrow();
      SMGStateAndOptionalSMGObjectAndOffset targetAndOffset =
          resultValueAndState
              .getSMGState()
              .dereferencePointerWithoutMaterilization(currentPointer)
              .orElseThrow();
      assertThat(targetAndOffset.getOffsetForObject()).isEqualTo(BigInteger.ZERO);

      SMGObject newObj = targetAndOffset.getSMGObject();
      SMGValueAndSMGState nextPointerAndState =
          currentState.readSMGValue(newObj, pointerSizeInBits, pointerSizeInBits);
      currentState = nextPointerAndState.getSMGState();
      pointerToFirst = nextPointerAndState.getSMGValue();

      SMGStateAndOptionalSMGObjectAndOffset targetToNextAndOffset =
          resultValueAndState
              .getSMGState()
              .dereferencePointerWithoutMaterilization(
                  currentState.getMemoryModel().getValueFromSMGValue(pointerToFirst).orElseThrow())
              .orElseThrow();
      assertThat(targetToNextAndOffset.getSMGObject())
          .isInstanceOf(SMGSinglyLinkedListSegment.class);
      currentAbstraction = (SMGSinglyLinkedListSegment) targetToNextAndOffset.getSMGObject();
    }
    return currentState;
  }

  /**
   * Checks the integrity of list pointers and nesting levels.
   *
   * @param totalSizeOfList size of list.
   * @param pointers array of all the pointers to the (former) concrete list elements in order.
   *     Expected to be as large as totalSizeOfList.
   * @param derefPositions ordered array of deref positions, min: 0, max: totalSizeOfList - 1.
   * @param isDll true if dlls tested.
   * @throws SMGException indicates errors
   */
  private void derefPointersAtAndCheckListMaterialization(
      int totalSizeOfList, Value[] pointers, int[] derefPositions, boolean isDll)
      throws SMGException {
    int tmp = 0;
    assertThat(derefPositions[0]).isAtLeast(0);
    for (int num : derefPositions) {
      assertThat(tmp).isAtMost(num);
      tmp = num;
    }
    assertThat(derefPositions[derefPositions.length - 1]).isLessThan(totalSizeOfList);
    for (int k : derefPositions) {
      List<SMGStateAndOptionalSMGObjectAndOffset> derefAtList =
          currentState.dereferencePointer(pointers[k]);
      assertThat(derefAtList).hasSize(1);
      SMGStateAndOptionalSMGObjectAndOffset derefAt = derefAtList.get(0);
      currentState = derefAt.getSMGState();
      assertThat(derefAt.getSMGObject()).isNotInstanceOf(SMGSinglyLinkedListSegment.class);
      // pointers 0 ... k-1 are now pointing to non-abstracted segments w nesting level 0
      for (int i = 0; i <= k; i++) {
        Optional<SMGStateAndOptionalSMGObjectAndOffset> derefWConcreteTarget =
            currentState.dereferencePointerWithoutMaterilization(pointers[i]);
        assertThat(derefWConcreteTarget).isPresent();
        SMGObject currentObj = derefWConcreteTarget.orElseThrow().getSMGObject();
        assertThat(currentObj).isNotInstanceOf(SMGSinglyLinkedListSegment.class);
        ValueAndSMGState addressAndState =
            currentState.searchOrCreateAddress(
                derefWConcreteTarget.orElseThrow().getSMGObject(), BigInteger.ZERO);
        currentState = addressAndState.getState();
        Value address = addressAndState.getValue();
        assertThat(address).isEqualTo(pointers[i]);
        assertThat(
                currentState
                    .getMemoryModel()
                    .getSMGValueFromValue(address)
                    .orElseThrow()
                    .getNestingLevel())
            .isEqualTo(0);
        if (isDll && i > 0) {
          // has a back pointer w nesting level 0 that points to the prev object
          ValueAndSMGState backPointerRead =
              currentState.readValueWithoutMaterialization(
                  currentObj, pfo, pointerSizeInBits, null);
          currentState = backPointerRead.getState();
          Value backPointer = backPointerRead.getValue();
          // Get prev obj from this read back pointer
          Optional<SMGStateAndOptionalSMGObjectAndOffset> derefPrevFromRead =
              currentState.dereferencePointerWithoutMaterilization(backPointer);
          assertThat(derefPrevFromRead).isPresent();
          SMGObject prevObjFromRead = derefPrevFromRead.orElseThrow().getSMGObject();
          assertThat(prevObjFromRead).isNotInstanceOf(SMGSinglyLinkedListSegment.class);

          // Get prev obj from pointers
          Optional<SMGStateAndOptionalSMGObjectAndOffset> derefPrevWConcreteTarget =
              currentState.dereferencePointerWithoutMaterilization(pointers[i - 1]);
          assertThat(derefPrevWConcreteTarget).isPresent();
          SMGObject prevObj = derefPrevWConcreteTarget.orElseThrow().getSMGObject();
          assertThat(prevObj).isNotInstanceOf(SMGSinglyLinkedListSegment.class);

          // Should be the same obj and pointer
          assertThat(prevObjFromRead).isEqualTo(prevObj);
          assertThat(pointers[i - 1]).isEqualTo(backPointer);
          assertThat(
                  currentState.getMemoryModel().getSMGValueFromValue(pointers[i - 1]).orElseThrow())
              .isEqualTo(
                  currentState.getMemoryModel().getSMGValueFromValue(backPointer).orElseThrow());
          // Nesting level 0
          assertThat(
                  currentState
                      .getMemoryModel()
                      .getSMGValueFromValue(backPointer)
                      .orElseThrow()
                      .getNestingLevel())
              .isEqualTo(0);
        }
      }
      // The others are pointing to the abstracted segment w nesting level accordingly
      for (int i = k + 1; i < totalSizeOfList; i++) {
        Optional<SMGStateAndOptionalSMGObjectAndOffset> derefWOConcreteTarget =
            currentState.dereferencePointerWithoutMaterilization(pointers[i]);
        assertThat(derefWOConcreteTarget).isPresent();
        assertThat(derefWOConcreteTarget.orElseThrow().getSMGObject())
            .isInstanceOf(SMGSinglyLinkedListSegment.class);
        if (isDll && i > 0) {
          // has a back pointer w nesting level 0 that points to the previous concrete object
          SMGObject currentObj = derefWOConcreteTarget.orElseThrow().getSMGObject();
          Optional<SMGStateAndOptionalSMGObjectAndOffset> derefWConcreteTarget =
              currentState.dereferencePointerWithoutMaterilization(pointers[k]);
          assertThat(derefWConcreteTarget).isPresent();
          SMGObject prevConcreteObj = derefWConcreteTarget.orElseThrow().getSMGObject();
          ValueAndSMGState backPointerRead =
              currentState.readValueWithoutMaterialization(
                  currentObj, pfo, pointerSizeInBits, null);
          currentState = backPointerRead.getState();
          Value backPointer = backPointerRead.getValue();
          // Get prev obj from this read back pointer
          Optional<SMGStateAndOptionalSMGObjectAndOffset> derefPrevFromRead =
              currentState.dereferencePointerWithoutMaterilization(backPointer);
          assertThat(derefPrevFromRead).isPresent();
          SMGObject prevObjFromRead = derefPrevFromRead.orElseThrow().getSMGObject();
          assertThat(prevObjFromRead).isNotInstanceOf(SMGSinglyLinkedListSegment.class);
          assertThat(prevConcreteObj).isNotInstanceOf(SMGSinglyLinkedListSegment.class);

          // Should be the same obj and pointer
          assertThat(prevObjFromRead).isEqualTo(prevConcreteObj);
          assertThat(pointers[k]).isEqualTo(backPointer);
          assertThat(currentState.getMemoryModel().getSMGValueFromValue(pointers[k]).orElseThrow())
              .isEqualTo(
                  currentState.getMemoryModel().getSMGValueFromValue(backPointer).orElseThrow());
          // Nesting level 0
          assertThat(
                  currentState
                      .getMemoryModel()
                      .getSMGValueFromValue(backPointer)
                      .orElseThrow()
                      .getNestingLevel())
              .isEqualTo(0);
        }
      }
      // there are currently sizeOfList + 3 ZERO pointers total and not more or less
      if (k + 1 < totalSizeOfList) {
        assertThat(currentState.getMemoryModel().getSmg().getPTEdgeMapping().entrySet())
            .hasSize(totalSizeOfList + 3);
      } else {
        // The last one has an additional pointer to 0+
        assertThat(currentState.getMemoryModel().getSmg().getPTEdgeMapping().entrySet())
            .hasSize(totalSizeOfList + 4);
      }
      int zeros = 0;
      int found0Plus = 0;
      int foundNum = 0;
      for (Entry<SMGValue, SMGPointsToEdge> entry :
          currentState.getMemoryModel().getSmg().getPTEdgeMapping().entrySet()) {
        // The pointers are not ordered, filter out the 3 zeros and confirm that each pointer from
        // pointers is present w correct nesting level
        if (entry.getKey().isZero()) {
          zeros++;
        } else {
          boolean found = false;
          for (int i = 0; i < pointers.length; i++) {
            Value pointer = pointers[i];
            SMGValue pointerSMGValue =
                currentState.getMemoryModel().getSMGValueFromValue(pointer).orElseThrow();
            if (pointerSMGValue.equals(entry.getKey())) {
              // check that no 2 pointers exist
              assertThat(found).isFalse();
              found = true;
              foundNum++;
              // check nesting level
              if (i < k + 1) {
                assertThat(entry.getKey().getNestingLevel()).isEqualTo(0);
              } else {
                assertThat(entry.getKey().getNestingLevel()).isEqualTo(totalSizeOfList - i - 1);
              }
            }
          }
          if (k + 1 == totalSizeOfList) {
            // next from last to 0+ is special as it is an added pointer
            ValueAndSMGState nextPointerToZeroPlusWithoutMaterialization =
                currentState.readValueWithoutMaterialization(
                    currentState
                        .dereferencePointer(pointers[totalSizeOfList - 1])
                        .get(0)
                        .getSMGObject(),
                    nfo,
                    pointerSizeInBits,
                    null);
            currentState = nextPointerToZeroPlusWithoutMaterialization.getState();
            if (entry
                .getKey()
                .equals(
                    currentState
                        .getMemoryModel()
                        .getSMGValueFromValue(
                            nextPointerToZeroPlusWithoutMaterialization.getValue())
                        .orElseThrow())) {
              // The lone next pointer from the last segment to 0+
              assertThat(entry.getKey().getNestingLevel()).isEqualTo(0);
              assertThat(found0Plus).isEqualTo(0);
              assertThat(found).isFalse();
              found0Plus++;
            }
          }
        }
      }
      if (k + 1 == totalSizeOfList) {
        assertThat(found0Plus).isEqualTo(1);
      }
      assertThat(foundNum).isEqualTo(totalSizeOfList);
<<<<<<< HEAD
      assertThat(zeros).isEqualTo(3);
=======
      assertThat(zeros == 3).isTrue();
    }
  }

  /**
   * Checks that all pointers given have data that is located in the beginning of the list as 32bit
   * integers with the first being 0, then +1 for each after that in the same list.
   *
   * @param pointers a array of pointers pointing to a list with the default data scheme.
   */
  private void checkListDataIntegrity(Value[] pointers, boolean dll) {
    int toCheckData = sllSize.divide(pointerSizeInBits).subtract(BigInteger.ONE).intValue();
    if (dll) {
      toCheckData =
          sllSize
              .divide(pointerSizeInBits)
              .subtract(BigInteger.ONE)
              .subtract(BigInteger.ONE)
              .intValue();
    }
    for (Value pointer : pointers) {
      for (int j = 0; j < toCheckData; j++) {
        ValueAndSMGState readDataWithoutMaterialization =
            currentState.readValueWithoutMaterialization(
                currentState
                    .dereferencePointerWithoutMaterilization(pointer)
                    .orElseThrow()
                    .getSMGObject(),
                BigInteger.valueOf(j).multiply(pointerSizeInBits),
                pointerSizeInBits,
                null);
        currentState = readDataWithoutMaterialization.getState();
        assertThat(readDataWithoutMaterialization.getValue().isNumericValue()).isTrue();
        assertThat(readDataWithoutMaterialization.getValue().asNumericValue().bigIntegerValue())
            .isEquivalentAccordingToCompareTo(BigInteger.valueOf(j));
      }
>>>>>>> 1b53578c
    }
  }
}<|MERGE_RESOLUTION|>--- conflicted
+++ resolved
@@ -767,14 +767,8 @@
       // Next pointer check equal pointers[i + 1]
       Value nextPointer = nextPointerAndState.getValue();
       assertThat(currentState.getMemoryModel().isPointer(nextPointer)).isTrue();
-<<<<<<< HEAD
       if (i == TEST_LIST_LENGTH - 1) {
-        assertThat(nextPointer.asNumericValue().bigInteger()).isEqualTo(BigInteger.ZERO);
-=======
-      if (i == listSize - 1) {
-        assertThat(nextPointer.asNumericValue().bigIntegerValue().compareTo(BigInteger.ZERO) == 0)
-            .isTrue();
->>>>>>> 1b53578c
+        assertThat(nextPointer.asNumericValue().bigIntegerValue()).isEqualTo(BigInteger.ZERO);
         // Check the nesting level
         // We only change the nesting level for the values mappings to pointers and in the objects
         // but not the mapping to Values
@@ -862,12 +856,7 @@
       Value nextPointer = nextPointerAndState.getValue();
       assertThat(currentState.getMemoryModel().isPointer(nextPointer)).isTrue();
       if (i == TEST_LIST_LENGTH - 1) {
-<<<<<<< HEAD
-        assertThat(nextPointer.asNumericValue().bigInteger()).isEqualTo(BigInteger.ZERO);
-=======
-        assertThat(nextPointer.asNumericValue().bigIntegerValue().compareTo(BigInteger.ZERO) == 0)
-            .isTrue();
->>>>>>> 1b53578c
+        assertThat(nextPointer.asNumericValue().bigIntegerValue()).isEqualTo(BigInteger.ZERO);
         // Check the nesting level
         // We only change the nesting level for the values mappings to pointers and in the objects
         // but not the mapping to Values
@@ -1006,14 +995,8 @@
                 .readValue(object.orElseThrow().getSMGObject(), nfo, pointerSizeInBits, null)
                 .get(0);
         assertThat(nextPointer.getValue().isNumericValue()).isTrue();
-<<<<<<< HEAD
-        assertThat(nextPointer.getValue().asNumericValue().bigInteger()).isEqualTo(BigInteger.ZERO);
-=======
-        assertThat(
-                nextPointer.getValue().asNumericValue().bigIntegerValue().compareTo(BigInteger.ZERO)
-                    == 0)
-            .isTrue();
->>>>>>> 1b53578c
+        assertThat(nextPointer.getValue().asNumericValue().bigIntegerValue())
+            .isEqualTo(BigInteger.ZERO);
         break;
       } else if (i == 0) {
         assertThat(currentPointer).isEqualTo(pointer);
@@ -1043,24 +1026,9 @@
                   .getMemoryModel()
                   .getValueFromSMGValue(headAndState.getSMGValue())
                   .orElseThrow()
-<<<<<<< HEAD
                   .asNumericValue()
-                  .bigInteger())
+                  .bigIntegerValue())
           .isEqualTo(BigInteger.ONE);
-=======
-                  .isNumericValue())
-          .isTrue();
-      assertThat(
-              currentState
-                      .getMemoryModel()
-                      .getValueFromSMGValue(headAndState.getSMGValue())
-                      .orElseThrow()
-                      .asNumericValue()
-                      .bigIntegerValue()
-                      .compareTo(BigInteger.ONE)
-                  == 0)
-          .isTrue();
->>>>>>> 1b53578c
       SMGStateAndOptionalSMGObjectAndOffset prevObjAndOffset =
           resultValueAndState
               .getSMGState()
@@ -1160,14 +1128,8 @@
                 .readValue(object.orElseThrow().getSMGObject(), nfo, pointerSizeInBits, null)
                 .get(0);
         assertThat(nextPointer.getValue().isNumericValue()).isTrue();
-<<<<<<< HEAD
-        assertThat(nextPointer.getValue().asNumericValue().bigInteger()).isEqualTo(BigInteger.ZERO);
-=======
-        assertThat(
-                nextPointer.getValue().asNumericValue().bigIntegerValue().compareTo(BigInteger.ZERO)
-                    == 0)
-            .isTrue();
->>>>>>> 1b53578c
+        assertThat(nextPointer.getValue().asNumericValue().bigIntegerValue())
+            .isEqualTo(BigInteger.ZERO);
         break;
       } else if (i == 0) {
         assertThat(currentPointer.equals(pointer)).isTrue();
@@ -1197,24 +1159,9 @@
                   .getMemoryModel()
                   .getValueFromSMGValue(headAndState.getSMGValue())
                   .orElseThrow()
-<<<<<<< HEAD
                   .asNumericValue()
-                  .bigInteger())
+                  .bigIntegerValue())
           .isEqualTo(BigInteger.ONE);
-=======
-                  .isNumericValue())
-          .isTrue();
-      assertThat(
-              currentState
-                      .getMemoryModel()
-                      .getValueFromSMGValue(headAndState.getSMGValue())
-                      .orElseThrow()
-                      .asNumericValue()
-                      .bigIntegerValue()
-                      .compareTo(BigInteger.ONE)
-                  == 0)
-          .isTrue();
->>>>>>> 1b53578c
       SMGValueAndSMGState nextPointerAndState =
           currentState.readSMGValue(newObj, pointerSizeInBits, pointerSizeInBits);
       currentState = nextPointerAndState.getSMGState();
@@ -1755,46 +1702,7 @@
         assertThat(found0Plus).isEqualTo(1);
       }
       assertThat(foundNum).isEqualTo(totalSizeOfList);
-<<<<<<< HEAD
       assertThat(zeros).isEqualTo(3);
-=======
-      assertThat(zeros == 3).isTrue();
-    }
-  }
-
-  /**
-   * Checks that all pointers given have data that is located in the beginning of the list as 32bit
-   * integers with the first being 0, then +1 for each after that in the same list.
-   *
-   * @param pointers a array of pointers pointing to a list with the default data scheme.
-   */
-  private void checkListDataIntegrity(Value[] pointers, boolean dll) {
-    int toCheckData = sllSize.divide(pointerSizeInBits).subtract(BigInteger.ONE).intValue();
-    if (dll) {
-      toCheckData =
-          sllSize
-              .divide(pointerSizeInBits)
-              .subtract(BigInteger.ONE)
-              .subtract(BigInteger.ONE)
-              .intValue();
-    }
-    for (Value pointer : pointers) {
-      for (int j = 0; j < toCheckData; j++) {
-        ValueAndSMGState readDataWithoutMaterialization =
-            currentState.readValueWithoutMaterialization(
-                currentState
-                    .dereferencePointerWithoutMaterilization(pointer)
-                    .orElseThrow()
-                    .getSMGObject(),
-                BigInteger.valueOf(j).multiply(pointerSizeInBits),
-                pointerSizeInBits,
-                null);
-        currentState = readDataWithoutMaterialization.getState();
-        assertThat(readDataWithoutMaterialization.getValue().isNumericValue()).isTrue();
-        assertThat(readDataWithoutMaterialization.getValue().asNumericValue().bigIntegerValue())
-            .isEquivalentAccordingToCompareTo(BigInteger.valueOf(j));
-      }
->>>>>>> 1b53578c
     }
   }
 }