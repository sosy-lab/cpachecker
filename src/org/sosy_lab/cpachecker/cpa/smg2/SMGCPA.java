// This file is part of CPAchecker,
// a tool for configurable software verification:
// https://cpachecker.sosy-lab.org
//
// SPDX-FileCopyrightText: 2021 Dirk Beyer <https://www.sosy-lab.org>
//
// SPDX-License-Identifier: Apache-2.0

package org.sosy_lab.cpachecker.cpa.smg2;

import com.google.common.collect.HashMultimap;
import com.google.common.collect.Multimap;
import java.io.IOException;
import java.nio.charset.Charset;
import java.nio.file.Files;
import java.nio.file.Path;
import java.util.Collection;
import java.util.List;
import java.util.Map;
import java.util.Optional;
import java.util.logging.Level;
import java.util.regex.Matcher;
import org.sosy_lab.common.ShutdownNotifier;
import org.sosy_lab.common.configuration.Configuration;
import org.sosy_lab.common.configuration.FileOption;
import org.sosy_lab.common.configuration.InvalidConfigurationException;
import org.sosy_lab.common.configuration.Option;
import org.sosy_lab.common.configuration.Options;
import org.sosy_lab.common.log.LogManager;
import org.sosy_lab.common.log.LogManagerWithoutDuplicates;
import org.sosy_lab.cpachecker.cfa.CFA;
import org.sosy_lab.cpachecker.cfa.model.CFANode;
import org.sosy_lab.cpachecker.cfa.types.MachineModel;
import org.sosy_lab.cpachecker.core.AnalysisDirection;
import org.sosy_lab.cpachecker.core.counterexample.CFAPathWithAdditionalInfo;
import org.sosy_lab.cpachecker.core.counterexample.ConcreteStatePath;
import org.sosy_lab.cpachecker.core.defaults.AutomaticCPAFactory;
import org.sosy_lab.cpachecker.core.defaults.DelegateAbstractDomain;
import org.sosy_lab.cpachecker.core.defaults.MergeJoinOperator;
import org.sosy_lab.cpachecker.core.defaults.MergeSepOperator;
import org.sosy_lab.cpachecker.core.defaults.StopNeverOperator;
import org.sosy_lab.cpachecker.core.defaults.StopSepOperator;
import org.sosy_lab.cpachecker.core.defaults.precision.VariableTrackingPrecision;
import org.sosy_lab.cpachecker.core.interfaces.AbstractDomain;
import org.sosy_lab.cpachecker.core.interfaces.AbstractState;
import org.sosy_lab.cpachecker.core.interfaces.CPAFactory;
import org.sosy_lab.cpachecker.core.interfaces.ConfigurableProgramAnalysis;
import org.sosy_lab.cpachecker.core.interfaces.ConfigurableProgramAnalysisWithAdditionalInfo;
import org.sosy_lab.cpachecker.core.interfaces.ConfigurableProgramAnalysisWithConcreteCex;
import org.sosy_lab.cpachecker.core.interfaces.MergeOperator;
import org.sosy_lab.cpachecker.core.interfaces.Precision;
import org.sosy_lab.cpachecker.core.interfaces.PrecisionAdjustment;
import org.sosy_lab.cpachecker.core.interfaces.StateSpacePartition;
import org.sosy_lab.cpachecker.core.interfaces.Statistics;
import org.sosy_lab.cpachecker.core.interfaces.StatisticsProvider;
import org.sosy_lab.cpachecker.core.interfaces.StopOperator;
import org.sosy_lab.cpachecker.core.interfaces.TransferRelation;
import org.sosy_lab.cpachecker.cpa.arg.path.ARGPath;
import org.sosy_lab.cpachecker.cpa.arg.witnessexport.AdditionalInfoConverter;
import org.sosy_lab.cpachecker.cpa.constraints.domain.ConstraintsSolver;
import org.sosy_lab.cpachecker.cpa.smg2.SMGPrecisionAdjustment.PrecAdjustmentOptions;
import org.sosy_lab.cpachecker.cpa.smg2.SMGPrecisionAdjustment.PrecAdjustmentStatistics;
import org.sosy_lab.cpachecker.cpa.smg2.util.value.SMGCPAExpressionEvaluator;
import org.sosy_lab.cpachecker.cpa.value.PredicateToValuePrecisionConverter;
import org.sosy_lab.cpachecker.cpa.value.symbolic.ConstraintsStrengthenOperator;
import org.sosy_lab.cpachecker.util.CFAUtils;
import org.sosy_lab.cpachecker.util.predicates.BlockOperator;
import org.sosy_lab.cpachecker.util.predicates.pathformula.ctoformula.CtoFormulaConverter;
import org.sosy_lab.cpachecker.util.predicates.pathformula.pointeraliasing.CToFormulaConverterWithPointerAliasing;
import org.sosy_lab.cpachecker.util.predicates.pathformula.pointeraliasing.FormulaEncodingWithPointerAliasingOptions;
import org.sosy_lab.cpachecker.util.predicates.pathformula.pointeraliasing.TypeHandlerWithPointerAliasing;
import org.sosy_lab.cpachecker.util.predicates.smt.FormulaManagerView;
import org.sosy_lab.cpachecker.util.predicates.smt.Solver;
import org.sosy_lab.cpachecker.util.states.MemoryLocation;

@Options(prefix = "cpa.smg2")
public class SMGCPA
    implements ConfigurableProgramAnalysis,
        ConfigurableProgramAnalysisWithConcreteCex,
        ConfigurableProgramAnalysisWithAdditionalInfo,
        StatisticsProvider {

  @Option(
      secure = true,
      name = "stop",
      toUppercase = true,
      values = {"SEP", "NEVER", "END_BLOCK"},
      description = "which stop operator to use for the SMGCPA")
  private String stopType = "SEP";

  @Option(
      secure = true,
      name = "merge",
      toUppercase = true,
      values = "SEP",
      description = "which merge operator to use for the SMGCPA")
  private String mergeType = "SEP";

  @Option(secure = true, description = "get an initial precision from file")
  @FileOption(FileOption.Type.OPTIONAL_INPUT_FILE)
  @SuppressWarnings("unused")
  private Path initialPrecisionFile = null;

  @Option(secure = true, description = "get an initial precision from a predicate precision file")
  @FileOption(FileOption.Type.OPTIONAL_INPUT_FILE)
  @SuppressWarnings("unused")
  private Path initialPredicatePrecisionFile = null;

  private final MachineModel machineModel;
  private final BlockOperator blockOperator;

  private final LogManagerWithoutDuplicates logger;
  private final Configuration config;
  private final CFA cfa;
  private final SMGOptions options;
  private final SMGCPAExportOptions exportOptions;
  private final PrecAdjustmentOptions precisionAdjustmentOptions;
  private final PrecAdjustmentStatistics precisionAdjustmentStatistics;
  private final ShutdownNotifier shutdownNotifier;

  private VariableTrackingPrecision precision;
  private boolean refineablePrecisionSet = false;

  private final PredicateToValuePrecisionConverter predToValPrec;
  private final ConstraintsStrengthenOperator constraintsStrengthenOperator;

  private final SMGCPAStatistics statistics;

  private final ConstraintsSolver constraintsSolver;
  private final Solver solver;

  private final SMGCPAExpressionEvaluator evaluator;

  private SMGCPA(
      Configuration pConfig, LogManager pLogger, ShutdownNotifier pShutdownNotifier, CFA pCfa)
      throws InvalidConfigurationException {
    pConfig.inject(this);
    options = new SMGOptions(pConfig);

    config = pConfig;
    cfa = pCfa;
    machineModel = cfa.getMachineModel();
    logger = new LogManagerWithoutDuplicates(pLogger);
    shutdownNotifier = pShutdownNotifier;
    precision = initializePrecision(config, cfa);
    predToValPrec = new PredicateToValuePrecisionConverter(config, logger, pShutdownNotifier, cfa);
    constraintsStrengthenOperator = new ConstraintsStrengthenOperator(config, logger);

    statistics = new SMGCPAStatistics();
    precisionAdjustmentOptions = new PrecAdjustmentOptions(config, cfa);
    precisionAdjustmentStatistics = new PrecAdjustmentStatistics();

    blockOperator = new BlockOperator();
    pConfig.inject(blockOperator);
    blockOperator.setCFA(cfa);

    exportOptions =
        new SMGCPAExportOptions(options.getExportSMGFilePattern(), options.getExportSMGLevel());

    solver = Solver.create(pConfig, logger, pShutdownNotifier);
    FormulaManagerView formulaManager = solver.getFormulaManager();
    CtoFormulaConverter converter =
        initializeCToFormulaConverter(
            formulaManager, logger, pConfig, pShutdownNotifier, pCfa.getMachineModel());
    constraintsSolver =
<<<<<<< HEAD
        new ConstraintsSolver(
            pConfig, machineModel, solver, formulaManager, converter, contraintsStats);
=======
        new ConstraintsSolver(pConfig, solver, formulaManager, converter, statistics);
>>>>>>> 89d10368
    evaluator =
        new SMGCPAExpressionEvaluator(
            machineModel, logger, exportOptions, options, constraintsSolver);
  }

  public static CPAFactory factory() {
    return AutomaticCPAFactory.forType(SMGCPA.class);
  }

  @Override
  public void collectStatistics(Collection<Statistics> pStatsCollection) {
    pStatsCollection.add(statistics);
  }

  @Override
  public AdditionalInfoConverter exportAdditionalInfoConverter() {
    return new SMGAdditionalInfoConverter();
  }

  @Override
  public CFAPathWithAdditionalInfo createExtendedInfo(ARGPath pPath) {
    return new AdditionalInfoExtractor().createExtendedInfo(pPath);
  }

  @Override
  public ConcreteStatePath createConcreteStatePath(ARGPath pPath) {
    try {
      return new SMGConcreteErrorPathAllocator(config, logger, machineModel)
          .allocateAssignmentsToPath(pPath);
    } catch (InvalidConfigurationException e) {
      throw new RuntimeException(e);
    }
  }

  @Override
  public AbstractDomain getAbstractDomain() {
    return DelegateAbstractDomain.<SMGState>getInstance();
  }

  @Override
  public TransferRelation getTransferRelation() {
    return new SMGTransferRelation(
        logger,
        options,
        precisionAdjustmentOptions,
        exportOptions,
        cfa,
        constraintsStrengthenOperator,
        statistics,
        constraintsSolver,
        evaluator);
  }

  public ConstraintsSolver getSolver() {
    return constraintsSolver;
  }

  @Override
  public MergeOperator getMergeOperator() {
    return switch (mergeType) {
      case "SEP" -> MergeSepOperator.getInstance();
      case "JOIN" -> new MergeJoinOperator(getAbstractDomain());
      default -> throw new AssertionError("unknown mergetype for SMGCPA");
    };
  }

  @Override
  public StopOperator getStopOperator() {
    return switch (stopType) {
      case "NEVER" -> StopNeverOperator.getInstance();
      case "SEP" -> new StopSepOperator(getAbstractDomain());
      default -> throw new AssertionError("unknown stoptype for SMGCPA");
    };
  }

  @Override
  public AbstractState getInitialState(CFANode pNode, StateSpacePartition pPartition)
      throws InterruptedException {
    SMGState initState = SMGState.of(machineModel, logger, options, cfa, evaluator, statistics);
    return initState;
  }

  @Override
  public Precision getInitialPrecision(CFANode pNode, StateSpacePartition pPartition) {
    return precision;
  }

  @Override
  public PrecisionAdjustment getPrecisionAdjustment() {
    return new SMGPrecisionAdjustment(
        statistics, cfa, precisionAdjustmentOptions, precisionAdjustmentStatistics);
  }

  public LogManagerWithoutDuplicates getLogger() {
    return logger;
  }

  public void injectRefinablePrecision() {
    // replace the full precision with an empty, refinable precision
    if (initialPrecisionFile == null
        && initialPredicatePrecisionFile == null
        && !refineablePrecisionSet) {
      precision = new SMGPrecision(precision);
      refineablePrecisionSet = true;
    }
  }

  private VariableTrackingPrecision initializePrecision(Configuration pConfig, CFA pCfa)
      throws InvalidConfigurationException {
    if (initialPrecisionFile == null && initialPredicatePrecisionFile == null) {
      return VariableTrackingPrecision.createStaticPrecision(
          pConfig, pCfa.getVarClassification(), getClass());
    }

    // Initialize precision
    VariableTrackingPrecision initialPrecision =
        new SMGPrecision(
            VariableTrackingPrecision.createStaticPrecision(
                pConfig, pCfa.getVarClassification(), getClass()));

    if (initialPredicatePrecisionFile != null) {

      // convert the predicate precision to variable tracking precision and
      // refine precision with increment from the newly gained variable tracking precision
      // otherwise return empty precision if given predicate precision is empty

      initialPrecision =
          initialPrecision.withIncrement(
              predToValPrec.convertPredPrecToVariableTrackingPrec(initialPredicatePrecisionFile));
    }
    if (initialPrecisionFile != null) {
      // create precision with empty, refinable component precision
      // refine the refinable component precision with increment from file
      initialPrecision = initialPrecision.withIncrement(restoreMappingFromFile(pCfa));
    }

    return initialPrecision;
  }

  private Multimap<CFANode, MemoryLocation> restoreMappingFromFile(CFA pCfa) {
    Multimap<CFANode, MemoryLocation> mapping = HashMultimap.create();
    List<String> contents = null;
    try {
      contents = Files.readAllLines(initialPrecisionFile, Charset.defaultCharset());
    } catch (IOException e) {
      logger.logUserException(
          Level.WARNING, e, "Could not read precision from file named " + initialPrecisionFile);
      return mapping;
    }

    Map<Integer, CFANode> idToCfaNode = CFAUtils.getMappingFromNodeIDsToCFANodes(pCfa);

    CFANode location = getDefaultLocation(idToCfaNode);
    for (String currentLine : contents) {
      if (currentLine.trim().isEmpty()) {
        continue;

      } else if (currentLine.endsWith(":")) {
        String scopeSelectors = currentLine.substring(0, currentLine.indexOf(":"));
        Matcher matcher = CFAUtils.CFA_NODE_NAME_PATTERN.matcher(scopeSelectors);
        if (matcher.matches()) {
          location = idToCfaNode.get(Integer.parseInt(matcher.group(1)));
        }

      } else {
        mapping.put(location, MemoryLocation.parseExtendedQualifiedName(currentLine));
      }
    }

    return mapping;
  }

  private CFANode getDefaultLocation(Map<Integer, CFANode> idToCfaNode) {
    return idToCfaNode.values().iterator().next();
  }

  public Configuration getConfiguration() {
    return config;
  }

  public CFA getCFA() {
    return cfa;
  }

  public ShutdownNotifier getShutdownNotifier() {
    return shutdownNotifier;
  }

  // Can only be called after machineModel and formulaManager are set
  protected CtoFormulaConverter initializeCToFormulaConverter(
      FormulaManagerView pFormulaManager,
      LogManager pLogger,
      Configuration pConfig,
      ShutdownNotifier pShutdownNotifier,
      MachineModel pMachineModel)
      throws InvalidConfigurationException {

    FormulaEncodingWithPointerAliasingOptions formulaOptions =
        new FormulaEncodingWithPointerAliasingOptions(pConfig);
    TypeHandlerWithPointerAliasing typeHandler =
        new TypeHandlerWithPointerAliasing(logger, pMachineModel, formulaOptions);

    return new CToFormulaConverterWithPointerAliasing(
        formulaOptions,
        pFormulaManager,
        pMachineModel,
        Optional.empty(),
        pLogger,
        pShutdownNotifier,
        typeHandler,
        AnalysisDirection.FORWARD);
  }

  public SMGCPAExpressionEvaluator getEvaluator() {
    return evaluator;
  }

  public SMGCPAStatistics getStatistics() {
    return statistics;
  }
}<|MERGE_RESOLUTION|>--- conflicted
+++ resolved
@@ -163,12 +163,7 @@
         initializeCToFormulaConverter(
             formulaManager, logger, pConfig, pShutdownNotifier, pCfa.getMachineModel());
     constraintsSolver =
-<<<<<<< HEAD
-        new ConstraintsSolver(
-            pConfig, machineModel, solver, formulaManager, converter, contraintsStats);
-=======
-        new ConstraintsSolver(pConfig, solver, formulaManager, converter, statistics);
->>>>>>> 89d10368
+        new ConstraintsSolver(pConfig, machineModel, solver, formulaManager, converter, statistics);
     evaluator =
         new SMGCPAExpressionEvaluator(
             machineModel, logger, exportOptions, options, constraintsSolver);
