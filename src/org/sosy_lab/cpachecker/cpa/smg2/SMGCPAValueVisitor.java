--- conflicted
+++ resolved
@@ -809,21 +809,6 @@
       }
     }
 
-<<<<<<< HEAD
-=======
-    // Interpret address as numeric, try to calculate the operation based on the numeric
-    // A pointer deref on a numeric (or a cast) should return it to an address expr or pointer
-    if (targetType instanceof CSimpleType cSimpleType && !cSimpleType.hasComplexSpecifier()) {
-      if (((value instanceof AddressExpression) || evaluator.isPointerValue(value, currentState))
-          && options.isCastMemoryAddressesToNumeric()) {
-
-        logger.logf(Level.FINE, "Memory address '%s' interpreted as numeric value.", value);
-        return ValueAndSMGState.of(
-            currentState.transformAddressIntoNumericValue(value).orElseThrow(), currentState);
-      }
-    }
-
->>>>>>> be3ed4c7
     if (!value.isExplicitlyKnown()) {
       return ValueAndSMGState.of(castSymbolicValue(value, targetType), currentState);
     }
@@ -955,13 +940,8 @@
 
         // if the variable is an array, create/search new pointer to the array and return that
         finalStatesBuilder.add(
-<<<<<<< HEAD
             evaluator.createAddressForLocalOrGlobalVariable(
                 variableName, returnType, currentState));
-        continue;
-=======
-            evaluator.createAddressForLocalOrGlobalVariable(variableName, currentState));
->>>>>>> be3ed4c7
 
       } else if (SMGCPAExpressionEvaluator.isStructOrUnionType(returnType)) {
         // Struct/Unions on the stack/global; return the memory location in a
