// This file is part of CPAchecker,
// a tool for configurable software verification:
// https://cpachecker.sosy-lab.org
//
// SPDX-FileCopyrightText: 2022 Dirk Beyer <https://www.sosy-lab.org>
//
// SPDX-License-Identifier: Apache-2.0

package org.sosy_lab.cpachecker.cpa.smg2;

import com.google.common.base.Preconditions;
import com.google.common.collect.ImmutableList;
import java.math.BigInteger;
import java.util.List;
import java.util.Optional;
import java.util.logging.Level;
import org.sosy_lab.common.log.LogManagerWithoutDuplicates;
import org.sosy_lab.cpachecker.cfa.ast.c.CArraySubscriptExpression;
import org.sosy_lab.cpachecker.cfa.ast.c.CCastExpression;
import org.sosy_lab.cpachecker.cfa.ast.c.CExpression;
import org.sosy_lab.cpachecker.cfa.ast.c.CFieldReference;
import org.sosy_lab.cpachecker.cfa.ast.c.CFunctionCallExpression;
import org.sosy_lab.cpachecker.cfa.ast.c.CIdExpression;
import org.sosy_lab.cpachecker.cfa.ast.c.CPointerExpression;
import org.sosy_lab.cpachecker.cfa.ast.c.CRightHandSideVisitor;
import org.sosy_lab.cpachecker.cfa.ast.c.CSimpleDeclaration;
import org.sosy_lab.cpachecker.cfa.ast.c.CStringLiteralExpression;
import org.sosy_lab.cpachecker.cfa.ast.c.DefaultCExpressionVisitor;
import org.sosy_lab.cpachecker.cfa.model.CFAEdge;
import org.sosy_lab.cpachecker.cfa.types.c.CFunctionType;
import org.sosy_lab.cpachecker.cfa.types.c.CType;
import org.sosy_lab.cpachecker.cpa.smg2.util.SMGException;
import org.sosy_lab.cpachecker.cpa.smg2.util.SMGObjectAndOffsetMaybeNestingLvl;
import org.sosy_lab.cpachecker.cpa.smg2.util.SMGStateAndOptionalSMGObjectAndOffset;
import org.sosy_lab.cpachecker.cpa.smg2.util.value.SMGCPAExpressionEvaluator;
import org.sosy_lab.cpachecker.cpa.smg2.util.value.ValueAndSMGState;
import org.sosy_lab.cpachecker.cpa.value.symbolic.type.AddressExpression;
import org.sosy_lab.cpachecker.cpa.value.symbolic.type.SymbolicIdentifier;
import org.sosy_lab.cpachecker.cpa.value.symbolic.type.SymbolicValue;
import org.sosy_lab.cpachecker.cpa.value.type.NumericValue;
import org.sosy_lab.cpachecker.cpa.value.type.Value;
import org.sosy_lab.cpachecker.exceptions.CPATransferException;
import org.sosy_lab.cpachecker.util.smg.graph.SMGObject;
import org.sosy_lab.cpachecker.util.states.MemoryLocation;

/**
 * This visitor is only meant to get the memory (SMGObject) of the entered expression. This is
 * needed in allocations i.e. a = b; and the & operator. This class returns a list of optionals with
 * the target memory region + offset inside if one is found. If an expression is given to this
 * visitor with no memory region the optional will be empty; i.e. SMGCPAAddressVisitor(3); with 3
 * being an int for example. (this is done such that the method asking for the memory region can
 * have a dedicated error without exception catching).
 */
public class SMGCPAAddressVisitor
    extends DefaultCExpressionVisitor<
        List<SMGStateAndOptionalSMGObjectAndOffset>, CPATransferException>
    implements CRightHandSideVisitor<
        List<SMGStateAndOptionalSMGObjectAndOffset>, CPATransferException> {

  private final SMGCPAExpressionEvaluator evaluator;

  private final SMGState state;

  private final LogManagerWithoutDuplicates logger;

  /** This edge is only to be used for debugging/logging! */
  private final CFAEdge cfaEdge;

  private final SMGOptions options;

  public SMGCPAAddressVisitor(
      SMGCPAExpressionEvaluator pEvaluator,
      SMGState currentState,
      CFAEdge edge,
      LogManagerWithoutDuplicates pLogger,
      SMGOptions pOptions) {
    evaluator = pEvaluator;
    state = currentState;
    cfaEdge = edge;
    logger = pLogger;
    options = pOptions;
  }

  @Override
  public List<SMGStateAndOptionalSMGObjectAndOffset> visit(
      CFunctionCallExpression pIastFunctionCallExpression) throws CPATransferException {
    // Evaluate the expression to a Value; this should return a Symbolic Value with the address of
    // the target and an offset if it really has a address. If this fails this returns a different
    // Value class.
    // TODO handle possible returns
    return ImmutableList.of(SMGStateAndOptionalSMGObjectAndOffset.of(state));
  }

  @Override
  protected List<SMGStateAndOptionalSMGObjectAndOffset> visitDefault(CExpression pExp)
      throws CPATransferException {
    // Just get a default value and log
    logger.logf(
        Level.INFO,
        "%s, Default value: CExpression %s could not find a address for %s. Related CFAEdge: %s",
        cfaEdge.getFileLocation(),
        pExp,
        state,
        cfaEdge.getRawStatement());
    return ImmutableList.of(SMGStateAndOptionalSMGObjectAndOffset.of(state));
  }

  @Override
  public List<SMGStateAndOptionalSMGObjectAndOffset> visit(CStringLiteralExpression e)
      throws CPATransferException {
    String globalVarName = evaluator.getCStringLiteralExpressionVairableName(e);
    SMGState currentState = state;
    if (!currentState.isGlobalVariablePresent(globalVarName)) {
      Value sizeOfString =
          new NumericValue(evaluator.getBitSizeof(currentState, e.getExpressionType()));
      currentState =
          currentState.copyAndAddGlobalVariable(sizeOfString, globalVarName, e.getExpressionType());
      List<SMGState> statesWithString =
          evaluator.handleStringInitializer(
              currentState,
              null,
              cfaEdge,
              globalVarName,
              new NumericValue(BigInteger.ZERO),
              e.getExpressionType(),
              cfaEdge.getFileLocation(),
              e);
      Preconditions.checkArgument(statesWithString.size() == 1);
      currentState = statesWithString.get(0);
      // throw new SMGException("Could not find C String literal address.");
    }
    // TODO: assertion that the Strings are immutable
    ValueAndSMGState addressValueAndState =
        evaluator.createAddressForLocalOrGlobalVariable(globalVarName, currentState);
    Value addressValue = addressValueAndState.getValue();
    currentState = addressValueAndState.getState();

    return currentState.dereferencePointer(addressValue);
  }

  @Override
  public List<SMGStateAndOptionalSMGObjectAndOffset> visit(CArraySubscriptExpression e)
      throws CPATransferException {
    // Array subscript is default Java array usage. Example: array[5]
    // In C this can be translated to *(array + 5), but the array may be on the stack/heap (or
    // global, but we throw global and stack together when reading). Note: this is commutative!

    // The expression is split into array and subscript expression
    // Use the array expression in the visitor again to get the array address
    // The type of the arrayExpr may be pointer or array, depending on stack/heap
    CExpression arrayExpr = e.getArrayExpression();
    CExpression subscriptExpr = e.getSubscriptExpression();
    ImmutableList.Builder<SMGStateAndOptionalSMGObjectAndOffset> resultBuilder =
        ImmutableList.builder();

    for (ValueAndSMGState arrayValueAndState :
        arrayExpr.accept(new SMGCPAValueVisitor(evaluator, state, cfaEdge, logger, options))) {
      Value arrayValue = arrayValueAndState.getValue();
      SMGState currentState = arrayValueAndState.getState();

      if (arrayValue.isUnknown()) {
        resultBuilder.add(SMGStateAndOptionalSMGObjectAndOffset.of(currentState));
        continue;
      }

      // Evaluate the subscript as far as possible
      for (ValueAndSMGState subscriptValueAndState :
          subscriptExpr.accept(
              new SMGCPAValueVisitor(evaluator, currentState, cfaEdge, logger, options))) {

        Value subscriptValue = subscriptValueAndState.getValue();
        currentState = subscriptValueAndState.getState();
        // If the subscript is an unknown value, we can't read anything and return unknown
        if (!subscriptValue.isNumericValue() && !options.trackPredicates()) {
          logger.log(
              Level.FINE,
              "A subscript value was found to be non concrete when trying to find a memory location"
                  + " of an array. No memory region could be returned.");
          resultBuilder.add(
              SMGStateAndOptionalSMGObjectAndOffset.of(
                  currentState.withUnknownOffsetMemoryAccess()));
          continue;
        }
        // Calculate the offset out of the subscript value and the type
        BigInteger typeSizeInBits = evaluator.getBitSizeof(currentState, e.getExpressionType());
        Value subscriptOffset = evaluator.multiplyBitOffsetValues(subscriptValue, typeSizeInBits);

        // Get the value from the array and return the value + state
        // (the is pointer check is needed because of nested subscript; i.e. array[1][1]; as if we
        // access array[1] first, we can see that the next type is CArray which makes only sense for
        // nested arrays -> it reads a pointer and returns it even if the type is not a pointer
        // expr)
        resultBuilder.addAll(
            handleSubscriptExpression(arrayValue, subscriptOffset, currentState, e));
      }
    }
    return resultBuilder.build();
  }

  /*
   * Get the object and offset from an (array) subscript expression with address arrayValue and the
   *  subscript offset in bits, possibly symbolic. Might return multiple states when assigning
   *  concrete offsets with a solver.
   */
  private List<SMGStateAndOptionalSMGObjectAndOffset> handleSubscriptExpression(
      Value arrayValue,
      Value subscriptOffset,
      SMGState pCurrentState,
      CArraySubscriptExpression expr)
      throws CPATransferException {

    if ((arrayValue instanceof AddressExpression arrayAddr)) {
      Value addrOffset = arrayAddr.getOffset();
<<<<<<< HEAD
      if (!addrOffset.isNumericValue() && !options.trackPredicates()) {
        logger.log(
            Level.FINE,
            "A offset value was found to be non concrete when trying to find a memory"
                + " location in an array. No memory region could be returned.");
        return SMGStateAndOptionalSMGObjectAndOffset.of(
            pCurrentState.withUnknownOffsetMemoryAccess());
=======
      if (!addrOffset.isNumericValue()) {
        if (!options.trackErrorPredicates()) {
          logger.log(
              Level.FINE,
              "A offset value was found to be non concrete when trying to find a memory"
                  + " location in an array. No memory region could be returned.");
          return ImmutableList.of(
              SMGStateAndOptionalSMGObjectAndOffset.of(
                  pCurrentState.withUnknownOffsetMemoryAccess()));
        } else if (addrOffset instanceof SymbolicValue symOffset
            && options.isFindConcreteValuesForSymbolicOffsets()) {
          // Assign concrete values for the offset
          if (pCurrentState.isConcreteAssignmentFeasible(symOffset)) {
            return handleSubscriptExpressionWithConcreteAssignment(
                arrayValue, pCurrentState, expr, symOffset);
          }
          // Fallthrough for no constraints or no assignment possible
        }
      }
      Value finalOffset = evaluator.addBitOffsetValues(addrOffset, subscriptOffset);

      if (finalOffset instanceof SymbolicValue symOffset
          && options.trackErrorPredicates()
          && options.isFindConcreteValuesForSymbolicOffsets()) {
        // Assign concrete values for the offset
        if (pCurrentState.isConcreteAssignmentFeasible(symOffset)) {
          return handleSubscriptExpressionWithConcreteAssignment(
              arrayValue, pCurrentState, expr, symOffset);
        }
        // Fallthrough for no constraints or no assignment possible
>>>>>>> b24a0863
      }

      List<SMGStateAndOptionalSMGObjectAndOffset> targets =
          evaluator.getTargetObjectAndOffset(
              pCurrentState, arrayAddr.getMemoryAddress(), finalOffset);
      Preconditions.checkArgument(targets.size() == 1);
      return targets;

    } else if (pCurrentState.getMemoryModel().isPointer(arrayValue)) {
      // Local array
      List<SMGStateAndOptionalSMGObjectAndOffset> maybeTargetMemoriesAndOffsets =
          pCurrentState.dereferencePointer(arrayValue);
      // If this ever fails, handle the list.
      Preconditions.checkArgument(maybeTargetMemoriesAndOffsets.size() == 1);
      SMGStateAndOptionalSMGObjectAndOffset maybeTargetMemoryAndOffset =
          maybeTargetMemoriesAndOffsets.get(0);
      if (!maybeTargetMemoryAndOffset.hasSMGObjectAndOffset()) {
        return maybeTargetMemoriesAndOffsets;
      }
      Value baseOffset = maybeTargetMemoryAndOffset.getOffsetForObject();
      if (baseOffset instanceof SymbolicValue symOffset
          && options.trackErrorPredicates()
          && options.isFindConcreteValuesForSymbolicOffsets()) {
        // Assign concrete values for the offset
        if (pCurrentState.isConcreteAssignmentFeasible(symOffset)) {
          return handleSubscriptExpressionWithConcreteAssignment(
              arrayValue, pCurrentState, expr, symOffset);
        }
        // Fallthrough for no constraints or no assignment possible
      }
      Value finalOffset = evaluator.addBitOffsetValues(baseOffset, subscriptOffset);

      if (finalOffset instanceof SymbolicValue symOffset
          && options.trackErrorPredicates()
          && options.isFindConcreteValuesForSymbolicOffsets()) {
        // Assign concrete values for the offset
        if (pCurrentState.isConcreteAssignmentFeasible(symOffset)) {
          return handleSubscriptExpressionWithConcreteAssignment(
              arrayValue, pCurrentState, expr, symOffset);
        }
        // Fallthrough for no constraints or no assignment possible
      }

      return ImmutableList.of(
          SMGStateAndOptionalSMGObjectAndOffset.of(
              maybeTargetMemoryAndOffset.getSMGObject(), finalOffset, pCurrentState));

    } else if (arrayValue instanceof SymbolicIdentifier localArrayValue
        && localArrayValue.getRepresentedLocation().isPresent()) {
      // Local array in a local structure (e.g. a struct)
      MemoryLocation memLoc = localArrayValue.getRepresentedLocation().orElseThrow();
      String qualifiedVarName = memLoc.getIdentifier();
      Value finalOffset =
          evaluator.addBitOffsetValues(subscriptOffset, BigInteger.valueOf(memLoc.getOffset()));

      if (finalOffset instanceof SymbolicValue symOffset) {
        if (!options.trackPredicates()) {
          throw new UnsupportedOperationException(
              "Symbolic array subscript access not supported by this analysis.");
        } else if (options.isFindConcreteValuesForSymbolicOffsets()) {
          // Assign concrete values for the offset
          if (pCurrentState.isConcreteAssignmentFeasible(symOffset)) {
            return handleSubscriptExpressionWithConcreteAssignment(
                arrayValue, pCurrentState, expr, symOffset);
          }
          // Fallthrough for no constraints or no assignment possible

        } else {
          throw new UnsupportedOperationException(
              "Missing case in SMGCPAAddressVisitor. Report to CPAchecker issue tracker for SMG2"
                  + " analysis. Missing symbolic handling of a array subscript expression");
        }
      }

      Optional<SMGObjectAndOffsetMaybeNestingLvl> maybeTarget =
          evaluator.getTargetObjectAndOffset(pCurrentState, qualifiedVarName, finalOffset);

      return ImmutableList.of(SMGStateAndOptionalSMGObjectAndOffset.of(pCurrentState, maybeTarget));

    } else {
      // Might be numeric 0 (0 object). All else cases are basically invalid requests.
      if (arrayValue.isNumericValue()
          && arrayValue.asNumericValue().bigIntegerValue().compareTo(BigInteger.ZERO) == 0) {
        return ImmutableList.of(
            SMGStateAndOptionalSMGObjectAndOffset.of(
                SMGObject.nullInstance(), subscriptOffset, pCurrentState));
      } else {
        return ImmutableList.of(SMGStateAndOptionalSMGObjectAndOffset.of(pCurrentState));
      }
    }
  }

  private List<SMGStateAndOptionalSMGObjectAndOffset>
      handleSubscriptExpressionWithConcreteAssignment(
          Value arrayValue,
          SMGState pCurrentState,
          CArraySubscriptExpression exprCurrentlyUnderEval,
          SymbolicValue symOffsetToAssign)
          throws CPATransferException {
    options.incConcreteValueForSymbolicOffsetsAssignmentMaximum();
    Optional<SymbolicValue> maybeVariableToAssign =
        pCurrentState.isVariableAssignmentFeasible(symOffsetToAssign);

    if (maybeVariableToAssign.isPresent()) {
      SymbolicValue variableToAssign = maybeVariableToAssign.orElseThrow();
      List<SMGStateAndOptionalSMGObjectAndOffset> assignedStates =
          pCurrentState
              .assignConcreteValuesForSymbolicValuesAndReevaluateExpressionInAddressVisitor(
                  variableToAssign, exprCurrentlyUnderEval, cfaEdge);
      options.decConcreteValueForSymbolicOffsetsAssignmentMaximum();
      return assignedStates;
    } else {
      // Assignment using the solver only. While we get the concrete value here,
      //  we can't assign it to a variable.
      List<ValueAndSMGState> assignedResults =
          pCurrentState.findValueAssignmentsWithSolver(symOffsetToAssign, cfaEdge);
      ImmutableList.Builder<SMGStateAndOptionalSMGObjectAndOffset> concreteSubscriptHandling =
          ImmutableList.builder();
      for (ValueAndSMGState assignedValueAndState : assignedResults) {

        List<SMGStateAndOptionalSMGObjectAndOffset> assignedAndEvaluatedStates =
            handleSubscriptExpression(
                arrayValue,
                assignedValueAndState.getValue(),
                assignedValueAndState.getState(),
                exprCurrentlyUnderEval);
        if (options.isMemoryErrorTarget()) {
          for (SMGStateAndOptionalSMGObjectAndOffset assignedAndEvaldState :
              assignedAndEvaluatedStates) {
            if (assignedAndEvaldState.getSMGState().hasMemoryErrors()) {
              options.decConcreteValueForSymbolicOffsetsAssignmentMaximum();
              return ImmutableList.of(assignedAndEvaldState);
            }
          }
        }
        concreteSubscriptHandling.addAll(assignedAndEvaluatedStates);
      }
      options.decConcreteValueForSymbolicOffsetsAssignmentMaximum();
      return concreteSubscriptHandling.build();
    }
  }

  @Override
  public List<SMGStateAndOptionalSMGObjectAndOffset> visit(CCastExpression e)
      throws CPATransferException {
    return e.getOperand().accept(this);
  }

  @Override
  public List<SMGStateAndOptionalSMGObjectAndOffset> visit(CFieldReference e)
      throws CPATransferException {
    // This is the field of a struct/union, so something like struct.field or struct->field.
    // In the later case it's a pointer dereference.
    // Get the object of the field with its offset

    // First we transform x->f into (*x).f per default
    CFieldReference explicitReference = e.withExplicitPointerDereference();

    // Owner expression; the struct/union with this field. Use this to get the address of the
    // general object.
    CExpression ownerExpression = explicitReference.getFieldOwner();
    ImmutableList.Builder<SMGStateAndOptionalSMGObjectAndOffset> resultBuilder =
        ImmutableList.builder();
    for (ValueAndSMGState structValuesAndState :
        ownerExpression.accept(
            new SMGCPAValueVisitor(evaluator, state, cfaEdge, logger, options))) {
      // This value is either a AddressValue for pointers i.e. (*struct).field or a general
      // SymbolicValue
      Value structValue = structValuesAndState.getValue();
      SMGState currentState = structValuesAndState.getState();
      if (structValue.isUnknown()) {
        resultBuilder.add(SMGStateAndOptionalSMGObjectAndOffset.of(currentState));
        continue;
      }

      // Now get the offset of the current field
      BigInteger fieldOffset =
          evaluator.getFieldOffsetInBits(
              SMGCPAExpressionEvaluator.getCanonicalType(ownerExpression),
              explicitReference.getFieldName());

      if (structValue instanceof AddressExpression structAddr) {
        Value addrOffset = structAddr.getOffset();
        if (!addrOffset.isNumericValue() && !options.trackPredicates()) {
          // Non numeric offset -> not usable
          resultBuilder.add(SMGStateAndOptionalSMGObjectAndOffset.of(currentState));
        }

        Value finalFieldOffset = evaluator.addBitOffsetValues(addrOffset, fieldOffset);

        resultBuilder.addAll(
            evaluator.getTargetObjectAndOffset(
                currentState, structAddr.getMemoryAddress(), finalFieldOffset));

      } else if (structValue instanceof SymbolicIdentifier
          && ((SymbolicIdentifier) structValue).getRepresentedLocation().isPresent()) {
        MemoryLocation variableAndOffset =
            ((SymbolicIdentifier) structValue).getRepresentedLocation().orElseThrow();
        String varName = variableAndOffset.getIdentifier();
        Value baseOffset = new NumericValue(BigInteger.valueOf(variableAndOffset.getOffset()));
        Value finalFieldOffset = evaluator.addBitOffsetValues(baseOffset, fieldOffset);

        Optional<SMGObjectAndOffsetMaybeNestingLvl> maybeTarget =
            evaluator.getTargetObjectAndOffset(currentState, varName, finalFieldOffset);

        resultBuilder.add(SMGStateAndOptionalSMGObjectAndOffset.of(currentState, maybeTarget));

      } else {
        // Might be numeric 0 (0 object). All else cases are basically invalid requests.
        if (structValue.isNumericValue()
            && structValue.asNumericValue().bigIntegerValue().compareTo(BigInteger.ZERO) == 0) {
          resultBuilder.add(
              SMGStateAndOptionalSMGObjectAndOffset.of(
                  SMGObject.nullInstance(), new NumericValue(fieldOffset), currentState));
        } else {
          resultBuilder.add(SMGStateAndOptionalSMGObjectAndOffset.of(currentState));
        }
      }
    }
    return resultBuilder.build();
  }

  @Override
  public List<SMGStateAndOptionalSMGObjectAndOffset> visit(CIdExpression e)
      throws CPATransferException {
    CSimpleDeclaration varDecl = e.getDeclaration();
    if (varDecl == null) {
      // The var was not declared
      throw new SMGException("Usage of undeclared variable: " + e.getName() + ".");
    }
    Optional<SMGObjectAndOffsetMaybeNestingLvl> maybeTarget =
        evaluator.getTargetObjectAndOffset(state, varDecl.getQualifiedName());
    if (maybeTarget.isPresent()) {
      return ImmutableList.of(
          SMGStateAndOptionalSMGObjectAndOffset.of(
              maybeTarget.orElseThrow().getSMGObject(),
              maybeTarget.orElseThrow().getOffsetForObject(),
              state));
    } else {
      return ImmutableList.of(SMGStateAndOptionalSMGObjectAndOffset.of(state));
    }
  }

  @Override
  public List<SMGStateAndOptionalSMGObjectAndOffset> visit(CPointerExpression e)
      throws CPATransferException {
    // This should sub-evaluate to a AddressExpression in the visit call in the beginning as we
    // always evaluate to the address

    // Get the type of the target
    CType type = SMGCPAExpressionEvaluator.getCanonicalType(e.getExpressionType());
    // Get the expression that is dereferenced
    CExpression expr = e.getOperand();
    // Evaluate the expression to a Value; this should return a Symbolic Value with the address of
    // the target and an offset. If this fails this returns a UnknownValue.

    ImmutableList.Builder<SMGStateAndOptionalSMGObjectAndOffset> resultBuilder =
        ImmutableList.builder();
    for (ValueAndSMGState evaluatedSubExpr :
        expr.accept(new SMGCPAValueVisitor(evaluator, state, cfaEdge, logger, options))) {
      SMGState currentState = evaluatedSubExpr.getState();
      // Try to disassemble the values (AddressExpression)
      Value value = evaluatedSubExpr.getValue();
      if (!(value instanceof AddressExpression)) {
        resultBuilder.add(SMGStateAndOptionalSMGObjectAndOffset.of(currentState));
        continue;
      }

      AddressExpression pointerValue = (AddressExpression) value;

      // The offset part of the pointer; its either numeric or we can't get a concrete value
      Value offset = pointerValue.getOffset();
      if (!offset.isNumericValue() && !options.trackPredicates()) {
        // If the offset is not numerically known we can't read a value, return
        resultBuilder.add(SMGStateAndOptionalSMGObjectAndOffset.of(currentState));
        continue;
      }

      if (type instanceof CFunctionType) {
        // Special cases
        // TODO:
        logger.log(
            Level.FINE,
            "Currently there is no function pointer implementation. No memory region could be"
                + " returned.");
        resultBuilder.addAll(visitDefault(e));
      } else {
        resultBuilder.addAll(
            evaluator.getTargetObjectAndOffset(
                currentState, pointerValue.getMemoryAddress(), offset));
      }
    }
    return resultBuilder.build();
  }
}<|MERGE_RESOLUTION|>--- conflicted
+++ resolved
@@ -171,7 +171,7 @@
         Value subscriptValue = subscriptValueAndState.getValue();
         currentState = subscriptValueAndState.getState();
         // If the subscript is an unknown value, we can't read anything and return unknown
-        if (!subscriptValue.isNumericValue() && !options.trackPredicates()) {
+        if (!subscriptValue.isNumericValue() && !options.trackErrorPredicates()) {
           logger.log(
               Level.FINE,
               "A subscript value was found to be non concrete when trying to find a memory location"
@@ -211,15 +211,6 @@
 
     if ((arrayValue instanceof AddressExpression arrayAddr)) {
       Value addrOffset = arrayAddr.getOffset();
-<<<<<<< HEAD
-      if (!addrOffset.isNumericValue() && !options.trackPredicates()) {
-        logger.log(
-            Level.FINE,
-            "A offset value was found to be non concrete when trying to find a memory"
-                + " location in an array. No memory region could be returned.");
-        return SMGStateAndOptionalSMGObjectAndOffset.of(
-            pCurrentState.withUnknownOffsetMemoryAccess());
-=======
       if (!addrOffset.isNumericValue()) {
         if (!options.trackErrorPredicates()) {
           logger.log(
@@ -250,7 +241,6 @@
               arrayValue, pCurrentState, expr, symOffset);
         }
         // Fallthrough for no constraints or no assignment possible
->>>>>>> b24a0863
       }
 
       List<SMGStateAndOptionalSMGObjectAndOffset> targets =
@@ -434,7 +424,7 @@
 
       if (structValue instanceof AddressExpression structAddr) {
         Value addrOffset = structAddr.getOffset();
-        if (!addrOffset.isNumericValue() && !options.trackPredicates()) {
+        if (!addrOffset.isNumericValue() && !options.trackErrorPredicates()) {
           // Non numeric offset -> not usable
           resultBuilder.add(SMGStateAndOptionalSMGObjectAndOffset.of(currentState));
         }
@@ -523,7 +513,7 @@
 
       // The offset part of the pointer; its either numeric or we can't get a concrete value
       Value offset = pointerValue.getOffset();
-      if (!offset.isNumericValue() && !options.trackPredicates()) {
+      if (!offset.isNumericValue() && !options.trackErrorPredicates()) {
         // If the offset is not numerically known we can't read a value, return
         resultBuilder.add(SMGStateAndOptionalSMGObjectAndOffset.of(currentState));
         continue;
