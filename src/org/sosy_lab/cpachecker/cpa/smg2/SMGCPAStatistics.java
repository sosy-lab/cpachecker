// This file is part of CPAchecker,
// a tool for configurable software verification:
// https://cpachecker.sosy-lab.org
//
// SPDX-FileCopyrightText: 2022 Dirk Beyer <https://www.sosy-lab.org>
//
// SPDX-License-Identifier: Apache-2.0

package org.sosy_lab.cpachecker.cpa.smg2;

import java.io.IOException;
import java.io.PrintStream;
import java.io.Writer;
import java.nio.charset.Charset;
import java.nio.file.Path;
import java.util.concurrent.atomic.LongAdder;
import org.sosy_lab.common.configuration.FileOption;
import org.sosy_lab.common.configuration.Option;
import org.sosy_lab.common.configuration.Options;
import org.sosy_lab.common.io.IO;
import org.sosy_lab.cpachecker.core.CPAcheckerResult.Result;
import org.sosy_lab.cpachecker.core.defaults.precision.VariableTrackingPrecision;
import org.sosy_lab.cpachecker.core.interfaces.AbstractState;
import org.sosy_lab.cpachecker.core.interfaces.Statistics;
import org.sosy_lab.cpachecker.core.reachedset.UnmodifiableReachedSet;
import org.sosy_lab.cpachecker.cpa.constraints.ConstraintsStatistics;
import org.sosy_lab.cpachecker.util.AbstractStates;
import org.sosy_lab.cpachecker.util.statistics.StatCounter;
import org.sosy_lab.cpachecker.util.statistics.StatInt;
import org.sosy_lab.cpachecker.util.statistics.StatKind;
import org.sosy_lab.cpachecker.util.statistics.StatTimer;
import org.sosy_lab.cpachecker.util.statistics.StatisticsWriter;

@Options(prefix = "cpa.smg2")
public class SMGCPAStatistics extends ConstraintsStatistics implements Statistics {

  @Option(secure = true, description = "target file to hold the exported precision")
  @FileOption(FileOption.Type.OUTPUT_FILE)
  private Path precisionFile = null;

  private final LongAdder iterations = new LongAdder();

  private final StatCounter listMaterializations =
      new StatCounter("Number of list materialization's");
  private final StatTimer totalMaterializationTime =
      new StatTimer("Time spend on list materialization");

  private final StatCounter zeroPlusMaterializations =
      new StatCounter("Number of 0+ list materialization's");
  private final StatTimer totalZeroPlusMaterializationTime =
      new StatTimer("Time spend on 0+ list materialization");

  private final StatCounter listAbstractions = new StatCounter("Number of list abstractions");
  private final StatTimer totalAbstractionTime = new StatTimer("Time spend on list abstraction");

  private final StatTimer totalListSearchTime =
      new StatTimer("Time spend on searching for lists to abstract");

<<<<<<< HEAD
  private final StatTimer totalMergeTime = new StatTimer("Time spend on merging states");
  private StatCounter successfulMerges = new StatCounter("Number of successful merges");
  private StatCounter mergeAttempts = new StatCounter("Number of merges attempted");

  private StatCounter assumptions = new StatCounter("Number of assumptions");
  private StatCounter deterministicAssumptions =
=======
  private final StatCounter assumptions = new StatCounter("Number of assumptions");
  private final StatCounter deterministicAssumptions =
>>>>>>> be3ed4c7
      new StatCounter("Number of deterministic assumptions");

  public SMGCPAStatistics() {
    super("SMGCPA");
  }

  @Override
  public String getName() {
    return "SMGCPA";
  }

  @Override
  public void printStatistics(PrintStream out, Result result, UnmodifiableReachedSet reached) {
    StatInt numberOfVariables = new StatInt(StatKind.AVG, "Number of variables per state");
    StatInt numberOfGlobalVariables =
        new StatInt(StatKind.AVG, "Number of global variables per state");

    for (AbstractState currentAbstractState : reached) {
      SMGState currentState =
          AbstractStates.extractStateByType(currentAbstractState, SMGState.class);

      numberOfVariables.setNextValue(currentState.getSize());
      numberOfGlobalVariables.setNextValue(currentState.getNumberOfGlobalVariables());
    }

    StatisticsWriter writer = StatisticsWriter.writingStatisticsTo(out);
    writer.put(numberOfVariables);
    writer.put(numberOfGlobalVariables);

    if (precisionFile != null) {
      exportPrecision(reached);
    }

    super.printStatistics(out, result, reached);
    writer.put(assumptions);
    writer.put(deterministicAssumptions);
    writer.put("Level of Determinism", getCurrentLevelOfDeterminism() + "%");
    writer.put("Number of list materializations: ", listMaterializations.getValue());
    writer.put("Total time spent on materialization: ", totalMaterializationTime.getConsumedTime());
    writer.put("Max time spent on materialization: ", totalMaterializationTime.getMaxTime());
    writer.put("Number of 0+ materializations", zeroPlusMaterializations);
    writer.put(
        "Total time spent on 0+ materialization: ",
        totalZeroPlusMaterializationTime.getConsumedTime());
    writer.put(
        "Max time spent on 0+ materialization: ", totalZeroPlusMaterializationTime.getMaxTime());
    writer.put("Number of lists abstracted in total: ", listAbstractions.getValue());
    writer.put("Total time spent on list abstraction: ", totalAbstractionTime.getConsumedTime());
    writer.put("Max time spent on list abstraction: ", totalAbstractionTime.getMaxTime());
    writer.put(
        "Total time spent on searching for list abstractions: ",
        totalListSearchTime.getConsumedTime());
    writer.put(
        "Max time spent on searching a single list abstractions: ",
        totalListSearchTime.getMaxTime());

    writer.put("Total time spent on merging states: ", totalMergeTime.getConsumedTime());
    writer.put("Max time spent on merging two states: ", totalMergeTime.getMaxTime());
    writer.put("Number of merge attempts: ", mergeAttempts);
    writer.put("Number of successful merges: ", successfulMerges);
  }

  /**
   * This method exports the precision to file.
   *
   * @param reached the set of reached states.
   */
  private void exportPrecision(UnmodifiableReachedSet reached) {
    VariableTrackingPrecision consolidatedPrecision =
        VariableTrackingPrecision.joinVariableTrackingPrecisionsInReachedSet(reached);
    try (Writer writer = IO.openOutputFile(precisionFile, Charset.defaultCharset())) {
      consolidatedPrecision.serialize(writer);
    } catch (IOException e) {
      // cpa.getLogger().logUserException(Level.WARNING, e, "Could not write SMG precision to
      // file");
    }
  }

  public void incrementListMaterializations() {
    listMaterializations.inc();
  }

  public void startTotalMaterializationTime() {
    totalMaterializationTime.start();
  }

  public void stopTotalMaterializationTime() {
    totalMaterializationTime.stop();
  }

  public void incrementZeroPlusMaterializations() {
    zeroPlusMaterializations.inc();
  }

  public void startTotalZeroPlusMaterializationTime() {
    totalZeroPlusMaterializationTime.start();
  }

  public void stopTotalZeroPlusMaterializationTime() {
    totalZeroPlusMaterializationTime.stop();
  }

  public void incrementListAbstractions() {
    listAbstractions.inc();
  }

  public void startTotalAbstractionTime() {
    totalAbstractionTime.start();
  }

  public void stopTotalAbstractionTime() {
    totalAbstractionTime.stop();
  }

  public void startTotalListSearchTime() {
    totalListSearchTime.start();
  }

  public void stopTotalListSearchTime() {
    totalListSearchTime.stop();
  }

  void incrementIterations() {
    iterations.increment();
  }

  void incrementAssumptions() {
    assumptions.inc();
  }

  void incrementDeterministicAssumptions() {
    assumptions.inc();
  }

  int getCurrentNumberOfIterations() {
    return iterations.intValue();
  }

  StatTimer getMergeTime() {
    return totalMergeTime;
  }

  void incrementNumberOfSuccessfulMerges() {
    successfulMerges.inc();
  }

  void incrementMergeAttempts() {
    mergeAttempts.inc();
  }

  int getCurrentLevelOfDeterminism() {
    if (assumptions.getValue() == 0) {
      return 100;
    } else {
      return (int)
          Math.round((deterministicAssumptions.getValue() * 100) / (double) assumptions.getValue());
    }
  }
}<|MERGE_RESOLUTION|>--- conflicted
+++ resolved
@@ -56,17 +56,12 @@
   private final StatTimer totalListSearchTime =
       new StatTimer("Time spend on searching for lists to abstract");
 
-<<<<<<< HEAD
   private final StatTimer totalMergeTime = new StatTimer("Time spend on merging states");
   private StatCounter successfulMerges = new StatCounter("Number of successful merges");
   private StatCounter mergeAttempts = new StatCounter("Number of merges attempted");
 
   private StatCounter assumptions = new StatCounter("Number of assumptions");
   private StatCounter deterministicAssumptions =
-=======
-  private final StatCounter assumptions = new StatCounter("Number of assumptions");
-  private final StatCounter deterministicAssumptions =
->>>>>>> be3ed4c7
       new StatCounter("Number of deterministic assumptions");
 
   public SMGCPAStatistics() {
