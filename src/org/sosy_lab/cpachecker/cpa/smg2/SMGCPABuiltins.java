--- conflicted
+++ resolved
@@ -580,7 +580,7 @@
             Value address = valueAndState.getValue();
             if (address instanceof AddressExpression addrExpr) {
               ValueAndSMGState addressTransformedAndState =
-                  currentState.transformAddressExpression(addrExpr);
+                  currentState.transformAddressExpression(addrExpr, idExpr.getExpressionType());
               address = addressTransformedAndState.getValue();
               currentState = addressTransformedAndState.getState();
             }
@@ -1356,13 +1356,7 @@
       CType memoryType,
       @SuppressWarnings("unused") CFAEdge cfaEdge)
       throws CPATransferException {
-<<<<<<< HEAD
-    Value sizeInBits =
-        SMGCPAExpressionEvaluator.multiplyValues(
-            pSizeValue, BigInteger.valueOf(8), memoryType, machineModel);
-=======
     Value sizeInBits = evaluator.multiplyBitOffsetValues(pSizeValue, BigInteger.valueOf(8));
->>>>>>> c17910a1
 
     String allocationLabel = "_ALLOCA_ID_" + U_ID_GENERATOR.getFreshId();
     ValueAndSMGState addressValueAndState =
