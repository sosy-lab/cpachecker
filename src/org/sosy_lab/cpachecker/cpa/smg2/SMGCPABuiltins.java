// This file is part of CPAchecker,
// a tool for configurable software verification:
// https://cpachecker.sosy-lab.org
//
// SPDX-FileCopyrightText: 2022 Dirk Beyer <https://www.sosy-lab.org>
//
// SPDX-License-Identifier: Apache-2.0

package org.sosy_lab.cpachecker.cpa.smg2;

<<<<<<< HEAD
import static com.google.common.base.Preconditions.checkState;
=======
import static com.google.common.base.Preconditions.checkArgument;
import static com.google.common.base.Preconditions.checkNotNull;
import static com.google.common.base.Preconditions.checkState;
import static com.google.common.base.Verify.verify;
import static org.sosy_lab.common.collect.Collections3.transformedImmutableListCopy;
import static org.sosy_lab.cpachecker.util.BuiltinFunctions.getParameterTypeOfBuiltinPopcountFunction;
import static org.sosy_lab.cpachecker.util.StandardFunctions.isMemoryAllocatingFunction;
import static org.sosy_lab.cpachecker.util.StandardFunctions.isMemoryDeallocatingFunction;
import static org.sosy_lab.cpachecker.util.StandardFunctions.isMemoryReallocatingFunction;
import static org.sosy_lab.cpachecker.util.StandardFunctions.isStandardByteInputFunction;
import static org.sosy_lab.cpachecker.util.StandardFunctions.isStandardInputOrOutputFunction;
import static org.sosy_lab.cpachecker.util.StandardFunctions.isStandardStringInputFunction;
import static org.sosy_lab.cpachecker.util.StandardFunctions.isStandardWideCharInputFunction;
>>>>>>> ad49e31b

import com.google.common.base.Preconditions;
import com.google.common.collect.ImmutableList;
import java.math.BigInteger;
import java.util.Collection;
import java.util.HashSet;
import java.util.List;
import java.util.Map.Entry;
import java.util.NavigableMap;
import java.util.Optional;
import java.util.Set;
import java.util.TreeMap;
import java.util.logging.Level;
import org.sosy_lab.common.UniqueIdGenerator;
import org.sosy_lab.common.collect.PersistentMap;
import org.sosy_lab.common.log.LogManagerWithoutDuplicates;
import org.sosy_lab.cpachecker.cfa.ast.c.CArraySubscriptExpression;
import org.sosy_lab.cpachecker.cfa.ast.c.CCastExpression;
import org.sosy_lab.cpachecker.cfa.ast.c.CExpression;
import org.sosy_lab.cpachecker.cfa.ast.c.CFieldReference;
import org.sosy_lab.cpachecker.cfa.ast.c.CFunctionCallExpression;
import org.sosy_lab.cpachecker.cfa.ast.c.CFunctionDeclaration;
import org.sosy_lab.cpachecker.cfa.ast.c.CIdExpression;
import org.sosy_lab.cpachecker.cfa.ast.c.CParameterDeclaration;
import org.sosy_lab.cpachecker.cfa.ast.c.CPointerExpression;
import org.sosy_lab.cpachecker.cfa.ast.c.CStringLiteralExpression;
import org.sosy_lab.cpachecker.cfa.ast.c.CUnaryExpression;
import org.sosy_lab.cpachecker.cfa.ast.c.CUnaryExpression.UnaryOperator;
import org.sosy_lab.cpachecker.cfa.model.CFAEdge;
import org.sosy_lab.cpachecker.cfa.types.MachineModel;
import org.sosy_lab.cpachecker.cfa.types.c.CBasicType;
import org.sosy_lab.cpachecker.cfa.types.c.CNumericTypes;
import org.sosy_lab.cpachecker.cfa.types.c.CPointerType;
import org.sosy_lab.cpachecker.cfa.types.c.CSimpleType;
import org.sosy_lab.cpachecker.cfa.types.c.CType;
import org.sosy_lab.cpachecker.cpa.constraints.constraint.Constraint;
import org.sosy_lab.cpachecker.cpa.smg2.SMGOptions.UnknownFunctionHandling;
import org.sosy_lab.cpachecker.cpa.smg2.constraint.ConstraintFactory;
import org.sosy_lab.cpachecker.cpa.smg2.constraint.SatisfiabilityAndSMGState;
import org.sosy_lab.cpachecker.cpa.smg2.util.SMGException;
import org.sosy_lab.cpachecker.cpa.smg2.util.SMGSolverException;
import org.sosy_lab.cpachecker.cpa.smg2.util.SMGStateAndOptionalSMGObjectAndOffset;
import org.sosy_lab.cpachecker.cpa.smg2.util.value.SMGCPAExpressionEvaluator;
import org.sosy_lab.cpachecker.cpa.smg2.util.value.ValueAndSMGState;
import org.sosy_lab.cpachecker.cpa.value.symbolic.type.AddressExpression;
import org.sosy_lab.cpachecker.cpa.value.symbolic.type.SymbolicExpression;
import org.sosy_lab.cpachecker.cpa.value.symbolic.type.SymbolicValueFactory;
import org.sosy_lab.cpachecker.cpa.value.type.NumericValue;
import org.sosy_lab.cpachecker.cpa.value.type.Value;
import org.sosy_lab.cpachecker.cpa.value.type.Value.UnknownValue;
import org.sosy_lab.cpachecker.exceptions.CPATransferException;
import org.sosy_lab.cpachecker.exceptions.UnrecognizedCodeException;
import org.sosy_lab.cpachecker.util.BuiltinFunctions;
import org.sosy_lab.cpachecker.util.StandardFunctions;
import org.sosy_lab.cpachecker.util.smg.SMGProveNequality;
import org.sosy_lab.cpachecker.util.smg.datastructures.PersistentSet;
import org.sosy_lab.cpachecker.util.smg.datastructures.PersistentStack;
import org.sosy_lab.cpachecker.util.smg.graph.SMGHasValueEdge;
import org.sosy_lab.cpachecker.util.smg.graph.SMGObject;
import org.sosy_lab.cpachecker.util.smg.graph.SMGValue;

public class SMGCPABuiltins {

  private static final UniqueIdGenerator U_ID_GENERATOR = new UniqueIdGenerator();

  private final SMGCPAExpressionEvaluator evaluator;

  private final MachineModel machineModel;
  private final LogManagerWithoutDuplicates logger;
  private final SMGCPAExportOptions exportSMGOptions;
  private final SMGOptions options;

  public SMGCPABuiltins(
      SMGCPAExpressionEvaluator pExpressionEvaluator,
      SMGOptions pOptions,
      SMGCPAExportOptions pExportSMGOptions,
      MachineModel pMachineModel,
      LogManagerWithoutDuplicates pLogger) {
    evaluator = pExpressionEvaluator;
    machineModel = pMachineModel;
    logger = pLogger;
    exportSMGOptions = pExportSMGOptions;
    options = pOptions;
  }

  private static final int MEMSET_BUFFER_PARAMETER = 0;
  private static final int MEMSET_CHAR_PARAMETER = 1;
  private static final int MEMSET_COUNT_PARAMETER = 2;
  private static final int MEMCPY_TARGET_PARAMETER = 0;
  private static final int MEMCPY_SOURCE_PARAMETER = 1;
  private static final int MEMCPY_SIZE_PARAMETER = 2;
  private static final int MEMCMP_CMP_TARGET1_PARAMETER = 0;
  private static final int MEMCMP_CMP_TARGET2_PARAMETER = 1;
  private static final int MEMCMP_CMP_SIZE_PARAMETER = 2;
  private static final int MALLOC_PARAMETER = 0;
  private static final int STRCMP_FIRST_PARAMETER = 0;
  private static final int STRCMP_SECOND_PARAMETER = 1;

  private static final String VERIFIER_NONDET_PREFIX = "__VERIFIER_nondet_";

  /**
   * Returns true if the functionName equals a known C builtin function (either defined by the C
   * standard or extensions like GNU (GCC)) OR our internal handling for atexit
   * (__CPACHECKER_atexit_next).
   */
  boolean isABuiltIn(String functionName) {
    // __CPACHECKER_atexit_next is not a constant function, but returns a different function
    // pointer from the atexit stack every time it is being called. We model this by returning a
    // fresh variable that may point to any function in the program. The function pointer CPA,
    // which will be run in parallel, tracks the actual target of the pointer and makes sure
    // that the right function is always called.
    return BuiltinFunctions.isBuiltinFunction(functionName)
        || functionName.equals("__CPACHECKER_atexit_next")
        || StandardFunctions.C11_ALL_FUNCTIONS.contains(functionName);
  }

  /**
   * True for external allocation functions, i.e. "ext_allocation", that are supported.
   *
   * @param functionName name of the function to check.
   * @return true for the specified names, false else.
   */
  private boolean isExternalAllocationFunction(String functionName) {
    return options.getExternalAllocationFunction().contains(functionName);
  }

  /**
   * Handles functions without body like built-in C functions (either from the standard or
   * extensions like GNU (GCC)), externally allocated functions, except math functions, which should
   * be handled by the ValueVisitor. If no such function is found, handling is decided by the option
   * for unknown functions. Functions without return value return a bundled UNKNOWN value that can
   * be ignored.
   *
   * @param funCallExpr {@link CFunctionCallExpression} that has been checked for all other known
   *     functions (math functions etc.).
   * @param functionName Name of the function.
   * @param state current {@link SMGState}.
   * @param cfaEdge for logging/debugging.
   * @return the result of the function call and the state for it, which may be an error state!
   * @throws CPATransferException in case of a critical error the SMGCPA can't handle.
   */
  public List<ValueAndSMGState> handleFunctionCallWithoutBody(
      CFunctionCallExpression funCallExpr, String functionName, SMGState state, CFAEdge cfaEdge)
      throws CPATransferException {

    if (isSafeFunction(functionName)) {
      return handleSafeFunction(functionName, state, funCallExpr, cfaEdge);
    }

    if (isCompetitionNondeterministicFunction(functionName)) {
      return handleVerifierNondetGeneratorFunction(functionName, state, cfaEdge);
    }

    if (isExternalAllocationFunction(functionName)) {
      return evaluateExternalAllocationFunction(funCallExpr, state, functionName);
    }

    return handleBuiltinFunctionCall(funCallExpr, functionName, state, cfaEdge);
  }

  /**
   * True for functions generating nondeterministic values defined by the Competition on Software
   * Verification (SV-COMP). E.g. __VERIFIER_nondet_int().
   */
  public static boolean isCompetitionNondeterministicFunction(String functionName) {
    return functionName.contains(VERIFIER_NONDET_PREFIX);
  }

  /**
   * Handles all functions generating nondeterministic values defined by the Competition on Software
   * Verification (SV-COMP). E.g. __VERIFIER_nondet_int().
   */
  private List<ValueAndSMGState> handleVerifierNondetGeneratorFunction(
      String pFunctionName, SMGState pState, CFAEdge pCfaEdge) throws SMGException {
    // Allowed (SVCOMP26): {bool, char, int, int128, float, double, loff_t, long, longlong, pchar,
    // pthread_t, sector_t, short, size_t, u32, uchar, uint, uint128, ulong, ulonglong, unsigned,
    // ushort} (no side effects, pointer for void *, etc.).

    // TODO: __VERIFIER_nondet_memory(void *, size_t): This function initializes the given memory
    // block with arbitrary values. The first argument must be a valid pointer to the start of a
    // memory block of the given size. The second argument specifies the size of the memory to
    // initializeand must match the size of the memory block that the first argument points to. The
    // dereference of any pointer value set through this method results in undefined behavior. This
    // means that pointer values must be explicitly set through different means before they can be
    // dereferenced.

    // TODO: consider casting directly to desired type?
    //  castCValue(uncastedValueAndState.getValue(), pTargetType);
    return switch (pFunctionName.replace(VERIFIER_NONDET_PREFIX, "")) {
      case "bool",
          "char",
          "int",
          "int128",
          "float",
          "double",
          "long",
          "longlong",
          "pchar",
          "short",
          "size_t",
          "u32",
          "uchar",
          "uint",
          "uint128",
          "ulong",
          "ulonglong",
          "unsigned",
          "ushort" ->
          ImmutableList.of(ValueAndSMGState.ofUnknownValue(pState));
      case "loff_t", "pthread_t", "sector_t" ->
          throw new SMGException(
              "Function: " + pFunctionName + " is currently unsupported in all SMG analyses");
      default ->
          throw new SMGException(
              "Unknown and unhandled function: " + pFunctionName + " at " + pCfaEdge);
    };
  }

  /**
   * Handle a function call to a builtin function like malloc(), memcpy(), atexit() etc. Will
   * delegate to the unknown function handler if no function handling is defined.
   *
   * @param cfaEdge for logging/debugging.
   * @param funCallExpr {@link CFunctionCallExpression} that leads to a non memory allocating
   *     builtin function.
   * @param functionName The name of the function to be called.
   * @param state current {@link SMGState}.
   * @return the result of the function call and the state for it, which may be an error state!
   * @throws CPATransferException in case of a critical error the SMGCPA can't handle.
   */
  private List<ValueAndSMGState> handleBuiltinFunctionCall(
      CFunctionCallExpression funCallExpr, String functionName, SMGState state, CFAEdge cfaEdge)
      throws CPATransferException {

    if (isMemoryAllocatingFunction(functionName)) {
      // malloc(), calloc() etc.
      return evaluateConfigurableAllocationFunctionWithManualMemoryCleanup(
          funCallExpr, functionName, state, cfaEdge);
    } else if (isMemoryDeallocatingFunction(functionName)) {
      // free()
      return evaluateFree(funCallExpr, state, cfaEdge);
    } else if (isMemoryReallocatingFunction(functionName)) {
      // realloc()
      return evaluateRealloc(funCallExpr, state, cfaEdge);
    }

    if (isStandardByteInputFunction(functionName)
        || isStandardWideCharInputFunction(functionName)
        || isStandardStringInputFunction(functionName)) {
      // fgets(), sscanf() etc.
      return handleInputFunctions(state, funCallExpr, functionName, cfaEdge);
    }

    if (isStandardInputOrOutputFunction(functionName)) {
      // Only output functions as input are already handled above
      return checkAllParametersForValidityAndReturnUnknownValue(
          state, cfaEdge, funCallExpr, functionName);
    }

    return switch (functionName) {
      case "__builtin_popcount", "__builtin_popcountl", "__builtin_popcountll" ->
          handlePopcount(functionName, state, funCallExpr, cfaEdge);

      case "alloca", "__builtin_alloca" -> evaluateAlloca(funCallExpr, state, cfaEdge);

      case "memset" -> evaluateMemset(funCallExpr, state, cfaEdge);

      case "memcpy" -> evaluateMemcpy(funCallExpr, state, cfaEdge);

      case "memcmp" -> evaluateMemcmp(funCallExpr, state, cfaEdge);

      case "strcmp" -> evaluateStrcmp(funCallExpr, state, cfaEdge);

      case "__VERIFIER_BUILTIN_PLOT" -> {
        evaluateVBPlot(funCallExpr, state);
        yield ImmutableList.of(ValueAndSMGState.ofUnknownValue(state));
      }

      case "__builtin_va_start" -> evaluateVaStart(funCallExpr, cfaEdge, state);

      case "__builtin_va_arg" -> evaluateVaArg(funCallExpr, cfaEdge, state);

      case "__builtin_va_copy" -> evaluateVaCopy(funCallExpr, cfaEdge, state);

      case "__builtin_va_end" -> evaluateVaEnd(funCallExpr, cfaEdge, state);

      case "atexit" -> evaluateAtExit(funCallExpr, cfaEdge, state);

      case "__CPACHECKER_atexit_next" -> evaluateAtExitNext(state);

      default -> handleUnknownFunction(cfaEdge, funCallExpr, functionName, state);
    };
  }

  /*
   * function va_end for variable function parameters.
   */
  @SuppressWarnings("unused")
  private List<ValueAndSMGState> evaluateVaEnd(
      CFunctionCallExpression cFCExpression, CFAEdge pCfaEdge, SMGState pState) {
    Preconditions.checkArgument(cFCExpression.getParameterExpressions().size() == 1);
    // The first argument is the variable to be deleted
    CIdExpression firstIdArg =
        (CIdExpression) evaluateCFunctionCallToFirstParameterForVA(cFCExpression);
    SMGState currentState =
        pState.copyAndPruneFunctionStackVariable(firstIdArg.getDeclaration().getQualifiedName());

    return ImmutableList.of(ValueAndSMGState.ofUnknownValue(currentState));
  }

  private CExpression evaluateCFunctionCallToFirstParameterForVA(
      CFunctionCallExpression cFCExpression) {
    CExpression firstArg = cFCExpression.getParameterExpressions().getFirst();
    while (firstArg instanceof CCastExpression) {
      firstArg = ((CCastExpression) firstArg).getOperand();
    }
    if (firstArg instanceof CUnaryExpression) {
      firstArg = ((CUnaryExpression) firstArg).getOperand();
    }
    Preconditions.checkArgument(firstArg instanceof CIdExpression);
    return firstArg;
  }

  /*
   * function va_copy for variable function parameters.
   */
  @SuppressWarnings("unused")
  private List<ValueAndSMGState> evaluateVaCopy(
      CFunctionCallExpression cFCExpression, CFAEdge pCfaEdge, SMGState pState)
      throws CPATransferException {
    Preconditions.checkArgument(cFCExpression.getParameterExpressions().size() == 2);
    // The first argument is the destination
    CExpression destArg = cFCExpression.getParameterExpressions().getFirst();
    Preconditions.checkArgument(destArg instanceof CIdExpression);
    CIdExpression destIdArg = (CIdExpression) destArg;
    // The second argument is the source
    CExpression srcArg = cFCExpression.getParameterExpressions().get(1);
    Preconditions.checkArgument(srcArg instanceof CIdExpression);
    CIdExpression srcIdArg = (CIdExpression) srcArg;
    // Check the types lazy
    Preconditions.checkArgument(destIdArg.getExpressionType().equals(srcIdArg.getExpressionType()));
    // The size should be equal as the types are
    Value sizeInBits = evaluator.getBitSizeof(pState, srcIdArg, pCfaEdge);
    checkState(sizeInBits.isNumericValue());
    List<ValueAndSMGState> addressesAndStates =
        evaluator.readStackOrGlobalVariable(
            pState,
            srcIdArg.getName(),
            new NumericValue(BigInteger.ZERO),
            sizeInBits.asNumericValue().bigIntegerValue(),
            SMGCPAExpressionEvaluator.getCanonicalType(srcIdArg));
    Preconditions.checkArgument(addressesAndStates.size() == 1);
    ValueAndSMGState addressAndState = addressesAndStates.getFirst();
    SMGState currentState = addressAndState.getState();
    if (addressAndState.getValue().isUnknown()) {
      // Critical error, should never happen
      throw new SMGException(
          "Critical error in builtin function va_copy. The source does not reflect a valid value"
              + " when read.");
    }
    currentState =
        currentState.writeToStackOrGlobalVariable(
            destIdArg.getDeclaration().getQualifiedName(),
            new NumericValue(BigInteger.ZERO),
            sizeInBits,
            addressAndState.getValue(),
            destIdArg.getExpressionType(),
            pCfaEdge);
    return ImmutableList.of(ValueAndSMGState.ofUnknownValue(currentState));
  }

  /*
   * Function va_arg for variable arguments in functions.
   */
  @SuppressWarnings("unused")
  private List<ValueAndSMGState> evaluateVaArg(
      CFunctionCallExpression cFCExpression, CFAEdge pCfaEdge, SMGState pState)
      throws SMGException {
    // Preconditions.checkArgument(cFCExpression.getParameterExpressions().size() == 2);
    // The first argument is the va_list pointer CidExpression
    // CExpression srcArg = cFCExpression.getParameterExpressions().get(0);
    // Preconditions.checkArgument(srcArg instanceof CIdExpression);
    // CIdExpression srcIdArg = (CIdExpression) srcArg;
    // The second argument is the type to be read
    // CExpression typeArg = cFCExpression.getParameterExpressions().get(1);
    // Preconditions.checkArgument(srcArg instanceof CIdExpression);
    // CIdExpression srcIdArg = (CIdExpression) srcArg;
    // If the type is not compatible with the types saved in the array, behavior is undefined
    throw new SMGException(
        "Feature va_arg() not finished because our parser does not like the function.");

    // return null;
  }

  /*
   * function va_start for variable arguments in functions.
   * We assume that the given argument 1 will be the variable holding the current pointer, while the second arg gives us the type of the elements.
   */
  @SuppressWarnings("unused")
  private List<ValueAndSMGState> evaluateVaStart(
      CFunctionCallExpression cFCExpression, CFAEdge cfaEdge, SMGState pState)
      throws CPATransferException {

    SMGState currentState = pState;
    Preconditions.checkArgument(cFCExpression.getParameterExpressions().size() == 2);
    // The first argument is the target for the pointer to the array of values
    CExpression firstArg = evaluateCFunctionCallToFirstParameterForVA(cFCExpression);

    // The second argument is the type of the argument before the variable args start
    CExpression secondArg = cFCExpression.getParameterExpressions().get(1);
    StackFrame currentStack = pState.getMemoryModel().getStackFrames().peek();
    CParameterDeclaration paramDecl =
        currentStack.getFunctionDefinition().getParameters().getLast();
    if (!paramDecl.getType().equals(secondArg.getExpressionType())) {
      // Log warning (gcc only throws a warning and it works anyway)
      logger.logf(
          Level.INFO,
          "The types of variable arguments (%s) do not match the last not "
              + "variable argument of the function (%s)",
          paramDecl.getType(),
          secondArg.getExpressionType());
    }
    Value sizeInBitsPointer = evaluator.getBitSizeof(pState, firstArg, cfaEdge);

    Value sizeInBitsVarArg = evaluator.getBitSizeof(pState, secondArg, cfaEdge);
    checkState(sizeInBitsVarArg.isNumericValue());
    BigInteger overallSizeOfVarArgs =
        BigInteger.valueOf(currentStack.getVariableArguments().size())
            .multiply(sizeInBitsVarArg.asNumericValue().bigIntegerValue());

    ValueAndSMGState pointerAndState =
        evaluator.createHeapMemoryAndPointer(
            currentState, new NumericValue(overallSizeOfVarArgs), CPointerType.POINTER_TO_VOID);

    currentState = pointerAndState.getState();
    Value address = pointerAndState.getValue();

    List<SMGStateAndOptionalSMGObjectAndOffset> targets =
        firstArg.accept(
            new SMGCPAAddressVisitor(evaluator, currentState, cfaEdge, logger, options));
    Preconditions.checkArgument(targets.size() == 1);
    for (SMGStateAndOptionalSMGObjectAndOffset target : targets) {
      // We assume that there is only 1 valid returned target
      currentState = target.getSMGState();
      if (!target.hasSMGObjectAndOffset()) {
        return ImmutableList.of(ValueAndSMGState.ofUnknownValue(currentState));
      }
      SMGObject targetObj = target.getSMGObject();
      Value offset = target.getOffsetForObject();

      currentState =
          currentState.writeValueWithChecks(
              targetObj, offset, sizeInBitsPointer, address, firstArg.getExpressionType(), cfaEdge);
    }

    BigInteger offset = BigInteger.ZERO;
    for (Value varArg : currentStack.getVariableArguments()) {
      // Fill the arra with var args
      List<SMGState> writtenStates =
          currentState.writeValueTo(
              address,
              offset,
              sizeInBitsVarArg,
              varArg,
              SMGCPAExpressionEvaluator.getCanonicalType(secondArg),
              cfaEdge);
      // Unlikely that someone throws an abstracted list into a var args
      Preconditions.checkArgument(writtenStates.size() == 1);
      currentState = writtenStates.getFirst();
      offset = offset.add(sizeInBitsVarArg.asNumericValue().bigIntegerValue());
    }

    return ImmutableList.of(ValueAndSMGState.ofUnknownValue(currentState));
  }

  /*
   * The atexit function from the C standard. Returns 0 for successful registration, non-zero otherwise.
   */
  private List<ValueAndSMGState> evaluateAtExit(
      CFunctionCallExpression cFCExpression, CFAEdge cfaEdge, SMGState pState)
      throws CPATransferException {
    // Get the CExpression for the first argument
    List<CExpression> argsExpr = cFCExpression.getParameterExpressions();
    Preconditions.checkArgument(argsExpr.size() == 1);
    CExpression fpExpr = argsExpr.getFirst();

    // Evaluate the expression
    SMGCPAValueVisitor valueVisitor =
        new SMGCPAValueVisitor(evaluator, pState, cfaEdge, logger, options);
    List<ValueAndSMGState> evalStates = fpExpr.accept(valueVisitor);
    Preconditions.checkArgument(evalStates.size() == 1);

    // Get the value for the expression and the new state
    Value atExitAddressValue = evalStates.getFirst().getValue();
    SMGState newState = evalStates.getFirst().getState();

    if (atExitAddressValue instanceof AddressExpression pAddressExpression) {
      Preconditions.checkArgument(
          pAddressExpression.getOffset().isNumericValue()
              && pAddressExpression
                  .getOffset()
                  .asNumericValue()
                  .bigIntegerValue()
                  .equals(BigInteger.ZERO));
      atExitAddressValue = pAddressExpression.getMemoryAddress();
    }

    ImmutableList.Builder<ValueAndSMGState> retBuilder = ImmutableList.builder();
    if (options.canAtexitFail()) {
      // TODO: return non-zero symbolic for symExec
      retBuilder.add(ValueAndSMGState.of(new NumericValue(BigInteger.ONE), pState));
    }

    newState =
        newState.copyAndReplaceMemoryModel(
            newState
                .getMemoryModel()
                .copyAndReplaceAtExitStack(
                    newState.getMemoryModel().getAtExitStack().pushAndCopy(atExitAddressValue)));
    // Push the value onto the stack and update our memory model
    return retBuilder.add(ValueAndSMGState.of(new NumericValue(0), newState)).build();
  }

  /*
   * This function is added to the CFA during the atexit transformation.
   * It gets the next handler from the atexit stack or returns the null pointer if the stack is
   * empty.
   */
  private List<ValueAndSMGState> evaluateAtExitNext(SMGState pState) {
    PersistentStack<Value> atExitStack = pState.getMemoryModel().getAtExitStack();
    if (atExitStack.isEmpty()) {
      // If the stack is empty return a null pointer
      return ImmutableList.of(ValueAndSMGState.of(new NumericValue(BigInteger.ZERO), pState));
    } else {
      // Otherwise, return the next pointer from the stack
      return ImmutableList.of(
          ValueAndSMGState.of(
              atExitStack.peek(),
              pState.copyAndReplaceMemoryModel(
                  pState.getMemoryModel().copyAndReplaceAtExitStack(atExitStack.popAndCopy()))));
    }
  }

  /**
   * Checks all function parameters for invalid pointer based inputs. To be used in methods that we
   * only simulate shallowly i.e. print() and returns an unknown value.
   *
   * @param pState current {@link SMGState}.
   * @param pCfaEdge the edge from which this function call originates.
   * @param cFCExpression the function call expression.
   * @return a list of states which may include error states.
   * @throws CPATransferException in case of errors the SMGCPA can not solve.
   */
  private List<ValueAndSMGState> checkAllParametersForValidityAndReturnUnknownValue(
      SMGState pState, CFAEdge pCfaEdge, CFunctionCallExpression cFCExpression, String functionName)
      throws CPATransferException {
    return ImmutableList.of(
        ValueAndSMGState.ofUnknownValue(
            checkAllParametersForValidity(pState, pCfaEdge, cFCExpression, functionName)
                .getFirst()));
  }

  /**
   * Checks all function parameters for invalid pointer based inputs. To be used in methods that we
   * only simulate shallowly i.e. print().
   *
   * @param pState current {@link SMGState}.
   * @param pCfaEdge the edge from which this function call originates.
   * @param cFCExpression the function call expression.
   * @return a list of states which may include error states.
   * @throws CPATransferException in case of errors the SMGCPA can not solve.
   */
  private List<SMGState> checkAllParametersForValidity(
      SMGState pState, CFAEdge pCfaEdge, CFunctionCallExpression cFCExpression, String functionName)
      throws CPATransferException {
    // check that we can safely read all args,
    // to avoid invalid-derefs like   int * p; printf("%d", *p);
    SMGState currentState = pState;
    boolean isPrint = functionName.equals("printf");
    for (CExpression param : cFCExpression.getParameterExpressions()) {
      SMGCPAValueVisitor valueVisitor =
          new SMGCPAValueVisitor(evaluator, currentState, pCfaEdge, logger, options);
      if (param instanceof CPointerExpression
          || param instanceof CFieldReference
          || param instanceof CArraySubscriptExpression) {

        for (ValueAndSMGState valueAndState : param.accept(valueVisitor)) {
          // We only want error states
          currentState = valueAndState.getState();
        }
      } else if (param instanceof CIdExpression idExpr) {
        for (ValueAndSMGState valueAndState : param.accept(valueVisitor)) {
          // We want error states from dereferences etc
          currentState = valueAndState.getState();
          if (isPrint
              && idExpr.getExpressionType() instanceof CPointerType ptrType
              && ptrType.getType() instanceof CSimpleType simpleType
              && simpleType.getType().equals(CBasicType.CHAR)) {
            Value address = valueAndState.getValue();
            if (address instanceof AddressExpression addrExpr) {
              ValueAndSMGState addressTransformedAndState =
                  currentState.transformAddressExpression(addrExpr, idExpr.getExpressionType());
              address = addressTransformedAndState.getValue();
              currentState = addressTransformedAndState.getState();
            }
            if (address.isUnknown()) {
              // Deref unknown value fails always
              currentState = currentState.withUnknownPointerDereferenceWhenReading(address);
            } else {
              List<SMGStateAndOptionalSMGObjectAndOffset> deref =
                  currentState.dereferencePointer(address);
              Preconditions.checkArgument(deref.size() == 1);
              SMGStateAndOptionalSMGObjectAndOffset targetAndState = deref.getFirst();
              currentState = targetAndState.getSMGState();
              if (targetAndState.hasSMGObjectAndOffset()) {
                SMGObject derefedObj = targetAndState.getSMGObject();
                if (!currentState.getMemoryModel().isObjectValid(derefedObj)) {
                  currentState = currentState.withInvalidDerefForRead(derefedObj, pCfaEdge);
                }
              }
            }
          }
        }
      }
    }
    return ImmutableList.of(currentState);
  }

  /**
   * Checks validity of all input. Returns unknown. Overflows for all input parameters with type
   * char *, but ignores const char * (e.g. format inputs). If returnBufferPointer is false, UNKNOWN
   * is returned by the function, else the pointer of the buffer, with an exception if there are
   * multiple possible buffers. Also uses the size argument for the buffer for
   * usesBufferSizeArgument true. This method expects NO format specifier to be used in the calling
   * method!
   *
   * @param returnBufferPointer if true: tries to return the buffer pointer on success.
   * @param usesBufferSizeArgument if true: searches for ONE int argument first, and assumes that
   *     the size given here is read into the buffer (-1 for terminating null char).
   */
  private List<ValueAndSMGState> checkParamValidityWithBufferOverflowsWithReturn(
      SMGState pState,
      CFAEdge pCfaEdge,
      CFunctionCallExpression cFCExpression,
      String functionName,
      boolean returnBufferPointer,
      boolean usesBufferSizeArgument)
      throws CPATransferException {
    return checkParamValidityWithBufferOverflowsWithReturn(
        pState,
        pCfaEdge,
        cFCExpression,
        functionName,
        returnBufferPointer,
        usesBufferSizeArgument,
        Optional.empty());
  }

  /**
   * Checks validity of all input. Returns unknown. Overflows for all input parameters with type
   * char *, but ignores const char * (e.g. format inputs). If returnBufferPointer is false, UNKNOWN
   * is returned by the function, else the pointer of the buffer, with an exception if there are
   * multiple possible buffers. Also uses the size argument for the buffer for
   * usesBufferSizeArgument true.
   *
   * @param returnBufferPointer if true: tries to return the buffer pointer on success.
   * @param usesBufferSizeArgument if true: searches for ONE int argument first, and assumes that
   *     the size given here is read into the buffer (-1 for terminating null char).
   * @param formatArgumentIndex if present, index of format specifier. Else no format spec expected!
   */
  private List<ValueAndSMGState> checkParamValidityWithBufferOverflowsWithReturn(
      SMGState pState,
      CFAEdge pCfaEdge,
      CFunctionCallExpression cFCExpression,
      String functionName,
      boolean returnBufferPointer,
      boolean usesBufferSizeArgument,
      Optional<Integer> formatArgumentIndex)
      throws CPATransferException {
    // TODO: add failing w option.

    SMGState currentState = pState;
    Optional<Value> bufferWriteSizeArgument = Optional.empty();
    if (usesBufferSizeArgument) {
      for (int arg = 0; arg < cFCExpression.getParameterExpressions().size(); arg++) {
        CExpression argument = cFCExpression.getParameterExpressions().get(arg);
        CType argumentType =
            SMGCPAExpressionEvaluator.getCanonicalType(argument.getExpressionType());
        CType functionParameterType =
            SMGCPAExpressionEvaluator.getCanonicalType(
                cFCExpression.getDeclaration().getParameters().get(arg).getType());
        if (functionParameterType instanceof CSimpleType simpleType
            && simpleType.getType().equals(CBasicType.INT)) {
          List<ValueAndSMGState> sizeArgAndState =
              new SMGCPAValueVisitor(evaluator, currentState, pCfaEdge, logger, options)
                  .evaluate(argument, argumentType);

          checkState(sizeArgAndState.size() == 1);
          checkState(bufferWriteSizeArgument.isEmpty());
          currentState = sizeArgAndState.getFirst().getState();
          bufferWriteSizeArgument = Optional.of(sizeArgAndState.getFirst().getValue());
        }
      }
    }

    List<SMGState> checkedStates =
        checkAllParametersForValidity(currentState, pCfaEdge, cFCExpression, functionName);
    checkState(checkedStates.size() == 1);
    Value returnValue = UnknownValue.getInstance();
    SMGState finalState = checkedStates.getFirst();

    // Potentially the size of the input poured into any string buffer.
    // The buffer size argument might cut this down! Or there might be no format.
    Optional<Value> sizeFillingStringBuffersInBits = Optional.empty();
    // stringFormatSpecifierUsed only makes sense if formatArgumentIndex is non-empty!
    boolean stringFormatSpecifierUsed = false;

    for (int arg = 0; arg < cFCExpression.getParameterExpressions().size(); arg++) {
      CExpression argument = cFCExpression.getParameterExpressions().get(arg);
      CType argumentType = SMGCPAExpressionEvaluator.getCanonicalType(argument.getExpressionType());
      CType functionParameterType;
      if (arg < cFCExpression.getDeclaration().getParameters().size()) {
        functionParameterType =
            SMGCPAExpressionEvaluator.getCanonicalType(
                cFCExpression.getDeclaration().getParameters().get(arg).getType());
      } else {
        // Variable arguments used. Those are not declared. Usually just buffers.
        functionParameterType = argumentType;
      }

      if (usesBufferSizeArgument
          && functionParameterType instanceof CSimpleType simpleType
          && simpleType.getType().equals(CBasicType.INT)) {
        continue; // Skip size arg, we already processed it!
      }

      if (!functionParameterType.isConst()
          && functionParameterType.equals(CPointerType.POINTER_TO_CHAR)) {
        // String Buffers
        List<ValueAndSMGState> overflowBufferAndState =
            new SMGCPAValueVisitor(evaluator, finalState, pCfaEdge, logger, options)
                .evaluate(argument, argumentType);

        checkState(overflowBufferAndState.size() == 1);
        finalState = overflowBufferAndState.getFirst().getState();

        Value bufferAddress = overflowBufferAndState.getFirst().getValue();
        Value targetBufferOffsetInBits = new NumericValue(BigInteger.ZERO);
        if (bufferAddress instanceof AddressExpression addrExpr) {
          bufferAddress = addrExpr.getMemoryAddress();
          targetBufferOffsetInBits = addrExpr.getOffset();
        }

        if (!returnValue.equals(UnknownValue.getInstance()) && !isNumericZero(returnValue)) {
          // Multiple "buffers" in this function, can't return one, return unknown
          returnBufferPointer = false;
          returnValue = UnknownValue.getInstance();
        } else if (returnBufferPointer && !isNumericZero(returnValue)) {
          // Remember buffer as return value (if that's 0, we also return 0),
          //  except if its already 0, then keep the return value.
          returnValue = bufferAddress;
        }
        // TODO: add solver handling for checks

        if (!returnValue.isNumericValue()
            && !returnValue.equals(UnknownValue.getInstance())
            && usesBufferSizeArgument) {
          // Overflow if size not fitting and remove buffer values (i.e. make them unknown)
          checkArgument(bufferWriteSizeArgument.isPresent());
          Value bufferWriteSizeArg = bufferWriteSizeArgument.orElseThrow();

          List<SMGStateAndOptionalSMGObjectAndOffset> maybeObjects =
              finalState.dereferencePointer(returnValue);
          checkState(maybeObjects.size() == 1);
          SMGStateAndOptionalSMGObjectAndOffset maybeObjAndInfo = maybeObjects.getFirst();
          checkState(maybeObjAndInfo.hasSMGObjectAndOffset());
          finalState = maybeObjAndInfo.getSMGState();
          Value objOffsetInBits = maybeObjAndInfo.getOffsetForObject();
          SMGObject obj = maybeObjAndInfo.getSMGObject();

          if (obj.getSize() instanceof NumericValue numericObjSize
              && bufferWriteSizeArg instanceof NumericValue numericBufferWriteSizeArg
              && targetBufferOffsetInBits instanceof NumericValue numericBufferOffsetInBits
              && objOffsetInBits instanceof NumericValue numericObjOffsetInBits) {
            // copyAndRemoveAllEdgesFrom ignores targetBufferOffsetInBits currently, so it has to
            // be 0
            checkState(numericBufferOffsetInBits.bigIntegerValue().compareTo(BigInteger.ZERO) == 0);
            BigInteger bigIntBufferOffsetInBits =
                numericBufferOffsetInBits
                    .bigIntegerValue()
                    .add(numericObjOffsetInBits.bigIntegerValue());

            BigInteger charBitSize =
                BigInteger.valueOf(machineModel.getSizeofInBits(CNumericTypes.CHAR));
            BigInteger writeSizeInBits =
                numericBufferWriteSizeArg.bigIntegerValue().multiply(charBitSize);
            finalState =
                finalState.copyAndRemoveAllEdgesFrom(
                    returnValue, new NumericValue(writeSizeInBits));

            if (numericObjSize
                    .bigIntegerValue()
                    .compareTo(bigIntBufferOffsetInBits.add(writeSizeInBits))
                < 0) {
              // Overflow
              finalState = finalState.withInvalidWrite(bufferAddress);
            }

          } else {
            // Overaproximate overflow
            finalState =
                finalState.withInvalidWrite(bufferAddress).copyAndRemoveAllEdgesFrom(returnValue);
            // } else if (options.trackPredicates() && options.trackErrorPredicates()) {
            // TODO: Symex. Currently we overapproximate for symbolic values of any kind.

          }
        } else {
          // Overapproximate buffer overflow and remove edges
          checkArgument(bufferWriteSizeArgument.isEmpty());
          finalState =
              finalState.withInvalidWrite(bufferAddress).copyAndRemoveAllEdgesFrom(returnValue);
        }

      } else if (BuiltinFunctions.isFilePointer(argumentType)) {
        // STREAM. If 0, return 0.
        List<ValueAndSMGState> streamPtrAndState =
            new SMGCPAValueVisitor(evaluator, finalState, pCfaEdge, logger, options)
                .evaluate(argument, argumentType);

        checkState(streamPtrAndState.size() == 1);
        Value streamPointer = streamPtrAndState.getFirst().getValue();
        finalState = streamPtrAndState.getFirst().getState();

        if (isNumericZero(streamPointer)
            || (finalState.isPointer(streamPointer)
                && finalState.dereferencePointerWithoutMaterilization(streamPointer).isPresent()
                && finalState
                    .dereferencePointerWithoutMaterilization(streamPointer)
                    .orElseThrow()
                    .hasSMGObjectAndOffset()
                && finalState
                    .dereferencePointerWithoutMaterilization(streamPointer)
                    .orElseThrow()
                    .getSMGObject()
                    .isZero())) {
          checkState(!finalState.getMemoryModel().pointsToZeroPlus(streamPointer));
          returnValue = new NumericValue(0);
        } else if (!finalState.isPointer(streamPointer)) {
          // Ignore known and allowed file pointers that are not 0
          if (!(argument instanceof CIdExpression idExpr && idExpr.getName().equals("stdin"))) {
            // Unknown -> fail. TODO: overapproximate?
            throw new SMGException(
                "Error when handling C input function "
                    + functionName
                    + "(), can't handle unknown argument #"
                    + arg
                    + " of type "
                    + functionParameterType);
          }
        }

      } else if (functionParameterType.equals(CPointerType.POINTER_TO_CONST_CHAR)) {
        // format specifiers OR input string!
        if (formatArgumentIndex.isEmpty() || formatArgumentIndex.orElseThrow() != arg) {
          // Input string that is read from. Remember the size we can read!
          // (first argument only! Else this method is used or set-up wrongly!)
          checkArgument(arg == 0);

          List<ValueAndSMGState> inputStringBufferAndState =
              new SMGCPAValueVisitor(evaluator, finalState, pCfaEdge, logger, options)
                  .evaluate(argument, argumentType);

          checkState(inputStringBufferAndState.size() == 1);
          finalState = inputStringBufferAndState.getFirst().getState();

          Value stringBufferValue = inputStringBufferAndState.getFirst().getValue();
          Value stringBuffOffsetInBits = new NumericValue(0);
          if (stringBufferValue instanceof AddressExpression stringBuffAddrExpr) {
            stringBufferValue = stringBuffAddrExpr.getMemoryAddress();
            stringBuffOffsetInBits = stringBuffAddrExpr.getOffset();
          }

          checkArgument(!returnBufferPointer); // If fails, check and add functionality
          List<SMGStateAndOptionalSMGObjectAndOffset> maybeBufferObjects =
              finalState.dereferencePointer(stringBufferValue);
          checkState(maybeBufferObjects.size() == 1);
          SMGStateAndOptionalSMGObjectAndOffset maybeStringObjAndInfo =
              maybeBufferObjects.getFirst();
          checkState(maybeStringObjAndInfo.hasSMGObjectAndOffset());
          finalState = maybeStringObjAndInfo.getSMGState();
          Value objOffsetInBits = maybeStringObjAndInfo.getOffsetForObject();
          SMGObject stringBufferObj = maybeStringObjAndInfo.getSMGObject();
          checkState(sizeFillingStringBuffersInBits.isEmpty());

          sizeFillingStringBuffersInBits =
              Optional.of(
                  evaluator.subtractBitOffsetValues(
                      stringBufferObj.getSize(),
                      evaluator.addBitOffsetValues(
                          evaluator.addBitOffsetValues(
                              objOffsetInBits, stringBufferObj.getOffset()),
                          stringBuffOffsetInBits)));

        } else if (formatArgumentIndex.orElseThrow() == arg
            && argument instanceof CStringLiteralExpression stringArg) {
          // Format string, if there is an %s in there, we read a string. Remember where and use
          // for buffer later on
          if (stringArg.getContentWithoutNullTerminator().contains("%s")) {
            // List<String> splitSpecifiers =
            // Splitter.on('%').splitToList(stringArg.getContentWithoutNullTerminator());
            // splitSpecifiers now consists of a specifier as first char, potentially followed by
            // spaces. We might be able to make this method more precise for concrete input when
            // taking this into account.
            // for (int i = 0; i < splitSpecifiers.size(); i++) {
            // ...
            // }
            stringFormatSpecifierUsed = true;
          }

        } else {
          throw new SMGException(
              "Unexpected unhandled type argument "
                  + functionParameterType
                  + "in C input function call "
                  + functionName
                  + "() in "
                  + pCfaEdge);
        }

      } else if (argumentType instanceof CPointerType) {
        // Other buffers. Just empty them, except for char * and a previous %s specifier, those
        // can overflow if smaller than input allows, but also need to be emptied
        List<ValueAndSMGState> bufferAndState =
            new SMGCPAValueVisitor(evaluator, finalState, pCfaEdge, logger, options)
                .evaluate(argument, argumentType);

        checkState(bufferAndState.size() == 1);
        finalState = bufferAndState.getFirst().getState();
        Value bufferAddress = bufferAndState.getFirst().getValue();
        // Make buffer unknown
        if (formatArgumentIndex.isPresent() && sizeFillingStringBuffersInBits.isPresent()) {
          // If sizeFillingStringBuffersInBits is empty, means we don't know the size ->
          // overapproximate
          finalState =
              finalState.copyAndRemoveAllEdgesFrom(
                  bufferAddress, sizeFillingStringBuffersInBits.orElseThrow());
        } else {
          finalState = finalState.copyAndRemoveAllEdgesFrom(bufferAddress);
        }

        // Handle overflow for strings
        if (formatArgumentIndex.isPresent() && stringFormatSpecifierUsed) {
          // TODO: if buffersize < sizeFillingStringBuffersInBits -> overflow
          // if (sizeFillingStringBuffersInBits.isPresent()) {
          finalState = finalState.withInvalidWrite(bufferAddress);
        }
      }
    }

    return ImmutableList.of(ValueAndSMGState.of(returnValue, finalState));
  }

  // TODO: output funs:
  //  fputwc, fputws, putwc, putwchar, fwprintf, wprintf, vfwprintf, and vwprintf, fputc, fputs,
  //  printf, vfprintf, vprintf, fprintf, puts, fwrite, putc, putchar

  // TODO: int ungetc(int c, FILE *stream), wint_t ungetwc(wint_t c, FILE *stream):
  //  Push a character back onto the stream. For success, returns c,
  //  else ungetc returns EOF; ungetwc returns WEOF.

  /**
   * Handles input functions like scanf() or sscanf() by overapproximating their behavior.
   * Parameters are checked for validity and 'char *' buffers cause a buffer-overflow.
   */
  private List<ValueAndSMGState> handleInputFunctions(
      SMGState pState,
      CFunctionCallExpression functionCallExpr,
      String functionName,
      CFAEdge pCfaEdge)
      throws CPATransferException {
    // TODO: implement format based checks
    // For most buffer overflows, we actually only want to allow overflows for formats searching
    //  for %s, which is a string. The others return their type only once, e.g. 1 number, 1 char.
    return switch (functionName) {
      // TODO: getwchar, fwscanf, wscanf, vfwscanf, and vwscanf, vscanf, vfscanf, fread,
      // TODO: getchar() family
      // TODO: getch() family

      // TODO: massive overapproximations used here currently! Improve!

      // int scanf(const char * format, ...);
      // '* const char' format: format to read from file.
      // ... : additional arguments, i.e. buffers used, may overflow for certain types.
      // Returns:
      //  >0: The number of values converted and assigned successfully.
      //  0: No value was assigned.
      //  <0: Read error encountered or end-of-file (EOF) reached before any assignment was made.
      case "scanf" ->
          checkParamValidityWithBufferOverflowsWithReturn(
              pState, pCfaEdge, functionCallExpr, functionName, false, false, Optional.of(0));

      // int fscanf(FILE * stream, const char * format, ...);
      // '* FILE' stream: pointer to file.
      // '* const char' format: format to read from file.
      // ... : additional arguments are used to save parsed data, aka the buffers (!overflow for
      // certain types!)
      // Alternatives: fscanf_s and fwscanf_s
      // Alternatives with locale as 3rd argument: _fscanf_s_l and _fwscanf_s_l
      case "fscanf", "fwscanf_s", "fscanf_s" ->
          checkParamValidityWithBufferOverflowsWithReturn(
              pState, pCfaEdge, functionCallExpr, functionName, false, false, Optional.of(1));

      // int sscanf(const char * stream, const char * format, ...);
      // As fscanf() above, but with string as first arg
      case "sscanf" ->
          checkParamValidityWithBufferOverflowsWithReturn(
              pState, pCfaEdge, functionCallExpr, functionName, false, false, Optional.of(1));

      // fgetwc(FILE *stream) and fgetc(FILE *stream) -> check input, return unknown
      // getwc(FILE *stream) and getc(FILE *stream) behave the same
      // int getchar(void); reads a char and returns it.
      case "fgetwc", "fgetc", "getwc", "getc", "getchar" ->
          checkAllParametersForValidityAndReturnUnknownValue(
              pState, pCfaEdge, functionCallExpr, functionName);

      // wchar_t *fgetws(wchar_t *buffer, int n, FILE *stream)
      // char * fgets(char * buffer, int n, FILE *stream);
      // modern version of gets() with max size buffer control (with n) etc.
      // read n-1 chars from stream or until end-of-file or \n is encountered.
      // Can't overflow it seems -> check validity of input, return buffer ptr and write n unknown
      //  into buffer (nth is \0).
      // If buffer or stream is 0, return 0.
      // TODO: add option that allows this to fail (return 0)
      // Buffer should be able to hold this number -> else overflow possible!
      case "fgets", "fgetws" ->
          checkParamValidityWithBufferOverflowsWithReturn(
              pState, pCfaEdge, functionCallExpr, functionName, true, true);

      // char * gets(char *buffer);  (deprecated in C11)
      // Returns either a valid address to the read string (i.e. buffer) on success, 0 otherwise.
      case "gets" ->
          checkParamValidityWithBufferOverflowsWithReturn(
              pState, pCfaEdge, functionCallExpr, functionName, true, false);

      default ->
          throw new SMGException(
              "C function "
                  + functionName
                  + " can currently not be handled with this CPA. Origin: "
                  + functionCallExpr);
    };
  }

  /**
   * @param cfaEdge for logging/debugging.
   * @param funCallExpr the {@link CFunctionCallExpression} that lead to this function call.
   * @param functionName The name of the function to be called.
   * @param state current {@link SMGState}.
   * @return a {@link List} of {@link ValueAndSMGState}s with either valid {@link Value}s and {@link
   *     SMGState}s, or unknown Values and maybe error states. Depending on the safety of the
   *     function/config.
   * @throws CPATransferException if a critical error is encountered that the SMGCPA can't handle.
   */
  List<ValueAndSMGState> handleUnknownFunction(
      CFAEdge cfaEdge, CFunctionCallExpression funCallExpr, String functionName, SMGState state)
      throws CPATransferException {

    if (isSafeFunction(functionName)) {
      return handleSafeFunction(functionName, state, funCallExpr, cfaEdge);
    }

    // This mostly returns unknown if it does not find a function to handle
    if (functionName.contains("pthread")) {
      throw new SMGException("Concurrency analysis not supported in this configuration.");
    }

    return switch (options.getHandleUnknownFunctions()) {
      case STRICT ->
          throw new CPATransferException(
              String.format(
                  "Unknown function '%s' may be unsafe and STRICT handling is enabled. See option"
                      + " cpa.smg2.SMGCPABuiltins.handleUnknownFunction for more details",
                  funCallExpr));

      case ASSUME_SAFE -> {
        logger.log(
            Level.FINE,
            "Returned unknown value for assumed to be safe unknown function " + funCallExpr,
            cfaEdge);
        yield ImmutableList.of(ValueAndSMGState.ofUnknownValue(state));
      }

      case ASSUME_EXTERNAL_ALLOCATED -> {
        ImmutableList.Builder<ValueAndSMGState> builder = ImmutableList.builder();
        for (SMGState checkedState :
            checkAllParametersForValidity(state, cfaEdge, funCallExpr, functionName)) {
          logger.log(
              Level.FINE,
              "Returned unknown value with allocated memory for unknown function " + funCallExpr,
              cfaEdge);
          builder.addAll(
              evaluateExternalAllocationFunction(funCallExpr, checkedState, functionName));
        }
        yield builder.build();
      }
    };
  }

  /**
   * Gets the size of an allocation. This needs either 1 or 2 parameters. Those are read and
   * evaluated to the size for the allocation. Might throw an exception in case of an error.
   *
   * @param pState current {@link SMGState}.
   * @param cfaEdge for logging/debugging.
   * @param functionCall the {@link CFunctionCallExpression} that lead to this function call.
   * @return a {@link List} of {@link ValueAndSMGState}s with either valid numeric sizes (in bits)
   * @throws CPATransferException if a critical error is encountered that the SMGCPA can't handle.
   */
  private List<ValueAndSMGState> getAllocateFunctionSize(
      SMGState pState, CFAEdge cfaEdge, CFunctionCallExpression functionCall)
      throws CPATransferException {

    String functionName = functionCall.getFunctionNameExpression().toASTString();

    if (options.getArrayAllocationFunctions().contains(functionName)) {
      // Arrays have 2 parameters
      if (functionCall.getParameterExpressions().size() != 2) {
        throw new UnrecognizedCodeException(
            functionName + " needs 2 arguments.", cfaEdge, functionCall);
      }
      ImmutableList.Builder<ValueAndSMGState> resultBuilder = ImmutableList.builder();
      for (ValueAndSMGState value1AndState :
          getAllocateFunctionParameter(
              options.getMemoryArrayAllocationFunctionsNumParameter(),
              functionCall,
              pState,
              cfaEdge)) {

        Value value1 = value1AndState.getValue();
        SMGState state1 = value1AndState.getState();

        if (!value1.isNumericValue()) {
          String infoMsg =
              "Could not determine a concrete value for the first argument of an memory allocation"
                  + " function: "
                  + functionCall.getFunctionNameExpression();
          if (options.isAbortOnNonConcreteMemorySize()) {
            infoMsg += ", due to option abortOnNonConcreteMemorySize. At " + cfaEdge;
            throw new SMGException(infoMsg);
          } else if (options.getHandleUnknownFunctions() == UnknownFunctionHandling.STRICT) {
            infoMsg += ", due to option UnknownFunctionHandling.STRICT. At " + cfaEdge;
            throw new SMGException(infoMsg);
          } else {
            logger.log(Level.FINE, infoMsg + ", in " + cfaEdge);
          }
          if (!options.trackPredicates()) {
            // Max overapproximation
            resultBuilder.add(ValueAndSMGState.ofUnknownValue(state1));
            continue;
          }
        }

        for (ValueAndSMGState value2AndState :
            getAllocateFunctionParameter(
                options.getMemoryArrayAllocationFunctionsElemSizeParameter(),
                functionCall,
                state1,
                cfaEdge)) {

          Value value2 = value2AndState.getValue();
          SMGState state2 = value2AndState.getState();
          if (!value2.isNumericValue()) {
            logger.log(
                Level.INFO,
                "Could not determine a concrete value for the second argument of an memory"
                    + " allocation function: "
                    + functionName
                    + ", in: "
                    + cfaEdge);
            if (!options.trackPredicates()) {
              resultBuilder.add(ValueAndSMGState.ofUnknownValue(state2));
              continue;
            }
          }

          // TODO: this might be wrong (the type might be incorrect)
          Value size = evaluator.multiplyBitOffsetValues(value1, value2);

          resultBuilder.add(ValueAndSMGState.of(size, state2));
        }
      }
      return resultBuilder.build();

    } else {
      // All other allocations need 1 argument
      if (functionCall.getParameterExpressions().size() != 1) {
        throw new UnrecognizedCodeException(
            functionName + " needs 1 arguments.", cfaEdge, functionCall);
      }
      return getAllocateFunctionParameter(
          options.getMemoryAllocationFunctionsSizeParameter(), functionCall, pState, cfaEdge);
    }
  }

  /**
   * Retuns a list of Values and the states for them, the values are the returned sizes for the
   * entered pParameterNumber. This also checks that the parameter exists and throws an exception if
   * not.
   *
   * @param pParameterNumber the paramter one wants to evaluate for later usage. Starting with 0.
   * @param functionCall the {@link CFunctionCallExpression} that lead to this function call.
   * @param pState current {@link SMGState}.
   * @param cfaEdge for logging/debugging.
   * @return {@link List} of {@link ValueAndSMGState}s each representing the paramteter requested.
   *     Each should be treated as a valid paramter.
   * @throws CPATransferException if a critical error is encountered that the SMGCPA can't handle.
   */
  private List<ValueAndSMGState> getAllocateFunctionParameter(
      int pParameterNumber, CFunctionCallExpression functionCall, SMGState pState, CFAEdge cfaEdge)
      throws CPATransferException {

    ImmutableList.Builder<ValueAndSMGState> resultBuilder = ImmutableList.builder();
    for (ValueAndSMGState sizeValueAndState :
        getFunctionParameterValue(pParameterNumber, functionCall, pState, cfaEdge)) {
      SMGState currentState = sizeValueAndState.getState();
      Value value = sizeValueAndState.getValue();

      // If the value is unknown and some options are enabled we may assume values
      if (value.isUnknown()) {

        if (options.isGuessSizeOfUnknownMemorySize()) {
          Value forcedValue = new NumericValue(options.getGuessSize());
          resultBuilder.add(ValueAndSMGState.of(forcedValue, currentState));
        } else {
          throw new SMGException("Unknown value in allocation function parameter.");
        }

      } else {
        resultBuilder.add(sizeValueAndState);
      }
    }

    return resultBuilder.build();
  }

  /**
   * Gets parameter pParameterNumber and checks that it exists. If not it throws an exception. This
   * means this returns a Value and not a memory location! Always check the amount of parameters
   * before using this!
   *
   * @param pParameterNumber the number of the parameter for the function. I.e. foo (x); x would be
   *     parameter 0.
   * @param functionCall the {@link CFunctionCallExpression} that lead to this function call.
   * @param parameterTypeInFun {@link CType} of the parameter.
   * @param pState current {@link SMGState}.
   * @param cfaEdge for logging/debugging.
   * @return {@link List} of {@link ValueAndSMGState}s each representing the parameter requested.
   *     Each should be treated as a valid parameter.
   * @throws CPATransferException if a critical error is encountered that the SMGCPA can't handle.
   */
  private List<ValueAndSMGState> getFunctionParameterValue(
      int pParameterNumber,
      CFunctionCallExpression functionCall,
      CType parameterTypeInFun,
      SMGState pState,
      CFAEdge cfaEdge)
      throws CPATransferException {

    CExpression paramExpr;
    String functionName = functionCall.getFunctionNameExpression().toASTString();
    try {
      paramExpr = functionCall.getParameterExpressions().get(pParameterNumber);
    } catch (IndexOutOfBoundsException e) {
      logger.logDebugException(e);
      throw new UnrecognizedCodeException(
          functionName + " argument #" + pParameterNumber + " not found.", cfaEdge, functionCall);
    }

    SMGCPAValueVisitor vv = new SMGCPAValueVisitor(evaluator, pState, cfaEdge, logger, options);
    return vv.evaluate(
        paramExpr, SMGCPAExpressionEvaluator.getCanonicalType(checkNotNull(parameterTypeInFun)));
  }

  /**
   * Gets parameter pParameterNumber and checks that it exists. If not it throws an exception. This
   * means this returns a Value and not a memory location! Always check the amount of parameters
   * before using this!
   *
   * @param pParameterNumber the number of the parameter for the function. I.e. foo (x); x would be
   *     parameter 0.
   * @param functionCall the {@link CFunctionCallExpression} that lead to this function call.
   * @param pState current {@link SMGState}.
   * @param cfaEdge for logging/debugging.
   * @return {@link List} of {@link ValueAndSMGState}s each representing the parameter requested.
   *     Each should be treated as a valid parameter.
   * @throws CPATransferException if a critical error is encountered that the SMGCPA can't handle.
   */
  private List<ValueAndSMGState> getFunctionParameterValue(
      int pParameterNumber, CFunctionCallExpression functionCall, SMGState pState, CFAEdge cfaEdge)
      throws CPATransferException {

    CFunctionDeclaration decl = functionCall.getDeclaration();
    CType parameterTypeInFun;
    if (decl != null) {
      parameterTypeInFun = decl.getParameters().get(pParameterNumber).getType().getCanonicalType();
    } else {
      parameterTypeInFun =
          functionCall
              .getParameterExpressions()
              .get(pParameterNumber)
              .getExpressionType()
              .getCanonicalType();
    }
    checkNotNull(
        parameterTypeInFun,
        "Function call parameter type null. This can happen, the type needs to be added by hand!");
    return getFunctionParameterValue(
        pParameterNumber, functionCall, parameterTypeInFun, pState, cfaEdge);
  }

  /**
   * Handles all allocation methods that need a call to free() to clean up, e.g. malloc() and
   * calloc(). Returns the pointer Value to the new memory region (that may be written to 0 for the
   * correct function i.e. calloc). This also returns a state for the failure of the allocation
   * function if the option is enabled.
   *
   * @param functionCall the {@link CFunctionCallExpression} that lead to this function call.
   * @param pState current {@link SMGState}.
   * @param cfaEdge for logging/debugging.
   * @return {@link List} of {@link ValueAndSMGState}s holding valid and invalid returns (if
   *     enabled) for the called allocation functions. The {@link Value} will not be a {@link
   *     AddressExpression}, but may be numeric 0 (leading to the 0 SMGObject). Valid {@link Value}s
   *     pointers have always offset 0. Invalid calls may have an unknown {@link Value} as a return
   *     type in case of errors an error state is set.
   * @throws CPATransferException if a critical error is encountered that the SMGCPA can't handle.
   */
  List<ValueAndSMGState> evaluateConfigurableAllocationFunctionWithManualMemoryCleanup(
      CFunctionCallExpression functionCall, String functionName, SMGState pState, CFAEdge cfaEdge)
      throws CPATransferException {
    ImmutableList.Builder<ValueAndSMGState> resultBuilder = ImmutableList.builder();

    for (ValueAndSMGState sizeAndState : getAllocateFunctionSize(pState, cfaEdge, functionCall)) {

      Value sizeValue = sizeAndState.getValue();
      SMGState currentState = sizeAndState.getState();

      if (!sizeValue.isNumericValue() && !options.trackPredicates()) {
        String infoMsg =
            "Could not determine a concrete size for a memory allocation function in line "
                + cfaEdge.getFileLocation().getStartingLineInOrigin()
                + ": "
                + functionCall.getFunctionNameExpression();
        if (options.isAbortOnNonConcreteMemorySize()) {
          infoMsg += ", due to option abortOnNonConcreteMemorySize. At " + cfaEdge;
          throw new SMGException(infoMsg);
        } else if (options.getHandleUnknownFunctions() == UnknownFunctionHandling.STRICT) {
          infoMsg += ", due to option UnknownFunctionHandling.STRICT. At " + cfaEdge;
          throw new SMGException(infoMsg);
        } else {
          logger.log(Level.INFO, infoMsg + ", in " + cfaEdge);
        }
        if (options.isGuessSizeOfUnknownMemorySize()) {
          sizeValue = new NumericValue(options.getGuessSize());
        } else if (options.isIgnoreUnknownMemoryAllocation()) {
          // Ignore and move on
          resultBuilder.add(
              ValueAndSMGState.ofUnknownValue(
                  currentState,
                  "Ignored unknown sizes memory allocation due to option ignoreUnknownMemorySetting"
                      + " in .",
                  cfaEdge));
          continue;
        } else if (options.isErrorOnUnknownMemoryAllocation()) {
          // Error for CEGAR to learn the variable
          // TODO: this is bad! For truly unknown variables this also just plainly errors. Think of
          //  a better way
          resultBuilder.add(
              ValueAndSMGState.ofUnknownValue(
                  currentState.withMemoryLeak(
                      "Plain memory error for malloc with symbolic size.", ImmutableList.of()),
                  "Returned unknown value due to unknown size of memory allocation in ",
                  cfaEdge));
          continue;
        } else {
          throw new AssertionError(
              "An allocation function ("
                  + functionName
                  + ") was called with a symbolic size. This is not supported"
                  + " currently by the SMG2 analysis. Try GuessSizeOfUnknownMemorySize.");
        }
      }
      // The size is always given in bytes, we want bit size
      CType sizeType = functionCall.getParameterExpressions().getFirst().getExpressionType();
      if (!sizeValue.isNumericValue()) {
        sizeType =
            SMGCPAExpressionEvaluator.promoteMemorySizeTypeForBitCalculation(
                functionCall.getParameterExpressions().getFirst().getExpressionType(),
                machineModel);
      }
      Value sizeInBits = evaluator.multiplyBitOffsetValues(sizeValue, BigInteger.valueOf(8));

      resultBuilder.addAll(
          handleConfigurableMemoryAllocation(
              functionCall,
              currentState,
              sizeInBits,
              sizeType,
              functionCall.getExpressionType(),
              cfaEdge));
    }

    return resultBuilder.build();
  }

  // malloc(size) w size in bits
  private ImmutableList<ValueAndSMGState> handleConfigurableMemoryAllocation(
      CFunctionCallExpression functionCall,
      SMGState pState,
      Value sizeInBits,
      CType sizeType,
      CType returnType,
      CFAEdge edge)
      throws SMGException, SMGSolverException {
    ImmutableList.Builder<ValueAndSMGState> resultBuilder = ImmutableList.builder();
    String functionName = functionCall.getFunctionNameExpression().toASTString();

    if (sizeInBits.isNumericValue()) {
      BigInteger numericSizeInBits = sizeInBits.asNumericValue().bigIntegerValue();
      if (numericSizeInBits.compareTo(BigInteger.ZERO) == 0) {
        resultBuilder.add(handleAllocZero(pState));
        return resultBuilder.build();
      }

      // Create a new memory region with the specified size and use the pointer to its beginning
      // from now on
      ValueAndSMGState addressAndState =
          evaluator.createHeapMemoryAndPointer(pState, sizeInBits, returnType);
      Value addressToNewRegion = addressAndState.getValue();
      SMGState stateWithNewHeap = addressAndState.getState();

      if (options.getZeroingMemoryAllocation().contains(functionName)) {
        // Since this is newly created memory get(0) is fine
        stateWithNewHeap =
            stateWithNewHeap
                .writeToZero(addressToNewRegion, functionCall.getExpressionType(), edge)
                .getFirst();
      }
      resultBuilder.add(ValueAndSMGState.of(addressToNewRegion, stateWithNewHeap));
    } else {
      if (!options.trackPredicates()) {
        // Symbolic size
        throw new SMGException(
            functionCall
                + " tried to allocate symbolic memory, which is not supported without predicate"
                + " tracking.");
      } else if (options.getHandleUnknownFunctions() == UnknownFunctionHandling.STRICT) {
        throw new SMGException(
            functionCall
                + " tried to allocate symbolic memory, which is not supported for"
                + " UnknownFunctionHandling.STRICT");
      }
      // Symbolic size allowed
      // sizeInBits is a symbolic expr with a multiplication times 8 inside
      resultBuilder.addAll(
          handleSymbolicAllocation(sizeInBits, sizeType, returnType, pState, edge, functionName));
    }

    // If malloc can fail (and fails) it simply returns a pointer to 0 (C also sets errno)
    if (options.isEnableMallocFailure()) {
      // This mapping always exists
      Value addressToZero = new NumericValue(0);
      resultBuilder.add(ValueAndSMGState.of(addressToZero, pState));
    }
    return resultBuilder.build();
  }

  private Collection<ValueAndSMGState> handleSymbolicAllocation(
      Value sizeInBits,
      CType sizeType,
      CType pointerType,
      SMGState pState,
      CFAEdge edge,
      String functionName)
      throws SMGSolverException, SMGException {
    // Symbolic size allowed
    // check that the size is not 0 (or may be zero)
    // If it can be zero, we split into 2 states, one with 0, one without
    // Symbolic Execution for assumption edges, use previous state and values
    ImmutableList.Builder<ValueAndSMGState> resultBuilder = ImmutableList.builder();
    final ConstraintFactory constraintFactory =
        ConstraintFactory.getInstance(pState, machineModel, logger, options, evaluator, edge);
    SMGState maybeZeroState = pState;

    final Constraint sizeEqZeroConstraint =
        constraintFactory.getMemorySizeInBitsEqualsZeroConstraint(sizeInBits, sizeType, pState);

    String stackFrameFunctionName = pState.getStackFrameTopFunctionName();

    // Iff SAT -> size can be zero
    SatisfiabilityAndSMGState satisfiabilityAndStateEqZero =
        evaluator.checkIsUnsatAndAddConstraint(
            sizeEqZeroConstraint, stackFrameFunctionName, maybeZeroState);
    maybeZeroState = satisfiabilityAndStateEqZero.getState();

    if (satisfiabilityAndStateEqZero.isSAT()) {
      // Create a state with the memory size == 0
      resultBuilder.add(handleAllocZero(maybeZeroState));
    }
    SMGState stateWithNewNonZeroHeap = pState;
    final Constraint sizeNotEqZeroConstraint =
        constraintFactory.getNotEqualsZeroConstraint(sizeInBits, sizeType, pState);

    // If SAT -> size can be non zero
    SatisfiabilityAndSMGState satisfiabilityAndStateNotEqZero =
        evaluator.checkIsUnsatAndAddConstraint(
            sizeNotEqZeroConstraint, stackFrameFunctionName, stateWithNewNonZeroHeap);
    stateWithNewNonZeroHeap = satisfiabilityAndStateNotEqZero.getState();

    Value addressToNewRegion;
    if (satisfiabilityAndStateNotEqZero.isSAT()) {
      // Create a state with the memory size
      ValueAndSMGState addressAndState =
          evaluator.createHeapMemoryAndPointer(stateWithNewNonZeroHeap, sizeInBits, pointerType);
      addressToNewRegion = addressAndState.getValue();
      stateWithNewNonZeroHeap = addressAndState.getState();

      if (options.getZeroingMemoryAllocation().contains(functionName)) {
        // Need symbolic edges for that
        throw new SMGException(
            "Zeroing allocation function with symbolic memory size is currently not supported.");
        /*
          stateWithNewNonZeroHeap =
              stateWithNewNonZeroHeap
                  .writeToZero(addressToNewRegion, functionCall.getExpressionType(), edge)
                  .get(0);
        */
      }

      resultBuilder.add(ValueAndSMGState.of(addressToNewRegion, stateWithNewNonZeroHeap));
    }

    return resultBuilder.build();
  }

  private ValueAndSMGState handleAllocZero(SMGState currentState) {
    // C99 says that allocation functions with argument 0 can return a null-pointer (or a valid
    // pointer that may not be dereferenced but can be freed)
    // This mapping always exists
    // SV-Comp expects a non-zero return pointer!
    if (options.isMallocZeroReturnsZero()) {
      Value addressToZero = new NumericValue(0);
      return ValueAndSMGState.of(addressToZero, currentState);
    } else {
      // Some size, does not matter
      return evaluator.createMallocZeroMemoryAndPointer(
          currentState, new NumericValue(BigInteger.ONE), CPointerType.POINTER_TO_VOID);
    }
  }

  /**
   * Checks for known safe functions and returns true if the entered function is one. Functions that
   * are always considered as safe are not evaluated, even if known to the analysis, nor are their
   * inputs checked for validity. They always return a new, unknown value and therefore
   * overapproximate if their signature does not return void.
   *
   * @param calledFunctionName name of the called function to be checked.
   * @return true is the function is safe, false else.
   */
  private boolean isSafeFunction(String calledFunctionName) {
    return options.getSafeUnknownFunctions().contains(calledFunctionName);
  }

  private List<ValueAndSMGState> handleSafeFunction(
      String calledFunctionName,
      SMGState pState,
      CFunctionCallExpression cFCExpression,
      CFAEdge pCfaEdge) {
    logger.log(
        Level.FINE,
        "Returned unknown value for C function "
            + calledFunctionName
            + " flagged as safe, located at "
            + cFCExpression,
        pCfaEdge);
    return ImmutableList.of(ValueAndSMGState.ofUnknownValue(pState));
  }

  /**
   * Prints the SMG in relation to the current function call.
   *
   * @param functionCall current function call __VERIFIER_BUILTIN_PLOT
   * @param currentState current {@link SMGState}.
   */
  @SuppressWarnings("unused")
  private void evaluateVBPlot(CFunctionCallExpression functionCall, SMGState currentState) {
    // String name = functionCall.getParameterExpressions().get(0).toASTString();
    if (exportSMGOptions.hasExportPath()) {
      // TODO:
      /*
      SMGUtils.dumpSMGPlot(
          logger,
          currentState,
          functionCall.toASTString(),
          exportSMGOptions.getOutputFilePath(name));
      */
    }
  }

  /**
   * Evaluate function: void * memset( void * buffer, int ch, size_t count );
   *
   * @param functionCall the {@link CFunctionCallExpression} that lead to this function call.
   * @param pState current {@link SMGState}.
   * @param cfaEdge for logging/debugging.
   * @return A {@link List} of {@link ValueAndSMGState}s with the results of the memset always in
   *     the state, this includes error states in case of failures. The Value is either unknown or
   *     the target pointer (no {@link AddressExpression}!).
   * @throws CPATransferException if a critical error is encountered that the SMGCPA can't handle.
   */
  private List<ValueAndSMGState> evaluateMemset(
      CFunctionCallExpression functionCall, SMGState pState, CFAEdge cfaEdge)
      throws CPATransferException {
    /*
     * void *memset(void *str, int c, size_t n) copies the character c (an unsigned char)
     * to the first n characters of the string pointed to, by the argument str.
     * This has a return value equalling the buffer!
     */

    if (functionCall.getParameterExpressions().size() != 3) {
      throw new UnrecognizedCodeException(
          functionCall.getFunctionNameExpression().toASTString() + " needs 3 arguments.",
          cfaEdge,
          functionCall);
    }

    ImmutableList.Builder<ValueAndSMGState> resultBuilder = ImmutableList.builder();
    // First arg
    for (ValueAndSMGState bufferAddressAndState :
        getFunctionParameterValue(MEMSET_BUFFER_PARAMETER, functionCall, pState, cfaEdge)) {
      Value bufferValue = bufferAddressAndState.getValue();
      SMGState currentState = bufferAddressAndState.getState();
      // If the Value is no AddressExpression we can't work with it
      // The buffer is type * and has to be an AddressExpression with a not unknown value and a
      // concrete offset to be used correctly
      if (!(bufferValue instanceof AddressExpression addressExpression)
          || addressExpression.getMemoryAddress().isUnknown()
          || !addressExpression.getOffset().isNumericValue()) {
        currentState = currentState.withInvalidWrite(bufferValue);
        resultBuilder.add(
            ValueAndSMGState.ofUnknownValue(
                currentState,
                "Returned unknown because of unknown target address or offset in first argument in"
                    + " function memset in",
                cfaEdge));
        continue;
      }

      // Second arg
      for (ValueAndSMGState charValueAndSMGState :
          getFunctionParameterValue(MEMSET_CHAR_PARAMETER, functionCall, currentState, cfaEdge)) {
        // Third arg
        for (ValueAndSMGState countAndState :
            getFunctionParameterValue(
                MEMSET_COUNT_PARAMETER, functionCall, charValueAndSMGState.getState(), cfaEdge)) {

          resultBuilder.add(
              evaluateMemset(
                  countAndState.getState(),
                  cfaEdge,
                  addressExpression,
                  charValueAndSMGState.getValue(),
                  countAndState.getValue()));
        }
      }
    }

    return resultBuilder.build();
  }

  /**
   * Checks the Values such that they are useable, returns an unknown Value with error state (may be
   * non critical) if it's not useable. Else it writes the char entered (int value) into the region
   * behind the given address count times. Make sure that the bufferValue is already checked and is
   * a valid AddressExpression!
   *
   * @param currentState current {@link SMGState}.
   * @param cfaEdge for logging/debugging.
   * @param bufferAddressAndOffset {@link AddressExpression} holding the pointer and offset leading
   *     to the buffer to be written to.
   * @param charValue {@link Value} representing the character to be inserted.
   * @param countValue {@link Value} for the number of chars inserted.
   * @return {@link ValueAndSMGState} with either the address to the buffer (not a {@link
   *     AddressExpression}) and the written {@link SMGState}, or an unknown value and maybe an
   *     error state.
   * @throws CPATransferException if a critical error is encountered that the SMGCPA can't handle.
   */
  private ValueAndSMGState evaluateMemset(
      SMGState currentState,
      @SuppressWarnings("unused") CFAEdge cfaEdge,
      AddressExpression bufferAddressAndOffset,
      Value charValue,
      Value countValue)
      throws CPATransferException {
    // TODO: use cfaEdge for errors

    if (countValue.isUnknown()) {
      currentState =
          currentState.withInvalidWrite(
              "Invalid (Unknown) size (third argument) for memset() function call.", countValue);
      // TODO: we need to change the value behind bufferAddress to unknown as well!
      return ValueAndSMGState.ofUnknownValue(
          currentState,
          "Returned unknown because of unknown number of repetitions in third argument in function"
              + " memset in",
          cfaEdge);
    }
    if (!countValue.isNumericValue()) {
      currentState =
          currentState.withInvalidWrite(
              "Symbolic count (second argument) for memset() function call not supported.",
              countValue);
      // TODO: we need to change the value behind bufferAddress to unknown as well!
      return ValueAndSMGState.ofUnknownValue(
          currentState,
          "Returned unknown because of unknown number of repetitions in third argument in function"
              + " memset in",
          cfaEdge);
    }

    long count = countValue.asNumericValue().longValue();

    // If the char value is unknown, we use a new symbolic value!
    Value bufferMemoryAddress = bufferAddressAndOffset.getMemoryAddress();
    BigInteger bufferOffsetInBits =
        bufferAddressAndOffset.getOffset().asNumericValue().bigIntegerValue();

    BigInteger sizeOfCharInBits = BigInteger.valueOf(machineModel.getSizeofCharInBits());

    // This precondition has to hold for the get(0) getters
    Preconditions.checkArgument(
        !currentState.getMemoryModel().pointsToZeroPlus(bufferMemoryAddress));
    if (isNumericZero(charValue)) {
      // Create one large edge for 0 (the SMG cuts 0 edges on its own)
      currentState =
          currentState
              .writeValueTo(
                  bufferMemoryAddress,
                  bufferOffsetInBits,
                  new NumericValue(sizeOfCharInBits.multiply(BigInteger.valueOf(count))),
                  charValue,
                  CNumericTypes.CHAR,
                  cfaEdge)
              .getFirst();
    } else {
      // Write each char on its own
      for (int c = 0; c < count; c++) {
        currentState =
            currentState
                .writeValueTo(
                    bufferMemoryAddress,
                    bufferOffsetInBits.add(BigInteger.valueOf(c).multiply(sizeOfCharInBits)),
                    new NumericValue(sizeOfCharInBits),
                    charValue,
                    CNumericTypes.CHAR,
                    cfaEdge)
                .getFirst();
      }
    }
    // Since this returns the pointer of the buffer we check the offset of the AddressExpression, if
    // its 0 we can return the known pointer, else we create a new one.
    if (bufferOffsetInBits.equals(BigInteger.ZERO)) {
      return ValueAndSMGState.of(bufferMemoryAddress, currentState);
    } else {
      ValueAndSMGState newPointerAndState =
          evaluator
              .findOrcreateNewPointer(bufferMemoryAddress, bufferOffsetInBits, currentState)
              .getFirst();
      return ValueAndSMGState.of(newPointerAndState.getValue(), newPointerAndState.getState());
    }
  }

  private List<ValueAndSMGState> evaluateExternalAllocationFunction(
      CFunctionCallExpression pFunctionCall, SMGState pState, String calledFunctionName) {

    if (!(pFunctionCall.getExpressionType() instanceof CPointerType)
        || !isExternalAllocationFunction(calledFunctionName)) {
      // Non-allocating call, return unknown value.
      return ImmutableList.of(ValueAndSMGState.ofUnknownValue(pState));
    }
    // Some methods like fgets return pointers that were parameters of the function, we need to
    //  model those functions fully, so that they don't end up here!

    String functionName = pFunctionCall.getFunctionNameExpression().toASTString();
    Value allocationSize =
        new NumericValue(BigInteger.valueOf(options.getExternalAllocationSize()));

    // TODO line numbers are not unique when we have multiple input files!
    String extAllocationLabel =
        "_EXTERNAL_ALLOC_"
            + functionName
            + "_ID"
            + U_ID_GENERATOR.getFreshId()
            + "_Line:"
            + pFunctionCall.getFileLocation().getStartingLineNumber();

    // TODO: allocation is easy, but not all cases of handling external memory are implemented
    //  currently.
    // TODO: can this fail?
    return ImmutableList.of(
        evaluator.createExternalHeapMemoryAndPointer(
            pState, allocationSize, CPointerType.POINTER_TO_VOID, extAllocationLabel));
  }

  /**
   * The method "alloca" (or "__builtin_alloca") allocates memory from the stack. The memory is
   * automatically freed at function-exit. This is not default C, Linux uses the GNU version so we
   * stick to that. If the allocation causes stack overflow, program behavior is undefined.
   *
   * @param functionCall the {@link CFunctionCallExpression} that lead to this function call.
   * @param pState current {@link SMGState}.
   * @param cfaEdge for logging/debugging.
   * @return A {@link List} of {@link ValueAndSMGState}s with the results of the alloca call on the
   *     stack of the returned {@link SMGState}s or an error info set in case of errors. The Value
   *     is either a pointer to the valid stack memory allocated or unknown. The pointer is not a
   *     {@link AddressExpression}!
   * @throws CPATransferException if a critical error is encountered that the SMGCPA can't handle.
   */
  private List<ValueAndSMGState> evaluateAlloca(
      CFunctionCallExpression functionCall, SMGState pState, CFAEdge cfaEdge)
      throws CPATransferException {
    // TODO possible property violation "stack-overflow through big allocation" is not handled

    if (functionCall.getParameterExpressions().size() != 1) {
      throw new UnrecognizedCodeException(
          functionCall.getFunctionNameExpression().toASTString() + " needs 1 argument.",
          cfaEdge,
          functionCall);
    }

    ImmutableList.Builder<ValueAndSMGState> resultBuilder = ImmutableList.builder();
    // reuse MALLOC_PARAMETER since its just the first argument (and there is always just 1)
    for (ValueAndSMGState argumentAndState :
        getAllocateFunctionParameter(MALLOC_PARAMETER, functionCall, pState, cfaEdge)) {

      if (!argumentAndState.getValue().isNumericValue() && !options.trackPredicates()) {
        String infoMsg =
            "Could not determine a concrete size for a memory allocation function: "
                + functionCall.getFunctionNameExpression();
        if (options.isAbortOnNonConcreteMemorySize()) {
          infoMsg += ", due to option abortOnNonConcreteMemorySize. At " + cfaEdge;
          throw new SMGException(infoMsg);
        } else if (options.getHandleUnknownFunctions() == UnknownFunctionHandling.STRICT) {
          infoMsg += ", due to option UnknownFunctionHandling.STRICT. At " + cfaEdge;
          throw new SMGException(infoMsg);
        } else {
          logger.log(Level.INFO, infoMsg + ", in " + cfaEdge);
        }
      }

      resultBuilder.addAll(
          evaluateAlloca(
              argumentAndState.getState(),
              argumentAndState.getValue(),
              SMGCPAExpressionEvaluator.getCanonicalType(functionCall.getExpressionType()),
              cfaEdge));
    }

    return resultBuilder.build();
  }

  /**
   * Actual single alloca(). Declare memory region on the stack and return the pointer to its
   * beginning. This might guess the size if it is unknown based on the malloc guess size.
   *
   * @param pState current {@link SMGState}.
   * @param pSizeValue the {@link Value} holding the size of the allocation of stack memory in bits.
   * @param cfaEdge for logging/debugging.
   * @return a {@link List} of {@link ValueAndSMGState}s with the address {@link Value} (NO {@link
   *     AddressExpression}!) to the new memory on the stack. May be unknown in case of a problem
   *     and may have an error state with the error.
   * @throws CPATransferException if a critical error is encountered that the SMGCPA can't handle.
   */
  private List<ValueAndSMGState> evaluateAlloca(
      SMGState pState,
      Value pSizeValue,
      CType memoryType,
      @SuppressWarnings("unused") CFAEdge cfaEdge)
      throws CPATransferException {
    Value sizeInBits = evaluator.multiplyBitOffsetValues(pSizeValue, BigInteger.valueOf(8));

    String allocationLabel = "_ALLOCA_ID_" + U_ID_GENERATOR.getFreshId();
    ValueAndSMGState addressValueAndState =
        evaluator.createStackAllocation(allocationLabel, sizeInBits, memoryType, pState);

    return ImmutableList.of(
        ValueAndSMGState.of(addressValueAndState.getValue(), addressValueAndState.getState()));
  }

  /**
   * Evaluate the use of the C Free() method. Should recieve 1 argument that should be an address to
   * memory not yet freed (still valid). If the Value is no address, an already freed address or any
   * other form of invalid address (i.e. = 0) the return state will have an error info attached.
   *
   * @param pFunctionCall the {@link CFunctionCallExpression} that lead to this function call.
   * @param pState current {@link SMGState}.
   * @param cfaEdge for logging/debugging.
   * @return a list of {@link SMGState}s for the results of the free() invokation. These might
   *     include error states! The {@link Value}s returned are UNKNOWN. As the function does not
   *     return a value, this is not a problem, and they are ignored.
   * @throws CPATransferException if a critical error is encountered that the SMGCPA can't handle.
   */
  private ImmutableList<ValueAndSMGState> evaluateFree(
      CFunctionCallExpression pFunctionCall, SMGState pState, CFAEdge cfaEdge)
      throws CPATransferException {

    if (pFunctionCall.getParameterExpressions().size() != 1) {
      throw new UnrecognizedCodeException(
          "The function free() needs exactly 1 paramter", cfaEdge, pFunctionCall);
    }

    ImmutableList.Builder<ValueAndSMGState> resultBuilder = ImmutableList.builder();
    for (ValueAndSMGState addressAndState :
        getFunctionParameterValue(0, pFunctionCall, pState, cfaEdge)) {
      Value maybeAddressValue = addressAndState.getValue();
      SMGState currentState = addressAndState.getState();

      if (currentState.hasMemoryErrors() && options.isMemoryErrorTarget()) {
        resultBuilder.add(ValueAndSMGState.ofUnknownValue(currentState));
      } else {
        resultBuilder.addAll(
            transformedImmutableListCopy(
                currentState.free(maybeAddressValue, pFunctionCall, cfaEdge),
                ValueAndSMGState::ofUnknownValue));
      }
    }

    return resultBuilder.build();
  }

  /**
   * @param functionCall the {@link CFunctionCallExpression} that lead to this function call.
   * @param pState current {@link SMGState}.
   * @param cfaEdge for logging/debugging.
   * @return a list of {@link ValueAndSMGState} with either the targetAddress pointer expression and
   *     the state in which the copy was successfull, or an unknown value and maybe an error state
   *     if something went wrong, i.e. invalid/read/write.
   * @throws CPATransferException if a critical error is encountered that the SMGCPA can't handle.
   */
  private List<ValueAndSMGState> evaluateMemcpy(
      CFunctionCallExpression functionCall, SMGState pState, CFAEdge cfaEdge)
      throws CPATransferException {
    // TODO: partial edges are not copied, but we could!

    // evaluate function: void *memcpy(void *str1, const void *str2, size_t n)

    if (functionCall.getParameterExpressions().size() != 3) {
      throw new UnrecognizedCodeException(
          functionCall.getFunctionNameExpression().toASTString() + " needs 3 arguments.",
          cfaEdge,
          functionCall);
    }

    ImmutableList.Builder<ValueAndSMGState> resultBuilder = ImmutableList.builder();

    CExpression targetExpr = functionCall.getParameterExpressions().get(MEMCPY_TARGET_PARAMETER);

    while (targetExpr instanceof CCastExpression sourceCastExpr) {
      targetExpr = sourceCastExpr.getOperand();
    }

    if ((targetExpr instanceof CUnaryExpression unary
            && unary.getOperator().equals(UnaryOperator.AMPER))
        || SMGCPAExpressionEvaluator.getCanonicalType(targetExpr.getExpressionType())
            instanceof CPointerType) {
      // Address visitor will fail on this one
      // Retrieve via value visitor
      for (ValueAndSMGState targetAndState :
          getFunctionParameterValue(MEMCPY_TARGET_PARAMETER, functionCall, pState, cfaEdge)) {
        SMGState currentState = targetAndState.getState();

        Value targetAddress = targetAndState.getValue();
        if (!SMGCPAExpressionEvaluator.valueIsAddressExprOrVariableOffset(targetAddress)) {
          // Unknown addresses happen only of we don't have a memory associated
          // Write the target region to unknown depending on the size
          // TODO:
          resultBuilder.add(
              ValueAndSMGState.ofUnknownValue(
                  currentState,
                  "Returned unknown because of unknown target or offset of address of target"
                      + " argument in function memcpy in",
                  cfaEdge));
          continue;
        } else if (!(targetAddress instanceof AddressExpression)) {
          // The value can be unknown
          resultBuilder.add(
              ValueAndSMGState.ofUnknownValue(
                  currentState,
                  "Returned unknown because of unknown target or offset of address of target"
                      + " argument in function memcpy in",
                  cfaEdge));
          continue;
        }
        AddressExpression targetAddressExpr = (AddressExpression) targetAddress;
        if (!targetAddressExpr.getOffset().isNumericValue()) {
          // Write the target region to unknown
          // TODO:
          resultBuilder.add(
              ValueAndSMGState.ofUnknownValue(
                  currentState,
                  "Returned unknown because of unknown offset of target argument in function memcpy"
                      + " in",
                  cfaEdge));
          continue;
        }

        List<ValueAndSMGState> newTargetPointerAndStates =
            evaluator.findOrcreateNewPointer(
                targetAddressExpr.getMemoryAddress(),
                targetAddressExpr.getOffset().asNumericValue().bigIntegerValue(),
                currentState);
        for (ValueAndSMGState newTargetPointerAndState : newTargetPointerAndStates) {
          for (SMGStateAndOptionalSMGObjectAndOffset newTargetObjAndState :
              newTargetPointerAndState
                  .getState()
                  .dereferencePointer(newTargetPointerAndState.getValue())) {
            if (!newTargetObjAndState.hasSMGObjectAndOffset()
                || !newTargetObjAndState.getOffsetForObject().isNumericValue()) {
              continue;
            }

            evaluateMemcpySecondStep(
                newTargetObjAndState.getSMGObject(),
                newTargetObjAndState.getOffsetForObject().asNumericValue().bigIntegerValue(),
                newTargetObjAndState.getSMGState(),
                functionCall,
                cfaEdge,
                resultBuilder);
          }
        }
      }

    } else {

      // TODO: how to handle errors in the parameters here? Pull it out, catch, rethrow with
      // concrete
      // error info? (= no valid pointer/memory region found)
      for (SMGStateAndOptionalSMGObjectAndOffset destAndState :
          functionCall
              .getParameterExpressions()
              .get(MEMCPY_TARGET_PARAMETER)
              .accept(new SMGCPAAddressVisitor(evaluator, pState, cfaEdge, logger, options))) {

        SMGState currentState = destAndState.getSMGState();

        if (!destAndState.hasSMGObjectAndOffset()) {
          // Unknown addresses happen only of we don't have a memory associated
          resultBuilder.add(
              ValueAndSMGState.ofUnknownValue(
                  currentState,
                  "Returned unknown because of unknown target or offset of address of target"
                      + " argument in function memcpy in",
                  cfaEdge));
          continue;
        }
        SMGObject targetObj = destAndState.getSMGObject();
        Value targetOffset = destAndState.getOffsetForObject();

        if (!targetOffset.isNumericValue()) {
          // Write the target region to unknown
          // TODO: Write the target region to unknown
          resultBuilder.add(
              ValueAndSMGState.ofUnknownValue(
                  currentState,
                  "Returned unknown because of unknown offset of target argument in function memcpy"
                      + " in",
                  cfaEdge));
          continue;
        }
        evaluateMemcpySecondStep(
            targetObj,
            targetOffset.asNumericValue().bigIntegerValue(),
            currentState,
            functionCall,
            cfaEdge,
            resultBuilder);
      }
    }
    return resultBuilder.build();
  }

  // Evals second and third parameters of memcpy with given first (target)
  private void evaluateMemcpySecondStep(
      SMGObject targetObj,
      BigInteger targetOffset,
      SMGState pCurrentState,
      CFunctionCallExpression functionCall,
      CFAEdge pCFAEdge,
      ImmutableList.Builder<ValueAndSMGState> resultBuilder)
      throws CPATransferException {

    CExpression sourceExpr = functionCall.getParameterExpressions().get(MEMCPY_SOURCE_PARAMETER);

    while (sourceExpr instanceof CCastExpression sourceCastExpr) {
      sourceExpr = sourceCastExpr.getOperand();
    }

    if ((sourceExpr instanceof CUnaryExpression unary
            && unary.getOperator().equals(UnaryOperator.AMPER))
        || SMGCPAExpressionEvaluator.getCanonicalType(sourceExpr.getExpressionType())
            instanceof CPointerType) {
      // Address visitor will fail on this one
      // Retrieve via value visitor
      for (ValueAndSMGState sourceAndState :
          getFunctionParameterValue(
              MEMCPY_SOURCE_PARAMETER, functionCall, pCurrentState, pCFAEdge)) {
        SMGState currentState = sourceAndState.getState();

        Value sourceAddress = sourceAndState.getValue();
        if (!SMGCPAExpressionEvaluator.valueIsAddressExprOrVariableOffset(sourceAddress)) {
          // Unknown addresses happen only of we don't have a memory associated
          // Write the target region to unknown depending on the size
          // TODO:
          resultBuilder.add(
              ValueAndSMGState.ofUnknownValue(
                  currentState,
                  "Returned unknown because of unknown target or offset of source argument in"
                      + " function memcpy in",
                  pCFAEdge));
          continue;
        } else if (!(sourceAddress instanceof AddressExpression)) {
          // The value can be unknown
          resultBuilder.add(
              ValueAndSMGState.ofUnknownValue(
                  currentState,
                  "Returned unknown because of unknown target or offset of source argument in"
                      + " function memcpy in",
                  pCFAEdge));
          continue;
        }
        AddressExpression sourceAddressExpr = (AddressExpression) sourceAddress;
        if (!sourceAddressExpr.getOffset().isNumericValue()) {
          // Write the target region to unknown
          // TODO:
          resultBuilder.add(
              ValueAndSMGState.ofUnknownValue(
                  currentState,
                  "Returned unknown because of unknown offset in source argument in function memcpy"
                      + " in",
                  pCFAEdge));
          continue;
        }

        List<ValueAndSMGState> newSourcePointerAndStates =
            evaluator.findOrcreateNewPointer(
                sourceAddressExpr.getMemoryAddress(),
                sourceAddressExpr.getOffset().asNumericValue().bigIntegerValue(),
                currentState);
        for (ValueAndSMGState newSourcePointerAndState : newSourcePointerAndStates) {
          for (SMGStateAndOptionalSMGObjectAndOffset newSourceObjAndState :
              newSourcePointerAndState
                  .getState()
                  .dereferencePointer(newSourcePointerAndState.getValue())) {
            if (!newSourceObjAndState.hasSMGObjectAndOffset()
                || !newSourceObjAndState.getOffsetForObject().isNumericValue()) {
              continue;
            }
            evaluateMemcpyLastStep(
                targetObj,
                targetOffset,
                newSourceObjAndState.getSMGObject(),
                newSourceObjAndState.getOffsetForObject().asNumericValue().bigIntegerValue(),
                newSourceObjAndState.getSMGState(),
                functionCall,
                pCFAEdge,
                resultBuilder);
          }
        }
      }

    } else {

      for (SMGStateAndOptionalSMGObjectAndOffset sourceAndState :
          functionCall
              .getParameterExpressions()
              .get(MEMCPY_SOURCE_PARAMETER)
              .accept(
                  new SMGCPAAddressVisitor(evaluator, pCurrentState, pCFAEdge, logger, options))) {

        SMGState currentState = sourceAndState.getSMGState();
        if (!sourceAndState.hasSMGObjectAndOffset()) {
          // Unknown addresses happen only of we don't have a memory associated
          resultBuilder.add(
              ValueAndSMGState.ofUnknownValue(
                  currentState,
                  "Returned unknown because of unknown target or offset for source argument in"
                      + " function memcpy in",
                  pCFAEdge));
          continue;
        }
        SMGObject sourceObj = sourceAndState.getSMGObject();
        Value sourceOffset = sourceAndState.getOffsetForObject();

        if (!sourceOffset.isNumericValue()) {
          // Unknown offset
          resultBuilder.add(
              ValueAndSMGState.ofUnknownValue(
                  currentState,
                  "Returned unknown because of unknown source offset in function memcpy in",
                  pCFAEdge));
          continue;
        }

        evaluateMemcpyLastStep(
            targetObj,
            targetOffset,
            sourceObj,
            sourceOffset.asNumericValue().bigIntegerValue(),
            currentState,
            functionCall,
            pCFAEdge,
            resultBuilder);
      }
    }
  }

  // Evals the 3rd parameter to memcpy with the first 2 given as source and target
  private void evaluateMemcpyLastStep(
      SMGObject targetObj,
      BigInteger targetOffset,
      SMGObject sourceObj,
      BigInteger sourceOffset,
      SMGState pCurrentState,
      CFunctionCallExpression functionCall,
      CFAEdge pCFAEdge,
      ImmutableList.Builder<ValueAndSMGState> resultBuilder)
      throws CPATransferException {
    for (ValueAndSMGState sizeAndState :
        getFunctionParameterValue(MEMCPY_SIZE_PARAMETER, functionCall, pCurrentState, pCFAEdge)) {

      SMGState currentState = sizeAndState.getState();
      Value sizeValue = sizeAndState.getValue();

      if (!sizeValue.isNumericValue()) {
        // TODO: log instead of error? This is a limitation of the analysis that is not a
        // critical C problem.
        resultBuilder.add(
            ValueAndSMGState.ofUnknownValue(
                currentState,
                "Returned unknown because of unknown size of copy in function memcpy in",
                pCFAEdge));
        continue;
      }

      resultBuilder.add(
          evaluateMemcpy(
              currentState, targetObj, targetOffset, sourceObj, sourceOffset, sizeValue));
    }
  }

  /**
   * int memcmp(const void *cmp1, const void *cmp2, size_t n) compares n bytes of cmp1 and cmp2 and
   * returns an int based on the comparison. The comparison is done lexicographically. Undef
   * behavior if either one pointer is 0 or we read beyond the sizes of either.
   *
   * @param functionCall the function call of the memcmp.
   * @param pState current SMGState.
   * @param cfaEdge current CFAEdge for debugging and error info.
   * @return 1 or 0 depending on the equality of the bytes compared
   * @throws CPATransferException in case of unhandled cases.
   */
  private List<ValueAndSMGState> evaluateMemcmp(
      CFunctionCallExpression functionCall, SMGState pState, CFAEdge cfaEdge)
      throws CPATransferException {

    // TODO: add overapproximation for value analysis based on option.
    if (functionCall.getParameterExpressions().size() != 3) {
      throw new UnrecognizedCodeException(
          functionCall.getFunctionNameExpression().toASTString() + " needs 3 arguments.",
          cfaEdge,
          functionCall);
    }

    ImmutableList.Builder<ValueAndSMGState> resultBuilder = ImmutableList.builder();

    CExpression targetExpr =
        functionCall.getParameterExpressions().get(MEMCMP_CMP_TARGET1_PARAMETER);

    while (targetExpr instanceof CCastExpression sourceCastExpr) {
      targetExpr = sourceCastExpr.getOperand();
    }

    // First arg is &(something). E.g. address of an integer.
    if ((targetExpr instanceof CUnaryExpression unary
            && unary.getOperator().equals(UnaryOperator.AMPER))
        || SMGCPAExpressionEvaluator.getCanonicalType(targetExpr.getExpressionType())
            instanceof CPointerType) {
      // Get the address.
      // Address visitor will fail on this one
      // Retrieve via value visitor
      for (ValueAndSMGState targetAndState :
          getFunctionParameterValue(MEMCMP_CMP_TARGET1_PARAMETER, functionCall, pState, cfaEdge)) {
        SMGState currentState = targetAndState.getState();

        Value targetAddress = targetAndState.getValue();
        if (!SMGCPAExpressionEvaluator.valueIsAddressExprOrVariableOffset(targetAddress)) {
          // Unknown addresses happen only of we don't have a memory associated
          throw new SMGException(
              "Error when evaluating the function " + functionCall + " in " + cfaEdge);
          // resultBuilder.add(ValueAndSMGState.ofUnknownValue(currentState));
          // continue;
        } else if (!(targetAddress instanceof AddressExpression)) {
          // The value can be unknown
          throw new SMGException(
              "Error when evaluating the function " + functionCall + " in " + cfaEdge);
          // resultBuilder.add(ValueAndSMGState.ofUnknownValue(currentState));
          // continue;
        }
        AddressExpression targetAddressExpr = (AddressExpression) targetAddress;
        if (!targetAddressExpr.getOffset().isNumericValue()) {
          throw new SMGException(
              "Error when evaluating the function " + functionCall + " in " + cfaEdge);
          // resultBuilder.add(ValueAndSMGState.ofUnknownValue(currentState));
          // continue;
        }

        List<ValueAndSMGState> newTargetPointerAndStates =
            evaluator.findOrcreateNewPointer(
                targetAddressExpr.getMemoryAddress(),
                targetAddressExpr.getOffset().asNumericValue().bigIntegerValue(),
                currentState);
        for (ValueAndSMGState newTargetPointerAndState : newTargetPointerAndStates) {
          for (SMGStateAndOptionalSMGObjectAndOffset newTargetObjAndState :
              newTargetPointerAndState
                  .getState()
                  .dereferencePointer(newTargetPointerAndState.getValue())) {
            if (!newTargetObjAndState.hasSMGObjectAndOffset()
                || !newTargetObjAndState.getOffsetForObject().isNumericValue()) {
              throw new SMGException(
                  "Error when evaluating the function " + functionCall + " in " + cfaEdge);
              // continue;
            }

            evaluateMemcmpSecondStep(
                newTargetObjAndState.getSMGObject(),
                newTargetObjAndState.getOffsetForObject().asNumericValue().bigIntegerValue(),
                newTargetObjAndState.getSMGState(),
                functionCall,
                cfaEdge,
                resultBuilder);
          }
        }
      }

    } else {

      // A pointer was entered as parameter, get the object.
      // TODO: how to handle errors in the parameters here? Pull it out, catch, rethrow with
      //  concrete
      // error info? (= no valid pointer/memory region found)
      for (SMGStateAndOptionalSMGObjectAndOffset destAndState :
          functionCall
              .getParameterExpressions()
              .get(MEMCMP_CMP_TARGET1_PARAMETER)
              .accept(new SMGCPAAddressVisitor(evaluator, pState, cfaEdge, logger, options))) {

        SMGState currentState = destAndState.getSMGState();

        if (!destAndState.hasSMGObjectAndOffset()) {
          // Unknown addresses happen only of we don't have a memory associated
          throw new SMGException(
              "Error when evaluating the function " + functionCall + " in " + cfaEdge);
          // resultBuilder.add(ValueAndSMGState.ofUnknownValue(currentState));
          // continue;
        }
        SMGObject targetObj = destAndState.getSMGObject();
        Value targetOffset = destAndState.getOffsetForObject();

        if (!targetOffset.isNumericValue()) {
          throw new SMGException(
              "Error when evaluating the function " + functionCall + " in " + cfaEdge);
          // resultBuilder.add(ValueAndSMGState.ofUnknownValue(currentState));
          // continue;
        }
        evaluateMemcmpSecondStep(
            targetObj,
            targetOffset.asNumericValue().bigIntegerValue(),
            currentState,
            functionCall,
            cfaEdge,
            resultBuilder);
      }
    }
    return resultBuilder.build();
  }

  // Evals second and third parameters of memcmp with given first (target)
  private void evaluateMemcmpSecondStep(
      SMGObject targetObj1,
      BigInteger targetOffset1,
      SMGState pCurrentState,
      CFunctionCallExpression functionCall,
      CFAEdge pCFAEdge,
      ImmutableList.Builder<ValueAndSMGState> resultBuilder)
      throws CPATransferException {

    CExpression sourceExpr =
        functionCall.getParameterExpressions().get(MEMCMP_CMP_TARGET2_PARAMETER);

    while (sourceExpr instanceof CCastExpression sourceCastExpr) {
      sourceExpr = sourceCastExpr.getOperand();
    }

    if ((sourceExpr instanceof CUnaryExpression unary
            && unary.getOperator().equals(UnaryOperator.AMPER))
        || SMGCPAExpressionEvaluator.getCanonicalType(sourceExpr.getExpressionType())
            instanceof CPointerType) {
      // Address visitor will fail on this one
      // Retrieve via value visitor
      for (ValueAndSMGState sourceAndState :
          getFunctionParameterValue(
              MEMCMP_CMP_TARGET2_PARAMETER, functionCall, pCurrentState, pCFAEdge)) {
        SMGState currentState = sourceAndState.getState();

        Value sourceAddress = sourceAndState.getValue();
        if (!SMGCPAExpressionEvaluator.valueIsAddressExprOrVariableOffset(sourceAddress)) {
          throw new SMGException(
              "Error when evaluating the function " + functionCall + " in " + pCFAEdge);
          // resultBuilder.add(ValueAndSMGState.ofUnknownValue(currentState));
          // continue;
        } else if (!(sourceAddress instanceof AddressExpression)) {
          throw new SMGException(
              "Error when evaluating the function " + functionCall + " in " + pCFAEdge);
          // resultBuilder.add(ValueAndSMGState.ofUnknownValue(currentState));
          // continue;
        }
        AddressExpression sourceAddressExpr = (AddressExpression) sourceAddress;
        if (!sourceAddressExpr.getOffset().isNumericValue()) {
          throw new SMGException(
              "Error when evaluating the function " + functionCall + " in " + pCFAEdge);
          // resultBuilder.add(ValueAndSMGState.ofUnknownValue(currentState));
          // continue;
        }

        List<ValueAndSMGState> newSourcePointerAndStates =
            evaluator.findOrcreateNewPointer(
                sourceAddressExpr.getMemoryAddress(),
                sourceAddressExpr.getOffset().asNumericValue().bigIntegerValue(),
                currentState);
        for (ValueAndSMGState newSourcePointerAndState : newSourcePointerAndStates) {
          for (SMGStateAndOptionalSMGObjectAndOffset newTargetObj2AndState :
              newSourcePointerAndState
                  .getState()
                  .dereferencePointer(newSourcePointerAndState.getValue())) {
            if (!newTargetObj2AndState.hasSMGObjectAndOffset()
                || !newTargetObj2AndState.getOffsetForObject().isNumericValue()) {
              throw new SMGException(
                  "Error when evaluating the function " + functionCall + " in " + pCFAEdge);
              // continue;
            }
            evaluateMemcmpLastStep(
                targetObj1,
                targetOffset1,
                newTargetObj2AndState.getSMGObject(),
                newTargetObj2AndState.getOffsetForObject().asNumericValue().bigIntegerValue(),
                newTargetObj2AndState.getSMGState(),
                functionCall,
                pCFAEdge,
                resultBuilder);
          }
        }
      }

    } else {

      for (SMGStateAndOptionalSMGObjectAndOffset sourceAndState :
          functionCall
              .getParameterExpressions()
              .get(MEMCMP_CMP_TARGET2_PARAMETER)
              .accept(
                  new SMGCPAAddressVisitor(evaluator, pCurrentState, pCFAEdge, logger, options))) {

        SMGState currentState = sourceAndState.getSMGState();
        if (!sourceAndState.hasSMGObjectAndOffset()) {
          // Unknown addresses happen only of we don't have a memory associated
          throw new SMGException(
              "Error when evaluating the function " + functionCall + " in " + pCFAEdge);
          // resultBuilder.add(ValueAndSMGState.ofUnknownValue(currentState));
          // continue;
        }
        SMGObject targetObj2 = sourceAndState.getSMGObject();
        Value targetOffset2 = sourceAndState.getOffsetForObject();

        if (!targetOffset2.isNumericValue()) {
          // Unknown offset
          throw new SMGException(
              "Error when evaluating the function " + functionCall + " in " + pCFAEdge);
          // resultBuilder.add(ValueAndSMGState.ofUnknownValue(currentState));
          // continue;
        }

        evaluateMemcmpLastStep(
            targetObj1,
            targetOffset1,
            targetObj2,
            targetOffset2.asNumericValue().bigIntegerValue(),
            currentState,
            functionCall,
            pCFAEdge,
            resultBuilder);
      }
    }
  }

  // Evals the 3rd parameter to memcmp with the first 2 given as source and target
  private void evaluateMemcmpLastStep(
      SMGObject targetObj1,
      BigInteger targetOffset1,
      SMGObject targetObj2,
      BigInteger targetOffset2,
      SMGState pCurrentState,
      CFunctionCallExpression functionCall,
      CFAEdge pCFAEdge,
      ImmutableList.Builder<ValueAndSMGState> resultBuilder)
      throws CPATransferException {
    for (ValueAndSMGState sizeAndState :
        getFunctionParameterValue(
            MEMCMP_CMP_SIZE_PARAMETER, functionCall, pCurrentState, pCFAEdge)) {

      SMGState currentState = sizeAndState.getState();
      Value sizeValue = sizeAndState.getValue();

      if (!sizeValue.isNumericValue()) {
        throw new SMGException(
            "Error when evaluating third parameter of the function "
                + functionCall
                + " in "
                + pCFAEdge);
        // resultBuilder.add(ValueAndSMGState.ofUnknownValue(currentState));
        // continue;
      }

      resultBuilder.add(
          evaluateMemcmpComparison(
              currentState,
              targetObj1,
              targetOffset1,
              targetObj2,
              targetOffset2,
              sizeValue,
              pCFAEdge));
    }
  }

  private ValueAndSMGState evaluateMemcmpComparison(
      SMGState pCurrentState,
      SMGObject pTargetObj1,
      BigInteger pTargetOffset1,
      SMGObject pTargetObj2,
      BigInteger pTargetOffset2,
      Value pSizeValue,
      CFAEdge pCFAEdge)
      throws SMGException, SMGSolverException {

    if (!pSizeValue.isNumericValue()) {
      throw new SMGException(
          "Size of comparison in function memcmp is not concrete and can not be handled in "
              + pCFAEdge);
    } else if (!pTargetObj1.getSize().isNumericValue()) {
      throw new SMGException(
          "Size of memory in first argument in function memcmp is not concrete and can not be"
              + " handled in "
              + pCFAEdge);
    } else if (!pTargetObj2.getSize().isNumericValue()) {
      throw new SMGException(
          "Size of memory in second argument in function memcmp is not concrete and can not be"
              + " handled in "
              + pCFAEdge);
    }

    if (pTargetObj1.isZero() || pTargetObj2.isZero()) {
      throw new SMGException("Function call memcmp has been called on 0 memory in " + pCFAEdge);
    }

    PersistentMap<SMGObject, PersistentSet<SMGHasValueEdge>> hvesByObjects =
        pCurrentState.getMemoryModel().getSmg().getSMGObjectsWithSMGHasValueEdges();

    SMGProveNequality nequalityCheck = new SMGProveNequality(pCurrentState);

    BigInteger numericSizeArgumentInBits =
        pSizeValue.asNumericValue().bigIntegerValue().multiply(BigInteger.valueOf(8));
    BigInteger obj1FullOffset = pTargetOffset1.add(pTargetObj1.getOffset());
    BigInteger obj2FullOffset = pTargetOffset2.add(pTargetObj2.getOffset());
    BigInteger obj1FullOffsetPlusSizeArgInBits = obj1FullOffset.add(numericSizeArgumentInBits);
    BigInteger obj2FullOffsetPlusSizeArgInBits = obj2FullOffset.add(numericSizeArgumentInBits);

    if (pTargetObj1
            .getSize()
            .asNumericValue()
            .bigIntegerValue()
            .subtract(obj1FullOffset)
            .compareTo(numericSizeArgumentInBits)
        < 0) {
      throw new SMGException(
          "Size of comparison in function memcmp is larger than the given first objects size"
              + " relative to its current offset in "
              + pCFAEdge);
    } else if (pTargetObj2
            .getSize()
            .asNumericValue()
            .bigIntegerValue()
            .subtract(obj2FullOffset)
            .compareTo(numericSizeArgumentInBits)
        < 0) {
      throw new SMGException(
          "Size of comparison in function memcmp is larger than the given second objects size"
              + " relative to its current offset in "
              + pCFAEdge);
    }

    if (pTargetObj1.equals(pTargetObj2) && obj1FullOffset.equals(obj2FullOffset)) {
      return ValueAndSMGState.of(new NumericValue(BigInteger.ZERO), pCurrentState);
    }

    PersistentSet<SMGHasValueEdge> allHvesObj1 = hvesByObjects.get(pTargetObj1);

    PersistentSet<SMGHasValueEdge> allHvesObj2 = hvesByObjects.get(pTargetObj2);

    if (allHvesObj1 == null || allHvesObj1.isEmpty()) {
      // If there are no edges, the values are random, so there is no order
      return ValueAndSMGState.ofUnknownValue(
          pCurrentState,
          "Returned unknown because of absence of values to compare in first argument in function"
              + " memcmp in",
          pCFAEdge);
    } else if (allHvesObj2 == null || allHvesObj2.isEmpty()) {
      // we know that there are edges in obj1 while 2 is unknown
      return ValueAndSMGState.ofUnknownValue(
          pCurrentState,
          "Returned unknown because of absence of values to compare in second argument in function"
              + " memcmp in",
          pCFAEdge);
    }

    // No Object is empty, but there might be edges in one when there are none in the other.
    // First filter out all edges not (partially) covered by the size given, then check if there are
    // edges covering the entire size argument.
    NavigableMap<BigInteger, SMGHasValueEdge> hvesObj1InSizeOrdered = new TreeMap<>();
    for (SMGHasValueEdge hve : allHvesObj1) {
      BigInteger hveOffset = hve.getOffset();
      BigInteger hveOffsetPlusSize = hveOffset.add(hve.getSizeInBits());
      // Either the hve starts in the compare area, or ends there
      if (!(hveOffset.compareTo(obj1FullOffsetPlusSizeArgInBits) >= 0
          || hveOffsetPlusSize.compareTo(obj1FullOffset) <= 0)) {
        // We normalize the offsets for the initial offset of the pointer to the object.
        hvesObj1InSizeOrdered.put(hve.getOffset().subtract(obj1FullOffset), hve);
      }
    }

    NavigableMap<BigInteger, SMGHasValueEdge> hvesObj2InSizeOrdered = new TreeMap<>();
    for (SMGHasValueEdge hve : allHvesObj2) {
      BigInteger hveOffset = hve.getOffset();
      BigInteger hveOffsetPlusSize = hveOffset.add(hve.getSizeInBits());
      if (!(hveOffset.compareTo(obj2FullOffsetPlusSizeArgInBits) >= 0
          || hveOffsetPlusSize.compareTo(obj2FullOffset) <= 0)) {
        // We normalize the offsets for the initial offset of the pointer to the object.
        hvesObj2InSizeOrdered.put(hve.getOffset().subtract(obj2FullOffset), hve);
      }
    }

    Set<BigInteger> offsetToRemoveInBoth = new HashSet<>();

    // Compare by equally sized blocks if possible first.
    for (Entry<BigInteger, SMGHasValueEdge> offsetAndHve1 : hvesObj1InSizeOrdered.entrySet()) {
      BigInteger offsetToCheck = offsetAndHve1.getKey();
      SMGHasValueEdge hve1ToCheck = offsetAndHve1.getValue();
      // We normalized the offsets for the initial offsets of the pointers to the objects.
      // So if there are equal blocks relative to the start offsets, they have the same offset now.
      SMGHasValueEdge hve2ToCheck = hvesObj2InSizeOrdered.get(offsetToCheck);

      if (hve2ToCheck == null) {
        // If both offset and offset + size are inside the area to be checked and hve2ForOffset does
        // not have an edge that overlapps with our current one, abort, return unknown
        if (offsetToCheck.compareTo(obj1FullOffset) >= 0
            && offsetToCheck
                    .add(hve1ToCheck.getSizeInBits())
                    .compareTo(obj1FullOffsetPlusSizeArgInBits)
                < 0) {
          return ValueAndSMGState.ofUnknownValue(
              pCurrentState,
              "Returned unknown for problem with compare ranges in function memcmp in",
              pCFAEdge);
        }
        // Not equal blocks, perform more detailed checks later.
        continue;
      }

      if (!hve1ToCheck.getSizeInBits().equals(hve2ToCheck.getSizeInBits())) {
        // Non-equal sized blocks, check with smaller blocks below.
        continue;
      }

      SMGValue hve1SMGValue = hve1ToCheck.hasValue();
      SMGValue hve2SMGValue = hve2ToCheck.hasValue();
      Value hve1Value =
          pCurrentState.getMemoryModel().getValueFromSMGValue(hve1SMGValue).orElseThrow();
      Value hve2Value =
          pCurrentState.getMemoryModel().getValueFromSMGValue(hve2SMGValue).orElseThrow();

      if (hve1Value.isNumericValue() && hve2Value.isNumericValue()) {
        // Lexicographical order
        int lexOrder =
            hve1Value
                .asNumericValue()
                .bigIntegerValue()
                .compareTo(hve2Value.asNumericValue().bigIntegerValue());
        if (lexOrder == 0) {
          // Equal. Remove the blocks, check that all blocks have been removed later.
          offsetToRemoveInBoth.add(offsetToCheck);
          continue;
        } else {
          return ValueAndSMGState.of(new NumericValue(BigInteger.valueOf(lexOrder)), pCurrentState);
        }
      }

      if (!hve1Value.equals(hve2Value)
          || nequalityCheck.proveInequality(hve1SMGValue, hve2SMGValue)) {
        // Not equal.
        // Return a new symbolic value that is not 0.
        SymbolicValueFactory factory = SymbolicValueFactory.getInstance();
        Value notZeroValue = factory.newIdentifier(null);
        final ConstraintFactory constraintFactory =
            ConstraintFactory.getInstance(
                pCurrentState, machineModel, logger, options, evaluator, pCFAEdge);

        final Constraint notEqZeroConstraint =
            constraintFactory.getNotEqualsZeroConstraint(
                notZeroValue, CNumericTypes.INT, pCurrentState);

        return ValueAndSMGState.of(notZeroValue, pCurrentState.addConstraint(notEqZeroConstraint));

      } else {
        // Possibly equal. We will treat it as equal for now. Remove the blocks, check that all
        // blocks have been removed later.
        offsetToRemoveInBoth.add(offsetToCheck);
      }
    }

    for (BigInteger offsetToRemove : offsetToRemoveInBoth) {
      hvesObj1InSizeOrdered.remove(offsetToRemove);
      hvesObj2InSizeOrdered.remove(offsetToRemove);
    }

    if (hvesObj1InSizeOrdered.isEmpty() && hvesObj2InSizeOrdered.isEmpty()) {
      // If there is nothing left, they are equal.
      return ValueAndSMGState.of(new NumericValue(BigInteger.ZERO), pCurrentState);
    }

    // Equally sized blocks not possible, use read, as read can break down parts of edges correctly.
    // TODO: At this point we would need a solver, if we ever need it implement this case.
    //  or return UNKNOWN.
    throw new SMGException("Could not compare the memory regions given in memcmp in " + pCFAEdge);
  }

  /**
   * This expects that targetAddress and sourceAddress are valid AddressExpressions with numeric
   * offsets. Copies all values from sourceAddress to targetAddress for the size specified in BYTES.
   *
   * @param pState current {@link SMGState}.
   * @param targetAddress {@link SMGObject} for the object of the target of the copy.
   * @param targetOffset target offset
   * @param sourceAddress {@link SMGObject} for object of the source of the copy operation.
   * @param sourceOffset offset of the source obj
   * @param numOfBytesToCopy {@link Value} that should be a {@link NumericValue} holding the number
   *     of bytes copied.
   * @return {@link ValueAndSMGState} with the pointer to target and the state with the copy.
   */
  private ValueAndSMGState evaluateMemcpy(
      SMGState pState,
      SMGObject targetAddress,
      BigInteger targetOffset,
      SMGObject sourceAddress,
      BigInteger sourceOffset,
      Value numOfBytesToCopy)
      throws SMGException {

    Preconditions.checkArgument(numOfBytesToCopy instanceof NumericValue);
    long numOfBytes = numOfBytesToCopy.asNumericValue().bigIntegerValue().longValue();
    if (numOfBytes < 0) {
      // the argument is unsigned, so we have to transform it into a postive. On most 64bit systems
      // it's an unsigned long (C99 standard)
      numOfBytes =
          Integer.toUnsignedLong(
              numOfBytesToCopy.asNumericValue().bigIntegerValue().intValueExact());
    }

    BigInteger sizeToCopyInBits =
        BigInteger.valueOf(numOfBytes)
            .multiply(BigInteger.valueOf(machineModel.getSizeofCharInBits()));

    Value sourceAddressSize = sourceAddress.getSize();
    Value targetAddressSize = targetAddress.getSize();

    if (!sourceAddressSize.isNumericValue() || !targetAddressSize.isNumericValue()) {
      throw new SMGException("Symbolic memory size in memset currently not supported.");
    }
    BigInteger numericSourceAddressSize = sourceAddressSize.asNumericValue().bigIntegerValue();
    BigInteger numericTargetAddressSize = targetAddressSize.asNumericValue().bigIntegerValue();
    // There can be deref errors if the size is to large
    if (numericSourceAddressSize.compareTo(sourceOffset.add(sizeToCopyInBits)) < 0) {
      return ValueAndSMGState.ofUnknownValue(
          pState.withInvalidRead(sourceAddress),
          "Returned unknown for invalid copy ranges in function memcpy.");
    } else if (numericTargetAddressSize.compareTo(targetOffset.add(sizeToCopyInBits)) < 0) {
      return ValueAndSMGState.ofUnknownValue(
          pState.withInvalidWrite(targetAddress),
          "Returned unknown for invalid copy ranges in function memcpy.");
    }

    SMGState copyResultState =
        pState.copySMGObjectContentToSMGObject(
            sourceAddress,
            new NumericValue(sourceOffset),
            targetAddress,
            new NumericValue(targetOffset),
            new NumericValue(sizeToCopyInBits));

    ValueAndSMGState newPointersAndStates =
        evaluator.searchOrCreatePointer(
            targetAddress,
            CPointerType.POINTER_TO_VOID,
            new NumericValue(targetOffset),
            copyResultState);

    return ValueAndSMGState.of(newPointersAndStates.getValue(), newPointersAndStates.getState());
  }

  /**
   * Returns the result of the comparison of the String arguments of the function call: int strcmp
   * (const char* str1, const char* str2); The result is a compare similar to BigInt.
   *
   * @param pFunctionCall contains the parameters for String comparison
   * @param pState current {@link SMGState}.
   * @param pCfaEdge logging and debugging.
   */
  private List<ValueAndSMGState> evaluateStrcmp(
      CFunctionCallExpression pFunctionCall, SMGState pState, CFAEdge pCfaEdge)
      throws CPATransferException {

    if (pFunctionCall.getParameterExpressions().size() != 2) {
      throw new UnrecognizedCodeException(
          "The function strcmp needs exactly 2 arguments.", pCfaEdge);
    }

    ImmutableList.Builder<ValueAndSMGState> resultBuilder = ImmutableList.builder();

    for (ValueAndSMGState firstValueAndSMGState :
        getFunctionParameterValue(STRCMP_FIRST_PARAMETER, pFunctionCall, pState, pCfaEdge)) {

      // If the Value is no AddressExpression we can't work with it
      // The buffer is type * and has to be an AddressExpression with a not unknown value and a
      // concrete offset to be used correctly
      Value firstAddress = firstValueAndSMGState.getValue();
      Value firstAddressOffset = new NumericValue(0);
      if (firstAddress instanceof AddressExpression firstAddressExpr) {
        if (!firstAddressExpr.getOffset().isNumericValue()) {
          // Write the target region to unknown
          resultBuilder.add(
              ValueAndSMGState.ofUnknownValue(
                  firstValueAndSMGState.getState(),
                  "Returned unknown for unknown offset in first address in function strcmp in ",
                  pCfaEdge));
          continue;
        }
        firstAddressOffset = firstAddressExpr.getOffset();
        if (!firstAddressOffset.isNumericValue()) {
          throw new SMGException(
              "Function strcmp() with symbolic offsets is not supported currently");
        }
        firstAddress = firstAddressExpr.getMemoryAddress();

      } else if (!pState.getMemoryModel().isPointer(firstAddress)) {
        // The value can be unknown
        resultBuilder.add(
            ValueAndSMGState.ofUnknownValue(
                firstValueAndSMGState.getState(),
                "Returned unknown for unknown address in first address in function strcmp in ",
                pCfaEdge));
        continue;
      }

      for (ValueAndSMGState secondValueAndSMGState :
          getFunctionParameterValue(
              STRCMP_SECOND_PARAMETER, pFunctionCall, firstValueAndSMGState.getState(), pCfaEdge)) {
        Value secondAddress = secondValueAndSMGState.getValue();
        // If the Value is no AddressExpression we can't work with it
        // The buffer is type * and has to be an AddressExpression with a not unknown value and a
        // concrete offset to be used correctly
        if (!SMGCPAExpressionEvaluator.valueIsAddressExprOrVariableOffset(secondAddress)) {
          if (options.getHandleUnknownFunctions() == UnknownFunctionHandling.STRICT) {
            throw new SMGException(
                "Function strcmp() with symbolic handling not supported with option"
                    + " UnknownFunctionHandling.STRICT enabled");
          }
          // Unknown addresses happen only of we don't have a memory associated
          // TODO: decide what to do here and when this happens
          resultBuilder.add(
              ValueAndSMGState.ofUnknownValue(
                  secondValueAndSMGState.getState(),
                  "Returned unknown for unknown target or offset in second address in function"
                      + " strcmp in ",
                  pCfaEdge));
          continue;
        } else if (!(secondAddress instanceof AddressExpression)) {
          if (options.getHandleUnknownFunctions() == UnknownFunctionHandling.STRICT) {
            throw new SMGException(
                "Function strcmp() with symbolic handling not supported with option"
                    + " UnknownFunctionHandling.STRICT enabled");
          }
          // The value can be unknown
          resultBuilder.add(
              ValueAndSMGState.ofUnknownValue(
                  secondValueAndSMGState.getState(),
                  "Returned unknown for unknown address in second address in function strcmp in ",
                  pCfaEdge));
          continue;
        }
        AddressExpression secondAddressExpr = (AddressExpression) secondAddress;
        if (!secondAddressExpr.getOffset().isNumericValue()) {
          if (options.getHandleUnknownFunctions() == UnknownFunctionHandling.STRICT) {
            throw new SMGException(
                "Function strcmp() with symbolic handling not supported with option"
                    + " UnknownFunctionHandling.STRICT enabled");
          }
          // Write the target region to unknown
          resultBuilder.add(
              ValueAndSMGState.ofUnknownValue(
                  secondValueAndSMGState.getState(),
                  "Returned unknown for unknown offset in second address in function strcmp in ",
                  pCfaEdge));
          continue;
        }

        // iterate over all chars and compare them for 'int strcmp(const char * firstStringPointer,
        // const char *secondStringPointer)' (c99 * 7.21.4.2)
        resultBuilder.add(
            evaluator.stringCompare(
                firstAddress,
                firstAddressOffset.asNumericValue().bigIntegerValue(),
                secondAddressExpr.getMemoryAddress(),
                secondAddressExpr.getOffset().asNumericValue().bigIntegerValue(),
                secondValueAndSMGState.getState()));
      }
    }
    return resultBuilder.build();
  }

  private List<ValueAndSMGState> evaluateRealloc(
      CFunctionCallExpression functionCall, SMGState pState, CFAEdge cfaEdge)
      throws CPATransferException {

    if (functionCall.getParameterExpressions().size() != 2) {
      throw new UnrecognizedCodeException(
          functionCall.getFunctionNameExpression().toASTString() + " needs 2 argument.",
          cfaEdge,
          functionCall);
    }

    ImmutableList.Builder<ValueAndSMGState> resultBuilder = ImmutableList.builder();

    SMGCPAValueVisitor valueVisitor =
        new SMGCPAValueVisitor(evaluator, pState, cfaEdge, logger, options);

    for (ValueAndSMGState argumentOneAndState :
        functionCall.getParameterExpressions().getFirst().accept(valueVisitor)) {
      for (ValueAndSMGState argumentTwoAndState :
          getAllocateFunctionParameter(1, functionCall, argumentOneAndState.getState(), cfaEdge)) {

        // First arg is the ptr to the existing memory
        // Second arg is new memory size in bytes
        if (!argumentTwoAndState.getValue().isNumericValue()) {
          String infoMsg =
              "Could not determine a concrete size for a memory allocation function: "
                  + functionCall.getFunctionNameExpression();
          if (options.isAbortOnNonConcreteMemorySize()) {
            infoMsg += ", due to option abortOnNonConcreteMemorySize. At " + cfaEdge;
            throw new SMGException(infoMsg);
          } else if (options.getHandleUnknownFunctions() == UnknownFunctionHandling.STRICT) {
            infoMsg += ", due to option UnknownFunctionHandling.STRICT. At " + cfaEdge;
            throw new SMGException(infoMsg);
          } else {
            logger.log(Level.INFO, infoMsg + ", in " + cfaEdge);
          }
        }

        resultBuilder.addAll(
            evaluateReallocWParameters(
                argumentTwoAndState.getState(),
                argumentOneAndState.getValue(),
                argumentTwoAndState.getValue(),
                cfaEdge,
                functionCall));
      }
    }

    return resultBuilder.build();
  }

  /**
   * Evaluates realloc(ptr, size); If the size is smaller than the current memory size, every
   * HV-Edge (value) outside the bounds is deleted. If the size is 0, we free the pointer and call
   * malloc(0) and return the pointer. If the ptr is null, we call malloc(size). We always return
   * new memory (new pointer to new memory) and free the old if it exists.
   *
   * @param pState current {@link SMGState}
   * @param pSizeValue size in byte
   * @param pCfaEdge current CFA edge
   * @return list of points to new memory and its states
   */
  private Collection<ValueAndSMGState> evaluateReallocWParameters(
      SMGState pState,
      Value pPtrValue,
      Value pSizeValue,
      CFAEdge pCfaEdge,
      CFunctionCallExpression functionCall)
      throws SMGException, SMGSolverException {

    if (pPtrValue instanceof AddressExpression ptrAddrExpr) {
      if (!ptrAddrExpr.getOffset().isNumericValue()
          || !ptrAddrExpr.getOffset().asNumericValue().bigIntegerValue().equals(BigInteger.ZERO)) {
        throw new SMGException(
            "Realloc with pointers not pointing to their original offset not supported yet. "
                + pCfaEdge);
      }
      pPtrValue = ptrAddrExpr.getMemoryAddress();
    }

    Value sizeInBits;
    if (!pState.getMemoryModel().isPointer(pPtrValue)) {
      // undefined beh
      return ImmutableList.of(ValueAndSMGState.of(pPtrValue, pState));
    }

    CType sizeType = functionCall.getParameterExpressions().getFirst().getExpressionType();
    if (pSizeValue.isNumericValue()) {
      sizeInBits =
          new NumericValue(
              pSizeValue.asNumericValue().bigIntegerValue().multiply(BigInteger.valueOf(8)));

    } else {
      // Size symbolic
      if (options.getHandleUnknownFunctions() == UnknownFunctionHandling.STRICT) {
        throw new SMGException(
            "Can't handle symbolic parameter in C function realloc() with option"
                + " UnknownFunctionHandling.STRICT set. Location in program "
                + pCfaEdge);
      } else if (options.trackPredicates()) {
        sizeType =
            SMGCPAExpressionEvaluator.promoteMemorySizeTypeForBitCalculation(
                functionCall.getParameterExpressions().getFirst().getExpressionType(),
                machineModel);
        sizeInBits = evaluator.multiplyBitOffsetValues(pSizeValue, BigInteger.valueOf(8));

      } else {
        throw new SMGException(
            "Can't handle symbolic paramters in C function realloc() without tracking predicates at"
                + " "
                + pCfaEdge);
      }
    }

    SMGState currentState = pState;
    ImmutableList.Builder<ValueAndSMGState> resultBuilder = ImmutableList.builder();

    // Handle (realloc(0, size) -> just malloc
    if (isNumericZero(pPtrValue)) {
      return handleConfigurableMemoryAllocation(
<<<<<<< HEAD
          functionCall, currentState, sizeInBits, sizeType, CPointerType.POINTER_TO_VOID, pCfaEdge);
    } else if (options.trackPredicates()) {
      // Check with solver
      throw new SMGException("Can't handle symbolic realloc parameters.");
=======
          functionCall, currentState, sizeInBits, sizeType, pCfaEdge);
>>>>>>> ad49e31b
    }

    // Handle realloc(ptr, 0) (before C23), (C23 its just undefined beh)
    if (pSizeValue.isNumericValue()
        && sizeInBits.asNumericValue().bigIntegerValue().equals(BigInteger.ZERO)) {
      resultBuilder = ImmutableList.builder();
      for (SMGState freedState : currentState.free(pPtrValue, functionCall, pCfaEdge)) {
        resultBuilder.add(handleAllocZero(freedState));
      }
      return resultBuilder.build();
    }

    for (SMGStateAndOptionalSMGObjectAndOffset oldObj :
        currentState.dereferencePointer(pPtrValue)) {
      currentState = oldObj.getSMGState();

      // The copy is always the lesser size of the 2
      Value oldSize =
          evaluator.subtractBitOffsetValues(
              oldObj.getSMGObject().getSize(), oldObj.getOffsetForObject());

      if (!oldSize.isNumericValue() || !sizeInBits.isNumericValue()) {
        throw new SMGException("Symbolic memory size in realloc() currently not supported.");
        // TODO: add STRICT function handling check once allowed!
      }
      // TODO: check that right is always larger than left, then just copy all edges into the new
      // memory

      // Malloc new memory
      ValueAndSMGState addressAndState =
          evaluator.createHeapMemoryAndPointer(
              currentState, sizeInBits, CPointerType.POINTER_TO_VOID);
      Value addressToNewRegion = addressAndState.getValue();
      currentState = addressAndState.getState();
      // New mem can not materialize, and we know the offset is 0
      SMGObject newMemory =
          currentState
              .dereferencePointerWithoutMaterilization(addressToNewRegion)
              .orElseThrow()
              .getSMGObject();

      BigInteger copySizeInBits = sizeInBits.asNumericValue().bigIntegerValue();
      if (oldSize.asNumericValue().bigIntegerValue().compareTo(copySizeInBits) < 0) {
        copySizeInBits = oldSize.asNumericValue().bigIntegerValue();
      }
      // free old memory
      currentState =
          currentState.copySMGObjectContentToSMGObject(
              oldObj.getSMGObject(),
              oldObj.getOffsetForObject(),
              newMemory,
              new NumericValue(BigInteger.ZERO),
              new NumericValue(copySizeInBits));
      for (SMGState freedState : currentState.free(pPtrValue, functionCall, pCfaEdge)) {
        resultBuilder.add(ValueAndSMGState.of(addressToNewRegion, freedState));
      }
    }
    return resultBuilder.build();
  }

  // TODO: strlen

  /**
   * Handle calls to __builtin_popcount, __builtin_popcountl, and __builtin_popcountll. Popcount
   * sums up all 1-bits in an unsigned int, unsigned long int or unsigned long long int number
   * given. Test C programs available at test/programs/simple/builtin_popcount*.c
   */
  private List<ValueAndSMGState> handlePopcount(
      String pFunctionName, SMGState pState, CFunctionCallExpression functionCall, CFAEdge edge)
      throws CPATransferException {

    if (functionCall.getParameterExpressions().size() != 1) {
      throw new UnrecognizedCodeException(
          "Function "
              + pFunctionName
              + " received "
              + functionCall.getParameterExpressions().size()
              + " parameters"
              + " instead of the expected "
              + 1,
          functionCall);
    }

    ImmutableList.Builder<ValueAndSMGState> result = ImmutableList.builder();
    CSimpleType paramType = getParameterTypeOfBuiltinPopcountFunction(pFunctionName);
    assert functionCall.getExpressionType() instanceof CSimpleType simpleType
        && simpleType.getCanonicalType().getType().isIntegerType()
        && simpleType.getCanonicalType().hasSignedSpecifier();
    assert paramType.hasUnsignedSpecifier();

    // Cast to unsigned target type
    for (ValueAndSMGState evaluatedParamAndState :
        getFunctionParameterValue(0, functionCall, paramType, pState, edge)) {
      Value castParamValue = evaluatedParamAndState.getValue();
      SMGState currentState = evaluatedParamAndState.getState();

      if (castParamValue.isNumericValue()) {
        BigInteger numericParam = castParamValue.asNumericValue().bigIntegerValue();

        // Check that the cast function parameter is really unsigned, as defined by the function and
        // needed by Java BigInteger.bitcount() to be correct, as negative values give distinct
        // results
        verify(
            numericParam.signum() >= 0,
            "Evaluated parameter for C function %s is negative, but the function defines unsigned"
                + " parameters only",
            pFunctionName);

        result.add(ValueAndSMGState.of(new NumericValue(numericParam.bitCount()), currentState));

      } else if (options.trackPredicates() && !castParamValue.isUnknown()) {

        checkArgument(castParamValue instanceof SymbolicExpression);

        SymbolicExpression symbolicParam = (SymbolicExpression) castParamValue;
        int parameterBitSize = machineModel.getSizeofInBits(paramType);

        final SymbolicValueFactory factory = SymbolicValueFactory.getInstance();
        SymbolicExpression one = factory.asConstant(new NumericValue(1), CNumericTypes.INT);
        SymbolicExpression constraint =
            factory.binaryAnd(symbolicParam, one, CNumericTypes.INT, paramType);

        // Add up the bits one by one
        // (castParamValue >> 0) & 1 + (castParamValue >> 1) & 1 + ...
        for (int i = 1; i < parameterBitSize; i++) {
          SymbolicExpression countOfBitAtIndex =
              factory.binaryAnd(
                  factory.shiftRightUnsigned(
                      symbolicParam,
                      factory.asConstant(new NumericValue(i), CNumericTypes.INT),
                      paramType,
                      paramType),
                  one,
                  CNumericTypes.INT,
                  paramType);
          constraint =
              factory.add(constraint, countOfBitAtIndex, CNumericTypes.INT, CNumericTypes.INT);
        }

        result.add(ValueAndSMGState.of(constraint, currentState));
      } else {

        // TODO: we could associate a symbolic output with the input used to assure ==
        result.add(ValueAndSMGState.of(Value.UnknownValue.getInstance(), currentState));
      }
    }

    return result.build();
  }

  private static boolean isNumericZero(Value value) {
    return value.isNumericValue()
        && value.asNumericValue().bigIntegerValue().equals(BigInteger.ZERO);
  }

  @SuppressWarnings("unused")
  private void handleDisallowedOverapproximationIfNeeded(
      CFunctionCallExpression cFCExpression, CFAEdge pCfaEdge) throws SMGException {
    if (options.getHandleUnknownFunctions() == UnknownFunctionHandling.STRICT) {
      throw new SMGException(
          "Can't handle C function "
              + cFCExpression.getFunctionNameExpression().toASTString()
              + "() with option "
              + options.getHandleUnknownFunctions()
              + " set, as this would lead to overapproximated handling. Location in program "
              + pCfaEdge);
    }
  }
}<|MERGE_RESOLUTION|>--- conflicted
+++ resolved
@@ -8,9 +8,6 @@
 
 package org.sosy_lab.cpachecker.cpa.smg2;
 
-<<<<<<< HEAD
-import static com.google.common.base.Preconditions.checkState;
-=======
 import static com.google.common.base.Preconditions.checkArgument;
 import static com.google.common.base.Preconditions.checkNotNull;
 import static com.google.common.base.Preconditions.checkState;
@@ -24,7 +21,6 @@
 import static org.sosy_lab.cpachecker.util.StandardFunctions.isStandardInputOrOutputFunction;
 import static org.sosy_lab.cpachecker.util.StandardFunctions.isStandardStringInputFunction;
 import static org.sosy_lab.cpachecker.util.StandardFunctions.isStandardWideCharInputFunction;
->>>>>>> ad49e31b
 
 import com.google.common.base.Preconditions;
 import com.google.common.collect.ImmutableList;
@@ -3101,14 +3097,12 @@
     // Handle (realloc(0, size) -> just malloc
     if (isNumericZero(pPtrValue)) {
       return handleConfigurableMemoryAllocation(
-<<<<<<< HEAD
-          functionCall, currentState, sizeInBits, sizeType, CPointerType.POINTER_TO_VOID, pCfaEdge);
-    } else if (options.trackPredicates()) {
-      // Check with solver
-      throw new SMGException("Can't handle symbolic realloc parameters.");
-=======
-          functionCall, currentState, sizeInBits, sizeType, pCfaEdge);
->>>>>>> ad49e31b
+          functionCall,
+          currentState,
+          sizeInBits,
+          sizeType,
+          functionCall.getExpressionType(),
+          pCfaEdge);
     }
 
     // Handle realloc(ptr, 0) (before C23), (C23 its just undefined beh)
