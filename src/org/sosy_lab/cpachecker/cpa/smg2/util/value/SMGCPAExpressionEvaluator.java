--- conflicted
+++ resolved
@@ -408,19 +408,12 @@
         } else {
           // This is not necessarily an error! If we can't get an address because a lookup is based
           // on an unknown value for example. We create a dummy pointer in such cases that points
-<<<<<<< HEAD
-          // nowhere throw
-          // new SMG2Exception("No address could be created for the expression: " + operand);
-          // Try unknown first, wrapped in AddressExpr and see what happens
-          resultBuilder.add(ValueAndSMGState.ofUnknownValue(currentState));
-=======
           // nowhere
           resultBuilder.add(
               ValueAndSMGState.ofUnknownValue(
                   currentState,
                   "Returned unknown value for address due to error in address creation in ",
                   cfaEdge));
->>>>>>> c17910a1
           continue;
         }
       }
