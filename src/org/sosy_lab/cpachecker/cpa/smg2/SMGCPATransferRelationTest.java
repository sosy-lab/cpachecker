--- conflicted
+++ resolved
@@ -797,13 +797,8 @@
         // Since we declare variables we know there will be only 1 state afterward
         assertThat(statesAfterDecl).hasSize(1);
         // We check the variable later
-<<<<<<< HEAD
-        SMGState stateAfterDecl = statesAfterDecl.get(0);
+        SMGState stateAfterDecl = statesAfterDecl.getFirst();
         assertThat(stateAfterDecl.getMemoryModel().checkSMGSanity()).isTrue();
-=======
-        SMGState stateAfterDecl = statesAfterDecl.getFirst();
-        assertThat(stateAfterDecl.getMemoryModel().getSmg().checkSMGSanity()).isTrue();
->>>>>>> be3ed4c7
 
         CFunctionCallAssignmentStatement mallocAndAssignmentExpr =
             new CFunctionCallAssignmentStatement(
