// This file is part of CPAchecker,
// a tool for configurable software verification:
// https://cpachecker.sosy-lab.org
//
// SPDX-FileCopyrightText: 2022 Dirk Beyer <https://www.sosy-lab.org>
//
// SPDX-License-Identifier: Apache-2.0

package org.sosy_lab.cpachecker.cpa.smg2;

import static com.google.common.truth.Truth.assertThat;

import com.google.common.collect.ImmutableList;
import com.google.common.collect.ImmutableMap;
import java.math.BigInteger;
import java.util.List;
import org.junit.Ignore;
import org.junit.Test;
import org.sosy_lab.cpachecker.cfa.ast.c.CFunctionDeclaration;
import org.sosy_lab.cpachecker.cfa.types.c.CNumericTypes;
import org.sosy_lab.cpachecker.cfa.types.c.CPointerType;
import org.sosy_lab.cpachecker.cpa.smg2.SMGState.EqualityCache;
import org.sosy_lab.cpachecker.cpa.smg2.abstraction.SMGCPAAbstractionManager;
import org.sosy_lab.cpachecker.cpa.smg2.util.SMGException;
import org.sosy_lab.cpachecker.cpa.smg2.util.SMGObjectAndSMGState;
import org.sosy_lab.cpachecker.cpa.smg2.util.SMGSolverException;
import org.sosy_lab.cpachecker.cpa.smg2.util.SMGStateAndOptionalSMGObjectAndOffset;
import org.sosy_lab.cpachecker.cpa.smg2.util.value.ValueAndSMGState;
import org.sosy_lab.cpachecker.cpa.value.type.NumericValue;
import org.sosy_lab.cpachecker.cpa.value.type.Value;
import org.sosy_lab.cpachecker.exceptions.CPAException;
import org.sosy_lab.cpachecker.util.smg.graph.SMGObject;
import org.sosy_lab.cpachecker.util.smg.graph.SMGPointsToEdge;
import org.sosy_lab.cpachecker.util.smg.graph.SMGSinglyLinkedListSegment;
import org.sosy_lab.cpachecker.util.smg.graph.SMGTargetSpecifier;
import org.sosy_lab.cpachecker.util.smg.graph.SMGValue;

/*
 * Test equality and lessOrEqual methods for SMGs.
 * This is not trivial as we need to compare memory by shape and abstraction.
 */
public class SMGCPAEqualityTest extends SMGCPATest0 {

  // 8 seems like a reasonable compromise that tests everything and is not too slow
  private static final int listLength = 8;

  /*
   * concrete list element = CLE
   * CLE -> X+ -> CLE -> 0+ -> 0
   * With a pointer towards both CLEs and X >= 0
   */
  @Test
  public void SLLWithConcreteElementsLessOrEqualTest() throws SMGException, SMGSolverException {
    // TODO: concrete list element = CLE
    //  CLE -> X+ -> CLE -> 0+ -> 0
    //  With a pointer towards both CLEs and X >= 0
    Value[] pointersToFstAndLst =
        buildConcreteListReturnFstAndLstPointer(false, sllSize, listLength);
    // Dummy assertion
    assertThat(pointersToFstAndLst).isNotEmpty();
  }

  /*
   * concrete list element = CLE
   * CLE -> X+ -> CLE -> 0+ -> 0
   * With a pointer towards both CLEs and X >= 0
   */
  @Test
  public void DLLWithConcreteElementsLessOrEqualTest() throws SMGException, SMGSolverException {
    // TODO: concrete list element = CLE
    //  CLE -> X+ -> CLE -> 0+ -> 0
    //  With a pointer towards both CLEs and X >= 0
    Value[] pointersToFstAndLst =
        buildConcreteListReturnFstAndLstPointer(true, dllSize, listLength);
    // Dummy assertion
    assertThat(pointersToFstAndLst).isNotEmpty();
  }

  /*
   * 2 lists with different lengths X, with a pointer somewhere,  -> X+ -> 0, should be equal only if the pointer is at a comparable location (examples are last and first)
   */
  // TODO: fix test for non-abstraction of regions w pointers from outside the list
  @Ignore
  @Test
  public void SLLDifferentLengthSomePointerLessOrEqualTest()
      throws CPAException, InterruptedException {
    int maxListLen = 15;
    for (int i = 3; i < maxListLen; i = i + 3) {
      resetSMGStateAndVisitor();
      SMGState stateWithoutSmallerList = currentState;
      Value[] pointersToFstAndLstSmallerList =
          buildConcreteListReturnFstAndLstPointer(false, sllSize, i);
      currentState =
          new SMGCPAAbstractionManager(currentState, 3, new SMGCPAStatistics())
              .findAndAbstractLists();
      assertThatPointersPointToEqualAbstractedList(currentState, i, pointersToFstAndLstSmallerList);
      SMGState stateWithSmallerList = currentState;
      for (int j = i; j < maxListLen + 1; j++) {
        currentState = stateWithoutSmallerList;
        Value[] pointersToFstAndLstLargerList =
            buildConcreteListReturnFstAndLstPointer(false, sllSize, j);
        currentState =
            new SMGCPAAbstractionManager(currentState, 3, new SMGCPAStatistics())
                .findAndAbstractLists();
        assertThatPointersPointToEqualAbstractedList(
            currentState, j, pointersToFstAndLstLargerList);
        SMGState stateWithBiggerListWOLast = currentState.copyAndRemoveStackVariable("last");
        SMGState stateWithSmallerListWOLast =
            stateWithSmallerList.copyAndRemoveStackVariable("last");
        SMGState stateWithBiggerListWOFirst = currentState.copyAndRemoveStackVariable("first");
        SMGState stateWithSmallerListWOFirst =
            stateWithSmallerList.copyAndRemoveStackVariable("first");
        if (i != j) {
          // Bigger does not subsume the smaller
          assertThat(stateWithSmallerListWOLast.isLessOrEqual(stateWithBiggerListWOLast)).isFalse();
        } else {
          // Equal lists
          assertThat(stateWithSmallerListWOLast.isLessOrEqual(stateWithBiggerListWOLast)).isTrue();
        }
        // Bigger list (currentState) is subsumed by the smaller
        assertThat(stateWithBiggerListWOLast.isLessOrEqual(stateWithSmallerListWOLast)).isTrue();

        if (i != j) {
          // Bigger does not subsume the smaller
          assertThat(stateWithSmallerListWOFirst.isLessOrEqual(stateWithBiggerListWOFirst))
              .isFalse();
        } else {
          // Equal lists
          assertThat(stateWithSmallerListWOFirst.isLessOrEqual(stateWithBiggerListWOFirst))
              .isTrue();
        }
        // Bigger list (currentState) is subsumed by the smaller
        assertThat(stateWithBiggerListWOFirst.isLessOrEqual(stateWithSmallerListWOFirst)).isTrue();

        assertThat(stateWithSmallerListWOLast.isLessOrEqual(stateWithBiggerListWOFirst)).isFalse();
        assertThat(stateWithBiggerListWOFirst.isLessOrEqual(stateWithSmallerListWOLast)).isFalse();

        assertThat(stateWithSmallerListWOFirst.isLessOrEqual(stateWithBiggerListWOLast)).isFalse();
        assertThat(stateWithBiggerListWOLast.isLessOrEqual(stateWithSmallerListWOFirst)).isFalse();
      }
    }
  }

  /*
   * 2 lists with different lengths X, with a pointer somewhere,  -> X+ -> 0, should be equal only if the pointer is at a comparable location (examples are last and first)
   */
  // TODO: fix test for non-abstraction of regions w pointers from outside the list
  @Ignore
  @Test
  public void DLLDifferentLengthSomePointerLessOrEqualTest()
      throws CPAException, InterruptedException {
    int maxListLen = 15;
    for (int i = 3; i < maxListLen; i = i + 3) {
      resetSMGStateAndVisitor();
      SMGState stateWithoutSmallerList = currentState;
      Value[] pointersToFstAndLstSmallerList =
          buildConcreteListReturnFstAndLstPointer(true, dllSize, i);
      currentState =
          new SMGCPAAbstractionManager(currentState, 3, new SMGCPAStatistics())
              .findAndAbstractLists();
      assertThatPointersPointToEqualAbstractedList(currentState, i, pointersToFstAndLstSmallerList);
      SMGState stateWithSmallerList = currentState;
      for (int j = i; j < maxListLen + 1; j++) {
        currentState = stateWithoutSmallerList;
        Value[] pointersToFstAndLstLargerList =
            buildConcreteListReturnFstAndLstPointer(true, dllSize, j);
        currentState =
            new SMGCPAAbstractionManager(currentState, 3, new SMGCPAStatistics())
                .findAndAbstractLists();
        assertThatPointersPointToEqualAbstractedList(
            currentState, j, pointersToFstAndLstLargerList);
        SMGState stateWithBiggerListWOLast = currentState.copyAndRemoveStackVariable("last");
        SMGState stateWithSmallerListWOLast =
            stateWithSmallerList.copyAndRemoveStackVariable("last");
        SMGState stateWithBiggerListWOFirst = currentState.copyAndRemoveStackVariable("first");
        SMGState stateWithSmallerListWOFirst =
            stateWithSmallerList.copyAndRemoveStackVariable("first");
        if (i != j) {
          // Bigger does not subsume the smaller
          assertThat(stateWithSmallerListWOLast.isLessOrEqual(stateWithBiggerListWOLast)).isFalse();
        } else {
          // Equal lists
          assertThat(stateWithSmallerListWOLast.isLessOrEqual(stateWithBiggerListWOLast)).isTrue();
        }
        // Bigger list (currentState) is subsumed by the smaller
        assertThat(stateWithBiggerListWOLast.isLessOrEqual(stateWithSmallerListWOLast)).isTrue();

        if (i != j) {
          // Bigger does not subsume the smaller
          assertThat(stateWithSmallerListWOFirst.isLessOrEqual(stateWithBiggerListWOFirst))
              .isFalse();
        } else {
          // Equal lists
          assertThat(stateWithSmallerListWOFirst.isLessOrEqual(stateWithBiggerListWOFirst))
              .isTrue();
        }
        // Bigger list (currentState) is subsumed by the smaller
        assertThat(stateWithBiggerListWOFirst.isLessOrEqual(stateWithSmallerListWOFirst)).isTrue();

        assertThat(stateWithSmallerListWOLast.isLessOrEqual(stateWithBiggerListWOFirst)).isFalse();
        assertThat(stateWithBiggerListWOFirst.isLessOrEqual(stateWithSmallerListWOLast)).isFalse();

        assertThat(stateWithSmallerListWOFirst.isLessOrEqual(stateWithBiggerListWOLast)).isFalse();
        assertThat(stateWithBiggerListWOLast.isLessOrEqual(stateWithSmallerListWOFirst)).isFalse();
      }
    }
  }

  /*
   * 2 lists with different lengths X, with a first and last pointer,  -> X+ -> 0, should be equal
   */
  // TODO: fix test for non-abstraction of regions w pointers from outside the list
  @Ignore
  @Test
  public void SLLDifferentLengthFstAndLstPointerLessOrEqualTest()
      throws CPAException, InterruptedException {
    int maxListLen = 15;
    for (int i = 3; i < maxListLen; i = i + 3) {
      resetSMGStateAndVisitor();
      SMGState stateWithoutSmallerList = currentState;
      Value[] pointersToFstAndLstSmallerList =
          buildConcreteListReturnFstAndLstPointer(false, sllSize, i);
      currentState =
          new SMGCPAAbstractionManager(currentState, 3, new SMGCPAStatistics())
              .findAndAbstractLists();
      assertThatPointersPointToEqualAbstractedList(currentState, i, pointersToFstAndLstSmallerList);
      SMGState stateWithSmallerList = currentState;
      for (int j = i; j < maxListLen + 1; j++) {
        currentState = stateWithoutSmallerList;
        Value[] pointersToFstAndLstLargerList =
            buildConcreteListReturnFstAndLstPointer(false, sllSize, j);
        currentState =
            new SMGCPAAbstractionManager(currentState, 3, new SMGCPAStatistics())
                .findAndAbstractLists();
        assertThatPointersPointToEqualAbstractedList(
            currentState, j, pointersToFstAndLstLargerList);
        if (i != j) {
          // Bigger does not subsume the smaller
          assertThat(stateWithSmallerList.isLessOrEqual(currentState)).isFalse();
        } else {
          // Equal lists
          assertThat(stateWithSmallerList.isLessOrEqual(currentState)).isTrue();
        }
        // Bigger list (currentState) is subsumed by the smaller
        assertThat(currentState.isLessOrEqual(stateWithSmallerList)).isTrue();
      }
    }
  }

  /*
   * 2 lists with different lengths X, with a first and last pointer,  -> X+ -> 0, should be equal
   */
  // TODO: fix test for non-abstraction of regions w pointers from outside the list
  @Ignore
  @Test
  public void DLLDifferentLengthFstAndLstPointerLessOrEqualTest()
      throws CPAException, InterruptedException {
    int maxListLen = 15;
    for (int i = 3; i < maxListLen; i = i + 3) {
      resetSMGStateAndVisitor();
      SMGState stateWithoutSmallerList = currentState;
      Value[] pointersToFstAndLstSmallerList =
          buildConcreteListReturnFstAndLstPointer(true, dllSize, i);
      currentState =
          new SMGCPAAbstractionManager(currentState, 3, new SMGCPAStatistics())
              .findAndAbstractLists();
      assertThatPointersPointToEqualAbstractedList(currentState, i, pointersToFstAndLstSmallerList);
      SMGState stateWithSmallerList = currentState;
      for (int j = i; j < maxListLen + 1; j++) {
        currentState = stateWithoutSmallerList;
        Value[] pointersToFstAndLstLargerList =
            buildConcreteListReturnFstAndLstPointer(true, dllSize, j);
        currentState =
            new SMGCPAAbstractionManager(currentState, 3, new SMGCPAStatistics())
                .findAndAbstractLists();
        assertThatPointersPointToEqualAbstractedList(
            currentState, j, pointersToFstAndLstLargerList);
        if (i != j) {
          // Bigger does not subsume the smaller
          assertThat(stateWithSmallerList.isLessOrEqual(currentState)).isFalse();
        } else {
          // Equal lists
          assertThat(stateWithSmallerList.isLessOrEqual(currentState)).isTrue();
        }
        // Bigger list (currentState) is subsumed by the smaller
        assertThat(currentState.isLessOrEqual(stateWithSmallerList)).isTrue();
      }
    }
  }

  /**
   * Compare 2 lists that are equal, but one is abstracted, the other is not.
   *
   * @throws SMGException never thrown
   */
  // TODO: fix test for non-abstraction of regions w pointers from outside the list
  @Ignore
  @Test
  public void concreteAndAbstractedListLessOrEqualTest() throws SMGException, SMGSolverException {
    Value[] pointersAbstractedList = buildConcreteList(false, sllSize, listLength);
    SMGCPAAbstractionManager absFinder =
        new SMGCPAAbstractionManager(currentState, listLength - 1, new SMGCPAStatistics());
    currentState = absFinder.findAndAbstractLists();
    SMGObject abstractedObj =
        currentState
            .dereferencePointerWithoutMaterilization(pointersAbstractedList[0])
            .orElseThrow()
            .getSMGObject();
    Value[] pointersConcreteList = buildConcreteList(false, sllSize, listLength);
    SMGObject concreteObjBeginning =
        currentState
            .dereferencePointerWithoutMaterilization(pointersConcreteList[0])
            .orElseThrow()
            .getSMGObject();

    // They are unequal (for the first object compared) with all offsets as the nfo is not equal
    assertThat(
            currentState.checkEqualValuesForTwoStatesWithExemptions(
                abstractedObj,
                concreteObjBeginning,
                ImmutableMap.of(),
                currentState,
                currentState,
                EqualityCache.of(),
                true))
        .isFalse();
    assertThat(
            currentState.checkEqualValuesForTwoStatesWithExemptions(
                concreteObjBeginning,
                abstractedObj,
                ImmutableMap.of(),
                currentState,
                currentState,
                EqualityCache.of(),
                true))
        .isFalse();

    // If the nfo is restricted, they are equal
    assertThat(
            currentState.checkEqualValuesForTwoStatesWithExemptions(
                abstractedObj,
                concreteObjBeginning,
                ImmutableMap.of(
                    abstractedObj,
                    ImmutableList.of(nfo),
                    concreteObjBeginning,
                    ImmutableList.of(nfo)),
                currentState,
                currentState,
                EqualityCache.of(),
                true))
        .isTrue();
    assertThat(
            currentState.checkEqualValuesForTwoStatesWithExemptions(
                abstractedObj,
                concreteObjBeginning,
                ImmutableMap.of(
                    abstractedObj,
                    ImmutableList.of(nfo),
                    concreteObjBeginning,
                    ImmutableList.of(nfo)),
                currentState,
                currentState,
                EqualityCache.of(),
                true))
        .isTrue();

    SMGObject concreteObjEnd =
        currentState
            .dereferencePointerWithoutMaterilization(pointersConcreteList[listLength - 1])
            .orElseThrow()
            .getSMGObject();
    // The last concrete obj is equal to the abstracted obj as the nfo match
    assertThat(
            currentState.checkEqualValuesForTwoStatesWithExemptions(
                abstractedObj,
                concreteObjEnd,
                ImmutableMap.of(),
                currentState,
                currentState,
                EqualityCache.of(),
                true))
        .isTrue();
    assertThat(
            currentState.checkEqualValuesForTwoStatesWithExemptions(
                concreteObjEnd,
                abstractedObj,
                ImmutableMap.of(),
                currentState,
                currentState,
                EqualityCache.of(),
                true))
        .isTrue();
  }

  /**
   * Test lessOrEqual for 2 lists with sublists, one is abstracted, the other is not. We expect them
   * to be not-equal, for the current implementation. This might change in the future. (i.e. merges)
   * In any case, a 10 long concrete list can not subsume a 10+ abstracted list, but the abstracted
   * can subsume the concrete.
   *
   * @throws SMGException never thrown.
   */
  // TODO: fix test for non-abstraction of regions w pointers from outside the list
  @Ignore
  @Test
  public void concreteAndAbstractedListWSublistLessOrEqualTest()
      throws SMGException, SMGSolverException {
    Value[] pointersAbstractedList = buildConcreteList(false, sllSize, listLength);
    addSubListsToList(listLength, pointersAbstractedList, false);
    SMGCPAAbstractionManager absFinder =
        new SMGCPAAbstractionManager(currentState, listLength - 1, new SMGCPAStatistics());
    currentState = absFinder.findAndAbstractLists();
    SMGObject abstractedObj =
        currentState
            .dereferencePointerWithoutMaterilization(pointersAbstractedList[0])
            .orElseThrow()
            .getSMGObject();
    Value[] pointersConcreteList = buildConcreteList(false, sllSize, listLength);
    addSubListsToList(listLength, pointersConcreteList, false);
    SMGObject concreteObjBeginning =
        currentState
            .dereferencePointerWithoutMaterilization(pointersConcreteList[0])
            .orElseThrow()
            .getSMGObject();

    // nfo would not be equal!
    assertThat(
            currentState.checkEqualValuesForTwoStatesWithExemptions(
                abstractedObj,
                concreteObjBeginning,
                ImmutableMap.of(
                    abstractedObj,
                    ImmutableList.of(nfo),
                    concreteObjBeginning,
                    ImmutableList.of(nfo)),
                currentState,
                currentState,
                EqualityCache.of(),
                true))
        .isFalse();

    assertThat(
            currentState.checkEqualValuesForTwoStatesWithExemptions(
                abstractedObj,
                concreteObjBeginning,
                ImmutableMap.of(
                    abstractedObj,
                    ImmutableList.of(nfo),
                    concreteObjBeginning,
                    ImmutableList.of(nfo)),
                currentState,
                currentState,
                EqualityCache.of(),
                true))
        .isFalse();
  }

  // Build some SLL elements that are connected but have (non nfo) pointers to
  // themselves w differing offsets. Tries NFO in different locations.
  @Test
  public void concreteSLLWithSelfPointerDifferingOffsetsTest()
      throws SMGException, SMGSolverException {
    BigInteger listSize = sllSize.add(pointerSizeInBits);
    for (List<BigInteger> offsetsForPointers :
        ImmutableList.of(
            ImmutableList.of(pointerSizeInBits, pointerSizeInBits.add(pointerSizeInBits)),
            ImmutableList.of(pointerSizeInBits.add(pointerSizeInBits), pointerSizeInBits))) {
      for (BigInteger changingNfo = BigInteger.ZERO;
          changingNfo.compareTo(listSize) < 0;
          changingNfo = changingNfo.add(pointerSizeInBits)) {
        Value[] pointersConcreteList =
            buildConcreteList(false, sllSize.add(pointerSizeInBits), listLength, false);

        SMGObjectAndSMGState stackObjAndState =
            currentState.copyAndAddStackObject(new NumericValue(pointerSizeInBits));
        currentState = stackObjAndState.getState();
        SMGObject stackObj = stackObjAndState.getSMGObject();
        currentState =
            currentState.writeValueWithoutChecks(
                stackObj,
                BigInteger.ZERO,
                pointerSizeInBits,
                currentState
                    .getMemoryModel()
                    .getSMGValueFromValue(pointersConcreteList[0])
                    .orElseThrow());

        BigInteger offsetFirstSelfPtr = BigInteger.ZERO;
        BigInteger offsetSecondSelfPtr = offsetFirstSelfPtr.add(pointerSizeInBits);

        for (Value ptr : pointersConcreteList) {
          SMGObject obj =
              currentState
                  .dereferencePointerWithoutMaterilization(ptr)
                  .orElseThrow()
                  .getSMGObject();
          if (!changingNfo.equals(nfo)) {
            // Change NFO for list
            Value nextPtr =
                currentState
                    .readValueWithoutMaterialization(
                        obj, nfo, pointerSizeInBits, CPointerType.POINTER_TO_VOID)
                    .getValue();
            assertThat(currentState.getMemoryModel().isPointer(nextPtr)).isTrue();
            currentState =
                currentState.writeValueWithoutChecks(
                    obj,
                    changingNfo,
                    pointerSizeInBits,
                    currentState.getMemoryModel().getSMGValueFromValue(nextPtr).orElseThrow());
          }

          if (changingNfo.equals(offsetFirstSelfPtr)) {
            offsetFirstSelfPtr = offsetSecondSelfPtr;
            offsetSecondSelfPtr = offsetFirstSelfPtr.add(pointerSizeInBits);
          }
          if (changingNfo.equals(offsetSecondSelfPtr)) {
            offsetSecondSelfPtr = changingNfo.add(pointerSizeInBits);
          }

          assertThat(offsetFirstSelfPtr).isNotEqualTo(changingNfo);
          assertThat(offsetSecondSelfPtr).isNotEqualTo(changingNfo);
          assertThat(offsetFirstSelfPtr).isNotEqualTo(offsetSecondSelfPtr);
          assertThat(offsetFirstSelfPtr.compareTo(listSize) < 0).isTrue();
          assertThat(offsetSecondSelfPtr.compareTo(listSize) < 0).isTrue();
          assertThat(changingNfo.compareTo(listSize) < 0).isTrue();

          // Build self pointers w differing target offsets into the list
          ValueAndSMGState selfPtrAndState =
<<<<<<< HEAD
              currentState.searchOrCreateAddress(
                  obj, CPointerType.POINTER_TO_VOID, offsetsForPointers.get(0));
=======
              currentState.searchOrCreateAddress(obj, offsetsForPointers.getFirst());
>>>>>>> be3ed4c7
          currentState = selfPtrAndState.getState();
          currentState =
              currentState.writeValueWithoutChecks(
                  obj,
                  offsetFirstSelfPtr,
                  pointerSizeInBits,
                  currentState
                      .getMemoryModel()
                      .getSMGValueFromValue(selfPtrAndState.getValue())
                      .orElseThrow());

          ValueAndSMGState otherSelfPtrAndState =
              currentState.searchOrCreateAddress(
                  obj, CPointerType.POINTER_TO_VOID, offsetsForPointers.get(1));
          currentState = otherSelfPtrAndState.getState();
          currentState =
              currentState.writeValueWithoutChecks(
                  obj,
                  offsetSecondSelfPtr,
                  pointerSizeInBits,
                  currentState
                      .getMemoryModel()
                      .getSMGValueFromValue(otherSelfPtrAndState.getValue())
                      .orElseThrow());
        }

        // Check equality of succeeding list elements
        //   (Not equal for no excluded offsets, equal for excluded nfo)
        for (int i = 0; i < pointersConcreteList.length - 1; i++) {
          Value ptr1 = pointersConcreteList[i];
          Value ptr2 = pointersConcreteList[i + 1];
          SMGObject obj1 =
              currentState
                  .dereferencePointerWithoutMaterilization(ptr1)
                  .orElseThrow()
                  .getSMGObject();
          SMGObject obj2 =
              currentState
                  .dereferencePointerWithoutMaterilization(ptr2)
                  .orElseThrow()
                  .getSMGObject();

          assertThat(
                  currentState.checkEqualValuesForTwoStatesWithExemptions(
                      obj1,
                      obj2,
                      ImmutableMap.of(),
                      currentState,
                      currentState,
                      EqualityCache.<Value>of(),
                      true))
              .isFalse();

          assertThat(
                  currentState.checkEqualValuesForTwoStatesWithExemptions(
                      obj2,
                      obj1,
                      ImmutableMap.of(),
                      currentState,
                      currentState,
                      EqualityCache.<Value>of(),
                      true))
              .isFalse();

          assertThat(
                  currentState.checkEqualValuesForTwoStatesWithExemptions(
                      obj1,
                      obj2,
                      ImmutableMap.of(
                          obj1, ImmutableList.of(changingNfo), obj2, ImmutableList.of(changingNfo)),
                      currentState,
                      currentState,
                      EqualityCache.<Value>of(),
                      true))
              .isTrue();

          assertThat(
                  currentState.checkEqualValuesForTwoStatesWithExemptions(
                      obj2,
                      obj1,
                      ImmutableMap.of(
                          obj1, ImmutableList.of(changingNfo), obj2, ImmutableList.of(changingNfo)),
                      currentState,
                      currentState,
                      EqualityCache.<Value>of(),
                      true))
              .isTrue();
        }
      }
    }
  }

  // Build some DLL elements that are connected but have (non nfo/pfo) pointers to
  // themselves w differing offsets. Tries NFO/PFO in different locations.
  @Test
  public void concreteDLLWithSelfPointerDifferingOffsetsTest()
      throws SMGException, SMGSolverException {
    BigInteger listSize = dllSize.add(pointerSizeInBits);
    for (List<BigInteger> offsetsForPointers :
        ImmutableList.of(
            ImmutableList.of(pointerSizeInBits, pointerSizeInBits.add(pointerSizeInBits)),
            ImmutableList.of(pointerSizeInBits.add(pointerSizeInBits), pointerSizeInBits))) {
      // Respect that there is a PFO after the NFO!
      for (BigInteger changingNfo = BigInteger.ZERO;
          changingNfo.compareTo(listSize.subtract(pointerSizeInBits)) < 0;
          changingNfo = changingNfo.add(pointerSizeInBits)) {
        BigInteger changingPfo = changingNfo.add(pointerSizeInBits);
        Value[] pointersConcreteList = buildConcreteList(true, listSize, listLength, false);

        SMGObjectAndSMGState stackObjAndState =
            currentState.copyAndAddStackObject(new NumericValue(pointerSizeInBits));
        currentState = stackObjAndState.getState();
        SMGObject stackObj = stackObjAndState.getSMGObject();
        currentState =
            currentState.writeValueWithoutChecks(
                stackObj,
                BigInteger.ZERO,
                pointerSizeInBits,
                currentState
                    .getMemoryModel()
                    .getSMGValueFromValue(pointersConcreteList[0])
                    .orElseThrow());

        BigInteger offsetFirstSelfPtr = BigInteger.ZERO;
        BigInteger offsetSecondSelfPtr = offsetFirstSelfPtr.add(pointerSizeInBits);

        for (Value ptr : pointersConcreteList) {
          SMGObject obj =
              currentState
                  .dereferencePointerWithoutMaterilization(ptr)
                  .orElseThrow()
                  .getSMGObject();
          if (!changingNfo.equals(nfo)) {
            // Change NFO for list
            Value nextPtr =
                currentState
                    .readValueWithoutMaterialization(
                        obj, nfo, pointerSizeInBits, CPointerType.POINTER_TO_VOID)
                    .getValue();
            assertThat(currentState.getMemoryModel().isPointer(nextPtr)).isTrue();
            currentState =
                currentState.writeValueWithoutChecks(
                    obj,
                    changingNfo,
                    pointerSizeInBits,
                    currentState.getMemoryModel().getSMGValueFromValue(nextPtr).orElseThrow());

            // Prev pointer
            Value prevPtr =
                currentState
                    .readValueWithoutMaterialization(
                        obj, pfo, pointerSizeInBits, CPointerType.POINTER_TO_VOID)
                    .getValue();
            assertThat(currentState.getMemoryModel().isPointer(prevPtr)).isTrue();
            currentState =
                currentState.writeValueWithoutChecks(
                    obj,
                    changingNfo.add(pointerSizeInBits),
                    pointerSizeInBits,
                    currentState.getMemoryModel().getSMGValueFromValue(prevPtr).orElseThrow());
          }

          if (changingNfo.equals(BigInteger.ZERO)) {
            offsetFirstSelfPtr = pointerSizeInBits.add(pointerSizeInBits);
            offsetSecondSelfPtr = offsetFirstSelfPtr.add(pointerSizeInBits);
          } else if (changingNfo.equals(pointerSizeInBits)) {
            offsetSecondSelfPtr = changingNfo.add(pointerSizeInBits).add(pointerSizeInBits);
          }

          assertThat(offsetFirstSelfPtr).isNotEqualTo(changingNfo);
          assertThat(offsetSecondSelfPtr).isNotEqualTo(changingNfo);
          assertThat(offsetFirstSelfPtr).isNotEqualTo(changingNfo.add(pointerSizeInBits));
          assertThat(offsetSecondSelfPtr).isNotEqualTo(changingNfo.add(pointerSizeInBits));
          assertThat(offsetFirstSelfPtr).isNotEqualTo(offsetSecondSelfPtr);
          assertThat(offsetFirstSelfPtr.compareTo(listSize) < 0).isTrue();
          assertThat(offsetSecondSelfPtr.compareTo(listSize) < 0).isTrue();
          assertThat(changingNfo.compareTo(listSize) < 0).isTrue();
          assertThat(changingNfo.add(pointerSizeInBits).compareTo(listSize) < 0).isTrue();

          // Build self pointers w differing target offsets into the list
          ValueAndSMGState selfPtrAndState =
<<<<<<< HEAD
              currentState.searchOrCreateAddress(
                  obj, CPointerType.POINTER_TO_VOID, offsetsForPointers.get(0));
=======
              currentState.searchOrCreateAddress(obj, offsetsForPointers.getFirst());
>>>>>>> be3ed4c7
          currentState = selfPtrAndState.getState();
          currentState =
              currentState.writeValueWithoutChecks(
                  obj,
                  offsetFirstSelfPtr,
                  pointerSizeInBits,
                  currentState
                      .getMemoryModel()
                      .getSMGValueFromValue(selfPtrAndState.getValue())
                      .orElseThrow());

          ValueAndSMGState otherSelfPtrAndState =
              currentState.searchOrCreateAddress(
                  obj, CPointerType.POINTER_TO_VOID, offsetsForPointers.get(1));
          currentState = otherSelfPtrAndState.getState();
          currentState =
              currentState.writeValueWithoutChecks(
                  obj,
                  offsetSecondSelfPtr,
                  pointerSizeInBits,
                  currentState
                      .getMemoryModel()
                      .getSMGValueFromValue(otherSelfPtrAndState.getValue())
                      .orElseThrow());
        }

        // Check equality of succeeding list elements
        //   (Not equal for no excluded offsets, equal for excluded nfo)
        for (int i = 0; i < pointersConcreteList.length - 1; i++) {
          Value ptr1 = pointersConcreteList[i];
          Value ptr2 = pointersConcreteList[i + 1];
          SMGObject obj1 =
              currentState
                  .dereferencePointerWithoutMaterilization(ptr1)
                  .orElseThrow()
                  .getSMGObject();
          SMGObject obj2 =
              currentState
                  .dereferencePointerWithoutMaterilization(ptr2)
                  .orElseThrow()
                  .getSMGObject();

          assertThat(
                  currentState.checkEqualValuesForTwoStatesWithExemptions(
                      obj1,
                      obj2,
                      ImmutableMap.of(),
                      currentState,
                      currentState,
                      EqualityCache.<Value>of(),
                      true))
              .isFalse();

          assertThat(
                  currentState.checkEqualValuesForTwoStatesWithExemptions(
                      obj2,
                      obj1,
                      ImmutableMap.of(),
                      currentState,
                      currentState,
                      EqualityCache.<Value>of(),
                      true))
              .isFalse();

          assertThat(
                  currentState.checkEqualValuesForTwoStatesWithExemptions(
                      obj1,
                      obj2,
                      ImmutableMap.of(
                          obj1, ImmutableList.of(changingNfo), obj2, ImmutableList.of(changingNfo)),
                      currentState,
                      currentState,
                      EqualityCache.<Value>of(),
                      true))
              .isFalse();

          assertThat(
                  currentState.checkEqualValuesForTwoStatesWithExemptions(
                      obj2,
                      obj1,
                      ImmutableMap.of(
                          obj1, ImmutableList.of(changingNfo), obj2, ImmutableList.of(changingNfo)),
                      currentState,
                      currentState,
                      EqualityCache.<Value>of(),
                      true))
              .isFalse();

          assertThat(
                  currentState.checkEqualValuesForTwoStatesWithExemptions(
                      obj1,
                      obj2,
                      ImmutableMap.of(
                          obj1,
                          ImmutableList.of(changingNfo, changingPfo),
                          obj2,
                          ImmutableList.of(changingNfo, changingPfo)),
                      currentState,
                      currentState,
                      EqualityCache.<Value>of(),
                      true))
              .isTrue();

          assertThat(
                  currentState.checkEqualValuesForTwoStatesWithExemptions(
                      obj2,
                      obj1,
                      ImmutableMap.of(
                          obj1,
                          ImmutableList.of(changingNfo, changingPfo),
                          obj2,
                          ImmutableList.of(changingNfo, changingPfo)),
                      currentState,
                      currentState,
                      EqualityCache.<Value>of(),
                      true))
              .isTrue();
        }
      }
    }
  }

  /**
   * Make 3 lists. Two idendical, with the same sublists (abstracted, i.e. 10+) and one smaller
   * (i.e. 9+). The 10 should always equal the other 10, while the 9 should only be equal for the
   * input 10, 9 (in that order. Because of the <= relation. And yes 10 <= 9!! Because 9+ also
   * covers 10+, but 10+ not 9+)
   *
   * @throws SMGException never thrown
   */
  // TODO: fix test for non-abstraction of regions w pointers from outside the list
  @Ignore
  @Test
  public void abstractedListWSublistLessOrEqualTest() throws SMGException, SMGSolverException {
    Value[] pointersSmallerAbstractedList = buildConcreteList(false, sllSize, listLength - 1);
    addSubListsToList(listLength, pointersSmallerAbstractedList, false, false);
    SMGCPAAbstractionManager absFinder =
        new SMGCPAAbstractionManager(currentState, listLength - 1, new SMGCPAStatistics());
    currentState = absFinder.findAndAbstractLists();
    // Check that there is no more abstraction found
    absFinder = new SMGCPAAbstractionManager(currentState, listLength - 1, new SMGCPAStatistics());
    SMGState state2 = absFinder.findAndAbstractLists();
    assertThat(state2.getMemoryModel().getSmg().getObjects())
        .isEqualTo(currentState.getMemoryModel().getSmg().getObjects());
    SMGObject smallerAbstractedListObj =
        currentState
            .dereferencePointerWithoutMaterilization(pointersSmallerAbstractedList[0])
            .orElseThrow()
            .getSMGObject();

    Value[] pointersAbstractedList = buildConcreteList(false, sllSize, listLength, false);
    addSubListsToList(listLength, pointersAbstractedList, false, false);
    absFinder = new SMGCPAAbstractionManager(currentState, listLength - 1, new SMGCPAStatistics());
    currentState = absFinder.findAndAbstractLists();
    // Check that there is no more abstraction found
    absFinder = new SMGCPAAbstractionManager(currentState, listLength - 1, new SMGCPAStatistics());
    state2 = absFinder.findAndAbstractLists();
    assertThat(state2.getMemoryModel().getSmg().getObjects())
        .isEqualTo(currentState.getMemoryModel().getSmg().getObjects());
    SMGObject abstractedListObj =
        currentState
            .dereferencePointerWithoutMaterilization(pointersAbstractedList[0])
            .orElseThrow()
            .getSMGObject();

    Value[] pointersAbstractedList2 = buildConcreteList(false, sllSize, listLength, false);
    addSubListsToList(listLength, pointersAbstractedList2, false, false);
    absFinder = new SMGCPAAbstractionManager(currentState, listLength - 1, new SMGCPAStatistics());
    currentState = absFinder.findAndAbstractLists();
    // Check that there is no more abstraction found
    absFinder = new SMGCPAAbstractionManager(currentState, listLength - 1, new SMGCPAStatistics());
    state2 = absFinder.findAndAbstractLists();
    assertThat(state2.getMemoryModel().getSmg().getObjects())
        .isEqualTo(currentState.getMemoryModel().getSmg().getObjects());
    SMGObject abstractedListObj2 =
        currentState
            .dereferencePointerWithoutMaterilization(pointersAbstractedList2[0])
            .orElseThrow()
            .getSMGObject();

    assertThat(
            currentState.checkEqualValuesForTwoStatesWithExemptions(
                abstractedListObj2,
                abstractedListObj,
                ImmutableMap.of(),
                currentState,
                currentState,
                EqualityCache.<Value>of(),
                true))
        .isTrue();

    assertThat(
            currentState.checkEqualValuesForTwoStatesWithExemptions(
                abstractedListObj,
                abstractedListObj2,
                ImmutableMap.of(),
                currentState,
                currentState,
                EqualityCache.<Value>of(),
                true))
        .isTrue();

    // Comparing the abstracted objects returns TRUE as they both have the same sublists/values
    assertThat(
            currentState.checkEqualValuesForTwoStatesWithExemptions(
                abstractedListObj,
                smallerAbstractedListObj,
                ImmutableMap.of(),
                currentState,
                currentState,
                EqualityCache.<Value>of(),
                true))
        .isTrue();

    assertThat(
            currentState.checkEqualValuesForTwoStatesWithExemptions(
                smallerAbstractedListObj,
                abstractedListObj,
                ImmutableMap.of(),
                currentState,
                currentState,
                EqualityCache.<Value>of(),
                true))
        .isTrue();

    // Compare the length of the top lists by comparing the shape
    assertThat(
            currentState.areValuesEqual(
                currentState,
                pointersSmallerAbstractedList[0],
                currentState,
                pointersAbstractedList[0],
                EqualityCache.<Value>of(),
                EqualityCache.of(),
                false,
                true))
        .isFalse();
    assertThat(
            currentState.areValuesEqual(
                currentState,
                pointersAbstractedList[0],
                currentState,
                pointersSmallerAbstractedList[0],
                EqualityCache.<Value>of(),
                EqualityCache.of(),
                false,
                true))
        .isTrue();
  }

  /**
   * Compare 2 lists with nested lists. We make 1 nested list shorter, such that it does not
   * abstract, should therefore not be equal.
   *
   * @throws SMGException never thrown
   */
  @Test
  public void abstractedListWSublistNotLessOrEqualTest() throws SMGException, SMGSolverException {
    for (int i = 0; i < listLength; i++) {
      resetSMGStateAndVisitor();
      Value[] pointersAbstractedShortList = buildConcreteList(false, sllSize, listLength, false);

      SMGObjectAndSMGState stackObjAndState =
          currentState.copyAndAddStackObject(new NumericValue(pointerSizeInBits));
      currentState = stackObjAndState.getState();
      SMGObject stackObj = stackObjAndState.getSMGObject();
      currentState = currentState.copyAndAddDummyStackFrame();
      currentState =
          currentState.copyAndAddLocalVariable(
              stackObjAndState.getSMGObject(), "var", CPointerType.POINTER_TO_VOID);
      currentState =
          currentState.writeValueWithoutChecks(
              stackObj,
              BigInteger.ZERO,
              pointerSizeInBits,
              currentState
                  .getMemoryModel()
                  .getSMGValueFromValue(pointersAbstractedShortList[0])
                  .orElseThrow());

      int counter = 0;
      for (Value pointer : pointersAbstractedShortList) {
        // Generate the same list for each top list segment and save the first pointer as data
        Value[] pointersNested;
        if (i == counter) {
          // Make 1 list shorter
          pointersNested = buildConcreteList(false, sllSize, listLength / 2, false);
        } else {
          pointersNested = buildConcreteList(false, sllSize, listLength, false);
        }
        // We care only about the first pointer here
        SMGStateAndOptionalSMGObjectAndOffset topListSegmentAndState =
            currentState.dereferencePointerWithoutMaterilization(pointer).orElseThrow();
        currentState = topListSegmentAndState.getSMGState();
        SMGObject topListSegment = topListSegmentAndState.getSMGObject();
        currentState =
            currentState.writeValueWithoutChecks(
                topListSegment,
                hfo,
                pointerSizeInBits,
                currentState
                    .getMemoryModel()
                    .getSMGValueFromValue(pointersNested[0])
                    .orElseThrow());
        counter++;
      }
      SMGCPAAbstractionManager absFinder =
          new SMGCPAAbstractionManager(currentState, listLength, new SMGCPAStatistics());
      currentState = absFinder.findAndAbstractLists();
      SMGObject abstractedObjShort =
          currentState
              .dereferencePointerWithoutMaterilization(pointersAbstractedShortList[0])
              .orElseThrow()
              .getSMGObject();
      // This can't get abstracted with the current limits as the shape of the nested memory is not
      // equal
      assertThat(abstractedObjShort instanceof SMGSinglyLinkedListSegment).isFalse();

      // Abstracted complete list
      Value[] pointersAbstractedList = buildConcreteList(false, sllSize, listLength, false);

      stackObjAndState = currentState.copyAndAddStackObject(new NumericValue(pointerSizeInBits));
      currentState = stackObjAndState.getState();
      stackObj = stackObjAndState.getSMGObject();
      currentState = currentState.copyAndAddDummyStackFrame();
      currentState =
          currentState.copyAndAddLocalVariable(
              stackObjAndState.getSMGObject(), "var2", CPointerType.POINTER_TO_VOID);
      currentState =
          currentState.writeValueWithoutChecks(
              stackObj,
              BigInteger.ZERO,
              pointerSizeInBits,
              currentState
                  .getMemoryModel()
                  .getSMGValueFromValue(pointersAbstractedList[0])
                  .orElseThrow());

      addSubListsToList(listLength, pointersAbstractedList, false, false);
      absFinder = new SMGCPAAbstractionManager(currentState, listLength, new SMGCPAStatistics());
      currentState = absFinder.findAndAbstractLists();
      SMGObject abstractedObj =
          currentState
              .dereferencePointerWithoutMaterilization(pointersAbstractedList[0])
              .orElseThrow()
              .getSMGObject();

      // Concrete complete list
      Value[] pointersOtherList = buildConcreteList(false, sllSize, listLength, false);

      stackObjAndState = currentState.copyAndAddStackObject(new NumericValue(pointerSizeInBits));
      currentState = stackObjAndState.getState();
      stackObj = stackObjAndState.getSMGObject();
      currentState = currentState.copyAndAddDummyStackFrame();
      currentState =
          currentState.copyAndAddLocalVariable(
              stackObjAndState.getSMGObject(), "var3", CPointerType.POINTER_TO_VOID);
      currentState =
          currentState.writeValueWithoutChecks(
              stackObj,
              BigInteger.ZERO,
              pointerSizeInBits,
              currentState
                  .getMemoryModel()
                  .getSMGValueFromValue(pointersOtherList[0])
                  .orElseThrow());

      addSubListsToList(listLength, pointersOtherList, false, false);
      absFinder = new SMGCPAAbstractionManager(currentState, listLength, new SMGCPAStatistics());
      currentState = absFinder.findAndAbstractLists();
      SMGObject concreteObjBeginning =
          currentState
              .dereferencePointerWithoutMaterilization(pointersOtherList[0])
              .orElseThrow()
              .getSMGObject();

      // Check that the shortened list is not equal the abstracted or the concrete list
      assertThat(
              currentState.checkEqualValuesForTwoStatesWithExemptions(
                  abstractedObjShort,
                  concreteObjBeginning,
                  ImmutableMap.of(),
                  currentState,
                  currentState,
                  EqualityCache.<Value>of(),
                  true))
          .isFalse();

      assertThat(
              currentState.checkEqualValuesForTwoStatesWithExemptions(
                  abstractedObj,
                  abstractedObjShort,
                  ImmutableMap.of(),
                  currentState,
                  currentState,
                  EqualityCache.<Value>of(),
                  true))
          .isFalse();
    }
  }

  /**
   * Make 3 lists. All have the same length, all have sublists with the same length. 1 list get 1
   * changed value in the nested lists such that they are no longer abstractable. Then compare if
   * they are equal by shape with 2 lists, one concrete, one abstracted with all values equal expect
   * that one. None should be equal.
   *
   * @throws SMGException never thrown
   */
  @Test
  public void abstractedListWSublistNotLessOrEqualTest2() throws SMGException, SMGSolverException {
    for (int i = 0; i < listLength; i++) {
      resetSMGStateAndVisitor();
      Value[] pointersConcreteDifferentList = buildConcreteList(false, sllSize, listLength, false);

      currentState = currentState.copyAndAddStackFrame(CFunctionDeclaration.DUMMY);
      SMGObjectAndSMGState stackObjAndState =
          currentState.copyAndAddStackObject(new NumericValue(pointerSizeInBits));
      currentState = stackObjAndState.getState();
      currentState =
          currentState.copyAndAddLocalVariable(
              stackObjAndState.getSMGObject(), "var", CPointerType.POINTER_TO_VOID);
      SMGObject stackObj =
          currentState.getMemoryModel().getObjectForVisibleVariable("var").orElseThrow();
      currentState =
          currentState.writeValueWithoutChecks(
              stackObj,
              BigInteger.ZERO,
              pointerSizeInBits,
              currentState
                  .getMemoryModel()
                  .getSMGValueFromValue(pointersConcreteDifferentList[0])
                  .orElseThrow());

      // Adds sublists equal sublists (0 value in all)
      Value[][] nestedDifferentLists =
          addSubListsToList(listLength, pointersConcreteDifferentList, false, false);
      SMGObject ithObj =
          currentState
              .dereferencePointerWithoutMaterilization(nestedDifferentLists[i][i])
              .orElseThrow()
              .getSMGObject();
      // Write -1 as value in ith element to prevent abstraction of this sublist and the toplist
      currentState =
          currentState.writeValueWithChecks(
              ithObj,
              new NumericValue(BigInteger.ZERO),
              new NumericValue(pointerSizeInBits),
              new NumericValue(-1),
<<<<<<< HEAD
              CNumericTypes.INT,
=======
              null,
>>>>>>> be3ed4c7
              dummyCFAEdge);

      SMGCPAAbstractionManager absFinder =
          new SMGCPAAbstractionManager(currentState, listLength - 1, new SMGCPAStatistics());
      assert currentState.getMemoryModel().checkSMGSanity();
      currentState = absFinder.findAndAbstractLists();
      SMGObject notAbstractedListDifferentObj =
          currentState
              .dereferencePointerWithoutMaterilization(pointersConcreteDifferentList[i])
              .orElseThrow()
              .getSMGObject();
      // This can't get abstracted with the changed value as the shape of the nested memory is not
      // equal
      assertThat(notAbstractedListDifferentObj instanceof SMGSinglyLinkedListSegment).isFalse();

      // Abstracted complete list
      Value[] pointersAbstractedList = buildConcreteList(false, sllSize, listLength, false);

      stackObjAndState = currentState.copyAndAddStackObject(new NumericValue(pointerSizeInBits));
      currentState = stackObjAndState.getState();
      currentState =
          currentState.copyAndAddLocalVariable(
              stackObjAndState.getSMGObject(), "var2", CPointerType.POINTER_TO_VOID);
      stackObj = currentState.getMemoryModel().getObjectForVisibleVariable("var2").orElseThrow();
      currentState =
          currentState.writeValueWithoutChecks(
              stackObj,
              BigInteger.ZERO,
              pointerSizeInBits,
              currentState
                  .getMemoryModel()
                  .getSMGValueFromValue(pointersAbstractedList[0])
                  .orElseThrow());

      addSubListsToList(listLength, pointersAbstractedList, false, false);
      absFinder =
          new SMGCPAAbstractionManager(currentState, listLength - 1, new SMGCPAStatistics());
      currentState = absFinder.findAndAbstractLists();
      SMGObject abstractedObj =
          currentState
              .dereferencePointerWithoutMaterilization(pointersAbstractedList[0])
              .orElseThrow()
              .getSMGObject();

      // Concrete complete list
      Value[] pointersConcreteList = buildConcreteList(false, sllSize, listLength, false);

      stackObjAndState = currentState.copyAndAddStackObject(new NumericValue(pointerSizeInBits));
      currentState = stackObjAndState.getState();
      currentState =
          currentState.copyAndAddLocalVariable(
              stackObjAndState.getSMGObject(), "var3", CPointerType.POINTER_TO_VOID);
      stackObj = currentState.getMemoryModel().getObjectForVisibleVariable("var3").orElseThrow();
      currentState =
          currentState.writeValueWithoutChecks(
              stackObj,
              BigInteger.ZERO,
              pointerSizeInBits,
              currentState
                  .getMemoryModel()
                  .getSMGValueFromValue(pointersConcreteList[0])
                  .orElseThrow());

      addSubListsToList(listLength, pointersConcreteList, false, false);
      absFinder =
          new SMGCPAAbstractionManager(currentState, listLength - 1, new SMGCPAStatistics());
      currentState = absFinder.findAndAbstractLists();
      SMGObject concreteObjBeginning =
          currentState
              .dereferencePointerWithoutMaterilization(pointersConcreteList[0])
              .orElseThrow()
              .getSMGObject();

      // Check that the shortened list is not equal the abstracted or the concrete list
      assertThat(
              currentState.checkEqualValuesForTwoStatesWithExemptions(
                  notAbstractedListDifferentObj,
                  concreteObjBeginning,
                  ImmutableMap.of(
                      notAbstractedListDifferentObj,
                      ImmutableList.of(nfo),
                      concreteObjBeginning,
                      ImmutableList.of(nfo)),
                  currentState,
                  currentState,
                  EqualityCache.<Value>of(),
                  true))
          .isFalse();
      assertThat(
              currentState.checkEqualValuesForTwoStatesWithExemptions(
                  concreteObjBeginning,
                  notAbstractedListDifferentObj,
                  ImmutableMap.of(
                      concreteObjBeginning,
                      ImmutableList.of(nfo),
                      notAbstractedListDifferentObj,
                      ImmutableList.of(nfo)),
                  currentState,
                  currentState,
                  EqualityCache.<Value>of(),
                  true))
          .isFalse();

      assertThat(
              currentState.checkEqualValuesForTwoStatesWithExemptions(
                  abstractedObj,
                  notAbstractedListDifferentObj,
                  ImmutableMap.of(
                      abstractedObj,
                      ImmutableList.of(nfo),
                      notAbstractedListDifferentObj,
                      ImmutableList.of(nfo)),
                  currentState,
                  currentState,
                  EqualityCache.<Value>of(),
                  true))
          .isFalse();
      assertThat(
              currentState.checkEqualValuesForTwoStatesWithExemptions(
                  notAbstractedListDifferentObj,
                  abstractedObj,
                  ImmutableMap.of(
                      notAbstractedListDifferentObj,
                      ImmutableList.of(nfo),
                      abstractedObj,
                      ImmutableList.of(nfo)),
                  currentState,
                  currentState,
                  EqualityCache.<Value>of(),
                  true))
          .isFalse();
    }
  }

  /**
   * We have a list, we check the next components' existence, then we move the current pointer to
   * the next and free the prev segment. The resulting list should be covered by the previous.
   */
  // TODO: fix test for non-abstraction of regions w pointers from outside the list
  @Ignore
  @Test
  public void testSLLNextPointerFreeLoopEquality() throws CPAException, InterruptedException {
    Value[] pointersConcreteDifferentList = buildConcreteList(false, sllSize, listLength);
    SMGCPAAbstractionManager absFinder =
        new SMGCPAAbstractionManager(currentState, listLength - 1, new SMGCPAStatistics());
    currentState = absFinder.findAndAbstractLists();
    // "free" list except for last segment
    // We explicitly deref the current segment and read the next pointer beforehand
    Value lastNextPointer = null;
    for (int i = 0; i < listLength; i++) {
      List<SMGStateAndOptionalSMGObjectAndOffset> deref;
      if (i == listLength - 1) {
        // Don't use the last ptr in the end of the array
        deref = currentState.dereferencePointer(lastNextPointer);
      } else {
        deref = currentState.dereferencePointer(pointersConcreteDifferentList[i]);
      }
      // Should only be 1 list element
      assertThat(deref).hasSize(1);
      currentState = deref.getFirst().getSMGState();
      assertThat(deref.getFirst().hasSMGObjectAndOffset()).isTrue();
      assertThat(deref.getFirst().getOffsetForObject().asNumericValue().bigIntegerValue())
          .isEqualTo(BigInteger.ZERO);
      List<ValueAndSMGState> readNexts;
      if (i == listLength - 1) {
        // Don't use the last ptr in the end of the array
        readNexts =
            evaluator.readValueWithPointerDereference(
                currentState,
                lastNextPointer,
                new NumericValue(nfo),
                pointerSizeInBits,
                CPointerType.POINTER_TO_VOID);
      } else {
        readNexts =
            evaluator.readValueWithPointerDereference(
                currentState,
                pointersConcreteDifferentList[i],
                new NumericValue(nfo),
                pointerSizeInBits,
                CPointerType.POINTER_TO_VOID);
      }
      ValueAndSMGState readNext;
      if (i < listLength - 1) {
        // Should only be 1 list element
        assertThat(readNexts).hasSize(1);
        readNext = readNexts.getFirst();
      } else {
        assertThat(readNexts).hasSize(2);
        readNext = readNexts.get(1);
      }
      // We read the next pointer pointing to an abstracted list, hence this list was materialized

      currentState = readNext.getState();
      Value readPointer = readNext.getValue();
      Value prevPtr = null;
      if (i + 2 >= listLength) {
        // Read pointer now points to the last of the original concrete elements and the next in the
        // array is "last"
        // As a result, the last (pointersConcreteDifferentList[i + 1]) points to 0+
        // and the readPointer to the object before
        // read         last
        //   v           v
        // i -> i + i -> 0+
        assertThat(readPointer).isNotEqualTo(pointersConcreteDifferentList[listLength - 1]);
        // readPTE is the next pointer from the obj of pointersConcreteDifferentList[i]
        SMGPointsToEdge readPTE =
            currentState
                .getMemoryModel()
                .getSmg()
                .getPTEdge(
                    currentState.getMemoryModel().getSMGValueFromValue(readPointer).orElseThrow())
                .orElseThrow();
        SMGPointsToEdge arrayPTE =
            currentState
                .getMemoryModel()
                .getSmg()
                .getPTEdge(
                    currentState
                        .getMemoryModel()
                        .getSMGValueFromValue(pointersConcreteDifferentList[listLength - 1])
                        .orElseThrow())
                .orElseThrow();
        assertThat(readPTE.pointsTo()).isNotEqualTo(arrayPTE.pointsTo());
        assertThat(readPTE.targetSpecifier()).isEqualTo(SMGTargetSpecifier.IS_REGION);
        assertThat(arrayPTE.targetSpecifier()).isEqualTo(SMGTargetSpecifier.IS_LAST_POINTER);
        ValueAndSMGState ptrToZeroPlusAndSt =
            currentState.readValueWithoutMaterialization(
                readPTE.pointsTo(), nfo, pointerSizeInBits, CPointerType.POINTER_TO_VOID);
        currentState = ptrToZeroPlusAndSt.getState();
        Value ptrToZeroPlus = ptrToZeroPlusAndSt.getValue();
        SMGPointsToEdge ptrToZeroPlusPTE =
            currentState
                .getMemoryModel()
                .getSmg()
                .getPTEdge(
                    currentState.getMemoryModel().getSMGValueFromValue(ptrToZeroPlus).orElseThrow())
                .orElseThrow();
        assertThat(ptrToZeroPlusPTE.pointsTo()).isEqualTo(arrayPTE.pointsTo());
        assertThat(ptrToZeroPlusPTE.targetSpecifier())
            .isEqualTo(SMGTargetSpecifier.IS_FIRST_POINTER);
      } else if (i + 1 < listLength) {
        assertThat(readPointer).isEqualTo(pointersConcreteDifferentList[i + 1]);
      }
      if (i + 1 == listLength) {
        prevPtr = lastNextPointer;
      } else {
        prevPtr = pointersConcreteDifferentList[i];
      }

      SMGObject notAbstractedListObj =
          currentState
              .dereferencePointerWithoutMaterilization(readPointer)
              .orElseThrow()
              .getSMGObject();
      assertThat(notAbstractedListObj.isSLL()).isFalse();
      assertThat(currentState.getMemoryModel().isObjectValid(notAbstractedListObj)).isTrue();
      // Save the ptr to the next segment in a stack var to avoid cleanup of the ptr
      SMGObjectAndSMGState newStackObjAndState =
          currentState.copyAndAddStackObject(new NumericValue(pointerSizeInBits));
      currentState = newStackObjAndState.getState();
      currentState =
          currentState.writeValueWithoutChecks(
              newStackObjAndState.getSMGObject(),
              BigInteger.ZERO,
              pointerSizeInBits,
              currentState.getMemoryModel().getSMGValueFromValue(readPointer).orElseThrow());
      // Free current list segment
      List<SMGState> newStatesAfterFree = currentState.free(prevPtr, null, null);
      assertThat(newStatesAfterFree).hasSize(1);
      currentState = newStatesAfterFree.getFirst();
      notAbstractedListObj =
          currentState
              .dereferencePointerWithoutMaterilization(readPointer)
              .orElseThrow()
              .getSMGObject();
      assertThat(currentState.getMemoryModel().isObjectValid(notAbstractedListObj)).isTrue();
      notAbstractedListObj =
          currentState
              .dereferencePointerWithoutMaterilization(prevPtr)
              .orElseThrow()
              .getSMGObject();
      assertThat(currentState.getMemoryModel().isObjectValid(notAbstractedListObj)).isFalse();
      lastNextPointer = readPointer;
    }
    // Now we save the state for later
    SMGState stateW1Left = currentState;
    // Now read the next pointer (last), throw away the extra state, save pointer to new segment
    // and free current pointer
    // confirm that the last one is correct first
    List<SMGStateAndOptionalSMGObjectAndOffset> deref =
        currentState.dereferencePointer(lastNextPointer);
    // Should only be 1 list element
    assertThat(deref).hasSize(1);
    currentState = deref.getFirst().getSMGState();
    assertThat(deref.getFirst().hasSMGObjectAndOffset()).isTrue();
    assertThat(deref.getFirst().getOffsetForObject().asNumericValue().bigIntegerValue())
        .isEqualTo(BigInteger.ZERO);
    List<ValueAndSMGState> readNextsInLast =
        evaluator.readValueWithPointerDereference(
            currentState,
            lastNextPointer,
            new NumericValue(nfo),
            pointerSizeInBits,
            CPointerType.POINTER_TO_VOID);
    // Should only be 1 list element
    assertThat(readNextsInLast).hasSize(2);
    // When materializing, the first element is the minimal element, confirm that the value is 0
    assertThat(readNextsInLast.getFirst().getValue().isNumericValue()).isTrue();
    assertThat(readNextsInLast.getFirst().getValue().asNumericValue().bigIntegerValue())
        .isEqualTo(BigInteger.ZERO);
    // Confirm that the other is materialized correctly
    currentState = readNextsInLast.get(1).getState();
    Value readNextPointer = readNextsInLast.get(1).getValue();
    SMGObject materializedList =
        currentState
            .dereferencePointerWithoutMaterilization(readNextPointer)
            .orElseThrow()
            .getSMGObject();
    assertThat(materializedList.isSLL()).isFalse();
    ValueAndSMGState pointerToZeroPlus =
        currentState.readValueWithoutMaterialization(
            materializedList, nfo, pointerSizeInBits, CPointerType.POINTER_TO_VOID);
    assertThat(currentState.getMemoryModel().pointsToZeroPlus(pointerToZeroPlus.getValue()))
        .isTrue();
    // Now we free the list element from before
    List<SMGState> freeList = currentState.free(lastNextPointer, null, null);
    assertThat(freeList).hasSize(1);
    currentState = freeList.getFirst();
    // Compare the 2 states from before and now
    assertThat(currentState.isLessOrEqual(stateW1Left)).isTrue();
  }

  /**
   * We have a list, we check the next components' existence, then we move the current pointer to
   * the next and free the prev segment. The resulting list should be covered by the previous.
   */
  // TODO: fix test for non-abstraction of regions w pointers from outside the list
  @Ignore
  @Test
  public void testDLLNextPointerFreeLoopEquality() throws CPAException, InterruptedException {
    Value[] pointersConcreteDifferentList = buildConcreteList(true, dllSize, listLength);
    SMGCPAAbstractionManager absFinder =
        new SMGCPAAbstractionManager(currentState, listLength - 1, new SMGCPAStatistics());
    currentState = absFinder.findAndAbstractLists();
    // "free" list except for last segment
    // We explicitly deref the current segment and read the next pointer beforehand
    Value lastNextPointer = null;
    for (int i = 0; i < listLength; i++) {
      List<SMGStateAndOptionalSMGObjectAndOffset> deref;
      if (i == listLength - 1) {
        // Don't use the last ptr in the end of the array
        deref = currentState.dereferencePointer(lastNextPointer);
      } else {
        deref = currentState.dereferencePointer(pointersConcreteDifferentList[i]);
      }
      // Should only be 1 list element
      assertThat(deref).hasSize(1);
      currentState = deref.getFirst().getSMGState();
      assertThat(deref.getFirst().hasSMGObjectAndOffset()).isTrue();
      assertThat(deref.getFirst().getOffsetForObject().asNumericValue().bigIntegerValue())
          .isEqualTo(BigInteger.ZERO);
      List<ValueAndSMGState> readNexts;
      if (i == listLength - 1) {
        // Don't use the last ptr in the end of the array
        readNexts =
            evaluator.readValueWithPointerDereference(
                currentState,
                lastNextPointer,
                new NumericValue(nfo),
                pointerSizeInBits,
                CPointerType.POINTER_TO_VOID);
      } else {
        readNexts =
            evaluator.readValueWithPointerDereference(
                currentState,
                pointersConcreteDifferentList[i],
                new NumericValue(nfo),
                pointerSizeInBits,
                CPointerType.POINTER_TO_VOID);
      }
      ValueAndSMGState readNext;
      if (i < listLength - 1) {
        // Should only be 1 list element
        assertThat(readNexts).hasSize(1);
        readNext = readNexts.getFirst();
      } else {
        assertThat(readNexts).hasSize(2);
        readNext = readNexts.get(1);
      }
      // We read the next pointer pointing to an abstracted list, hence this list was materialized

      currentState = readNext.getState();
      Value readPointer = readNext.getValue();
      Value prevPtr = null;
      if (i + 2 >= listLength) {
        // Read pointer now points to the last of the original concrete elements and the next in the
        // array is "last"
        // As a result, the last (pointersConcreteDifferentList[i + 1]) points to 0+
        // and the readPointer to the object before
        // read         last
        //   v           v
        // i -> i + i -> 0+
        assertThat(readPointer).isNotEqualTo(pointersConcreteDifferentList[listLength - 1]);
        // readPTE is the next pointer from the obj of pointersConcreteDifferentList[i]
        SMGPointsToEdge readPTE =
            currentState
                .getMemoryModel()
                .getSmg()
                .getPTEdge(
                    currentState.getMemoryModel().getSMGValueFromValue(readPointer).orElseThrow())
                .orElseThrow();
        SMGPointsToEdge arrayPTE =
            currentState
                .getMemoryModel()
                .getSmg()
                .getPTEdge(
                    currentState
                        .getMemoryModel()
                        .getSMGValueFromValue(pointersConcreteDifferentList[listLength - 1])
                        .orElseThrow())
                .orElseThrow();
        assertThat(readPTE.pointsTo()).isNotEqualTo(arrayPTE.pointsTo());
        assertThat(readPTE.targetSpecifier()).isEqualTo(SMGTargetSpecifier.IS_REGION);
        assertThat(arrayPTE.targetSpecifier()).isEqualTo(SMGTargetSpecifier.IS_LAST_POINTER);
        ValueAndSMGState ptrToZeroPlusAndSt =
            currentState.readValueWithoutMaterialization(
                readPTE.pointsTo(), nfo, pointerSizeInBits, CPointerType.POINTER_TO_VOID);
        currentState = ptrToZeroPlusAndSt.getState();
        Value ptrToZeroPlus = ptrToZeroPlusAndSt.getValue();
        SMGPointsToEdge ptrToZeroPlusPTE =
            currentState
                .getMemoryModel()
                .getSmg()
                .getPTEdge(
                    currentState.getMemoryModel().getSMGValueFromValue(ptrToZeroPlus).orElseThrow())
                .orElseThrow();
        assertThat(ptrToZeroPlusPTE.pointsTo()).isEqualTo(arrayPTE.pointsTo());
        assertThat(ptrToZeroPlusPTE.targetSpecifier())
            .isEqualTo(SMGTargetSpecifier.IS_FIRST_POINTER);
      } else if (i + 1 < listLength) {
        assertThat(readPointer).isEqualTo(pointersConcreteDifferentList[i + 1]);
      }
      if (i + 1 == listLength) {
        prevPtr = lastNextPointer;
      } else {
        prevPtr = pointersConcreteDifferentList[i];
      }

      SMGObject notAbstractedListObj =
          currentState
              .dereferencePointerWithoutMaterilization(readPointer)
              .orElseThrow()
              .getSMGObject();
      assertThat(notAbstractedListObj.isSLL()).isFalse();
      assertThat(currentState.getMemoryModel().isObjectValid(notAbstractedListObj)).isTrue();
      // Free current list segment
      List<SMGState> newStatesAfterFree = currentState.free(prevPtr, null, null);
      assertThat(newStatesAfterFree).hasSize(1);
      currentState = newStatesAfterFree.getFirst();
      notAbstractedListObj =
          currentState
              .dereferencePointerWithoutMaterilization(readPointer)
              .orElseThrow()
              .getSMGObject();
      assertThat(currentState.getMemoryModel().isObjectValid(notAbstractedListObj)).isTrue();
      notAbstractedListObj =
          currentState
              .dereferencePointerWithoutMaterilization(prevPtr)
              .orElseThrow()
              .getSMGObject();
      assertThat(currentState.getMemoryModel().isObjectValid(notAbstractedListObj)).isFalse();
      lastNextPointer = readPointer;
    }
    // Now we save the state for later
    SMGState stateW1Left = currentState;
    // Now read the next pointer (last), throw away the extra state, save pointer to new segment
    // and free current pointer
    // confirm that the last one is correct first
    List<SMGStateAndOptionalSMGObjectAndOffset> deref =
        currentState.dereferencePointer(lastNextPointer);
    // Should only be 1 list element
    assertThat(deref).hasSize(1);
    currentState = deref.getFirst().getSMGState();
    assertThat(deref.getFirst().hasSMGObjectAndOffset()).isTrue();
    assertThat(deref.getFirst().getOffsetForObject().asNumericValue().bigIntegerValue())
        .isEqualTo(BigInteger.ZERO);
    List<ValueAndSMGState> readNextsInLast =
        evaluator.readValueWithPointerDereference(
            currentState,
            lastNextPointer,
            new NumericValue(nfo),
            pointerSizeInBits,
            CPointerType.POINTER_TO_VOID);
    // Should only be 1 list element
    assertThat(readNextsInLast).hasSize(2);
    // When materializing, the first element is the minimal element, confirm that the value is 0
    assertThat(readNextsInLast.getFirst().getValue().isNumericValue()).isTrue();
    assertThat(readNextsInLast.getFirst().getValue().asNumericValue().bigIntegerValue())
        .isEqualTo(BigInteger.ZERO);
    // Confirm that the other is materialized correctly
    currentState = readNextsInLast.get(1).getState();
    Value readNextPointer = readNextsInLast.get(1).getValue();
    SMGObject materializedList =
        currentState
            .dereferencePointerWithoutMaterilization(readNextPointer)
            .orElseThrow()
            .getSMGObject();
    assertThat(materializedList.isSLL()).isFalse();
    ValueAndSMGState pointerToZeroPlus =
        currentState.readValueWithoutMaterialization(
            materializedList, nfo, pointerSizeInBits, CPointerType.POINTER_TO_VOID);
    assertThat(currentState.getMemoryModel().pointsToZeroPlus(pointerToZeroPlus.getValue()))
        .isTrue();
    // Now we free the list element from before
    List<SMGState> freeList = currentState.free(lastNextPointer, null, null);
    assertThat(freeList).hasSize(1);
    currentState = freeList.getFirst();
    // Compare the 2 states from before and now
    assertThat(currentState.isLessOrEqual(stateW1Left)).isTrue();
  }

  /**
   * We have a list, we check the next components' existence, then we move the current pointer to
   * the next and free the prev segment. The resulting list should be covered by the previous.
   */
  // TODO: fix test for non-abstraction of regions w pointers from outside the list
  @Ignore
  @Test
  public void testDLLPrevPointerFreeLoopEquality() throws CPAException, InterruptedException {
    Value[] pointersConcreteDifferentList = buildConcreteList(true, dllSize, listLength);
    SMGCPAAbstractionManager absFinder =
        new SMGCPAAbstractionManager(currentState, listLength - 1, new SMGCPAStatistics());
    currentState = absFinder.findAndAbstractLists();
    // "free" list except for last segment
    // We explicitly deref the current segment and read the next pointer beforehand
    // runningListElementPointer == pointer to current list element
    Value runningListElementPointer = pointersConcreteDifferentList[listLength - 1];
    // previousListElementPtr == pointer to the list element pointing to runningListElementPointer
    // via prev pointer. This pointer / list segment is to be freed.
    Value previousListElementPtr;
    for (int i = listLength - 1; i >= 0; i--) {
      List<SMGStateAndOptionalSMGObjectAndOffset> currentDeref =
          currentState.dereferencePointer(runningListElementPointer);

      assertThat(currentState.getMemoryModel().getNestingLevel(pointersConcreteDifferentList[i]))
          .isEqualTo(0);
      assertThat(currentState.getMemoryModel().getNestingLevel(runningListElementPointer))
          .isEqualTo(0);
      // Should only be 1 list element
      assertThat(currentDeref).hasSize(1);
      currentState = currentDeref.getFirst().getSMGState();
      assertThat(currentDeref.getFirst().hasSMGObjectAndOffset()).isTrue();
      assertThat(currentDeref.getFirst().getOffsetForObject().asNumericValue().bigIntegerValue())
          .isEqualTo(BigInteger.ZERO);
      // currentDeref is based on prev pointers, check that its equal to a deref of the external
      // pointer at that location (except the first case)
      if (i > 0) {
        assertThat(
                currentState.getMemoryModel().getNestingLevel(pointersConcreteDifferentList[i - 1]))
            .isEqualTo(0);
        List<SMGStateAndOptionalSMGObjectAndOffset> currentDerefFromExternal =
            currentState.dereferencePointer(pointersConcreteDifferentList[i]);
        SMGValue currentSMGPointerExternal =
            currentState
                .getMemoryModel()
                .getSMGValueFromValue(pointersConcreteDifferentList[i])
                .orElseThrow();
        assertThat(currentState.getMemoryModel().getNestingLevel(pointersConcreteDifferentList[i]))
            .isEqualTo(0);
        assertThat(currentDerefFromExternal).hasSize(1);
        currentState = currentDerefFromExternal.getFirst().getSMGState();
        assertThat(currentDerefFromExternal.getFirst().hasSMGObjectAndOffset()).isTrue();
        assertThat(
                currentDerefFromExternal
                    .getFirst()
                    .getOffsetForObject()
                    .asNumericValue()
                    .bigIntegerValue())
            .isEqualTo(BigInteger.ZERO);
        assertThat(currentDerefFromExternal.getFirst().getSMGObject())
            .isEqualTo(currentDeref.getFirst().getSMGObject());
        assertThat(
                currentState
                    .getMemoryModel()
                    .getSmg()
                    .getPTEdge(currentSMGPointerExternal)
                    .orElseThrow()
                    .targetSpecifier())
            .isEqualTo(SMGTargetSpecifier.IS_REGION);
      }

      List<ValueAndSMGState> readPrevsOfCurrent =
          evaluator.readValueWithPointerDereference(
              currentState,
              runningListElementPointer,
              new NumericValue(pfo),
              pointerSizeInBits,
              CPointerType.POINTER_TO_VOID);

      ValueAndSMGState readPrevPointerAndState;
      if (i != 0) {
        // Should only be 1 list element
        assertThat(readPrevsOfCurrent).hasSize(1);
        readPrevPointerAndState = readPrevsOfCurrent.getFirst();
      } else {
        assertThat(readPrevsOfCurrent).hasSize(2);
        readPrevPointerAndState = readPrevsOfCurrent.get(1);
        // We only want to take a look at the extended list
      }
      // We read the prev pointer pointing to an abstracted list, hence this list is materialized
      currentState = readPrevPointerAndState.getState();
      Value readPrevPointer = readPrevPointerAndState.getValue();
      if (1 >= i) {
        // Read pointer now points to the last of the original concrete elements
        // As a result, the first pointer (pointersConcreteDifferentList[0]) points to 0+
        // and the readPrevPointer to the object before
        // first   currentDeref
        //  v         v
        // 0+   ->   CE -> CE
        assertThat(readPrevPointer).isNotEqualTo(pointersConcreteDifferentList[0]);
        SMGPointsToEdge readPrevPTE =
            currentState
                .getMemoryModel()
                .getSmg()
                .getPTEdge(
                    currentState
                        .getMemoryModel()
                        .getSMGValueFromValue(readPrevPointer)
                        .orElseThrow())
                .orElseThrow();
        SMGPointsToEdge firstPTE =
            currentState
                .getMemoryModel()
                .getSmg()
                .getPTEdge(
                    currentState
                        .getMemoryModel()
                        .getSMGValueFromValue(pointersConcreteDifferentList[0])
                        .orElseThrow())
                .orElseThrow();
        assertThat(readPrevPTE.pointsTo()).isNotEqualTo(firstPTE.pointsTo());
        assertThat(readPrevPTE.targetSpecifier()).isEqualTo(SMGTargetSpecifier.IS_REGION);
        assertThat(firstPTE.targetSpecifier()).isEqualTo(SMGTargetSpecifier.IS_FIRST_POINTER);
        ValueAndSMGState readPtrToZeroPlusAndSt =
            currentState.readValueWithoutMaterialization(
                readPrevPTE.pointsTo(), pfo, pointerSizeInBits, CPointerType.POINTER_TO_VOID);
        currentState = readPtrToZeroPlusAndSt.getState();
        Value readPtrToZeroPlus = readPtrToZeroPlusAndSt.getValue();
        SMGPointsToEdge readPtrToZeroPlusPTE =
            currentState
                .getMemoryModel()
                .getSmg()
                .getPTEdge(
                    currentState
                        .getMemoryModel()
                        .getSMGValueFromValue(readPtrToZeroPlus)
                        .orElseThrow())
                .orElseThrow();
        assertThat(readPtrToZeroPlusPTE.pointsTo()).isEqualTo(firstPTE.pointsTo());
        assertThat(readPtrToZeroPlusPTE.targetSpecifier())
            .isEqualTo(SMGTargetSpecifier.IS_LAST_POINTER);
      } else {
        assertThat(readPrevPointer).isEqualTo(pointersConcreteDifferentList[i - 1]);
      }

      previousListElementPtr = runningListElementPointer;
      runningListElementPointer = readPrevPointer;

      // Check that the new running list element is valid (the object behind prev of the element
      // about to be freed)
      SMGObject notAbstractedPrevListObj =
          currentState
              .dereferencePointerWithoutMaterilization(readPrevPointer)
              .orElseThrow()
              .getSMGObject();
      assertThat(notAbstractedPrevListObj.isSLL()).isFalse();
      assertThat(currentState.getMemoryModel().isObjectValid(notAbstractedPrevListObj)).isTrue();
      // Free current list segment
      List<SMGState> newStatesAfterFree = currentState.free(previousListElementPtr, null, null);
      assertThat(newStatesAfterFree).hasSize(1);
      currentState = newStatesAfterFree.getFirst();
      // check that the prev from the just freed is still valid
      notAbstractedPrevListObj =
          currentState
              .dereferencePointerWithoutMaterilization(readPrevPointer)
              .orElseThrow()
              .getSMGObject();
      assertThat(currentState.getMemoryModel().isObjectValid(notAbstractedPrevListObj)).isTrue();
      // Check that freed object is invalid
      notAbstractedPrevListObj =
          currentState
              .dereferencePointerWithoutMaterilization(previousListElementPtr)
              .orElseThrow()
              .getSMGObject();
      assertThat(currentState.getMemoryModel().isObjectValid(notAbstractedPrevListObj)).isFalse();
    }
    // Now we save the state for later
    SMGState stateW1Left = currentState;
    // confirm that the first pointer is correct first
    List<SMGStateAndOptionalSMGObjectAndOffset> deref =
        currentState.dereferencePointer(runningListElementPointer);
    // Should only be 1 list element
    assertThat(deref).hasSize(1);
    currentState = deref.getFirst().getSMGState();
    assertThat(deref.getFirst().hasSMGObjectAndOffset()).isTrue();
    assertThat(deref.getFirst().getOffsetForObject().asNumericValue().bigIntegerValue())
        .isEqualTo(BigInteger.ZERO);
    // Read prev of current list segment (reads into 0+, causes materialization)
    List<ValueAndSMGState> readPrevsInLast =
        evaluator.readValueWithPointerDereference(
            currentState,
            runningListElementPointer,
            new NumericValue(pfo),
            pointerSizeInBits,
            CPointerType.POINTER_TO_VOID);
    // Should only be 1 list element
    assertThat(readPrevsInLast).hasSize(2);
    // When materializing, the first element is the minimal element, confirm that the value is 0
    assertThat(readPrevsInLast.getFirst().getValue().isNumericValue()).isTrue();
    assertThat(readPrevsInLast.getFirst().getValue().asNumericValue().bigIntegerValue())
        .isEqualTo(BigInteger.ZERO);
    // Confirm that the other is materialized correctly
    currentState = readPrevsInLast.get(1).getState();
    Value readPrevPointer = readPrevsInLast.get(1).getValue();
    SMGObject newlyMaterializedListSegment =
        currentState
            .dereferencePointerWithoutMaterilization(readPrevPointer)
            .orElseThrow()
            .getSMGObject();
    assertThat(newlyMaterializedListSegment.isSLL()).isFalse();
    ValueAndSMGState pointerToZeroPlus =
        currentState.readValueWithoutMaterialization(
            newlyMaterializedListSegment, pfo, pointerSizeInBits, CPointerType.POINTER_TO_VOID);
    assertThat(currentState.getMemoryModel().pointsToZeroPlus(pointerToZeroPlus.getValue()))
        .isTrue();
    // Now we free the list element from before
    List<SMGState> freeList = currentState.free(runningListElementPointer, null, null);
    assertThat(freeList).hasSize(1);
    currentState = freeList.getFirst();
    // Compare the 2 states from before and now
    assertThat(currentState.isLessOrEqual(stateW1Left)).isTrue();
  }
}<|MERGE_RESOLUTION|>--- conflicted
+++ resolved
@@ -528,12 +528,8 @@
 
           // Build self pointers w differing target offsets into the list
           ValueAndSMGState selfPtrAndState =
-<<<<<<< HEAD
               currentState.searchOrCreateAddress(
-                  obj, CPointerType.POINTER_TO_VOID, offsetsForPointers.get(0));
-=======
-              currentState.searchOrCreateAddress(obj, offsetsForPointers.getFirst());
->>>>>>> be3ed4c7
+                  obj, CPointerType.POINTER_TO_VOID, offsetsForPointers.getFirst());
           currentState = selfPtrAndState.getState();
           currentState =
               currentState.writeValueWithoutChecks(
@@ -715,12 +711,8 @@
 
           // Build self pointers w differing target offsets into the list
           ValueAndSMGState selfPtrAndState =
-<<<<<<< HEAD
               currentState.searchOrCreateAddress(
-                  obj, CPointerType.POINTER_TO_VOID, offsetsForPointers.get(0));
-=======
-              currentState.searchOrCreateAddress(obj, offsetsForPointers.getFirst());
->>>>>>> be3ed4c7
+                  obj, CPointerType.POINTER_TO_VOID, offsetsForPointers.getFirst());
           currentState = selfPtrAndState.getState();
           currentState =
               currentState.writeValueWithoutChecks(
@@ -1170,11 +1162,7 @@
               new NumericValue(BigInteger.ZERO),
               new NumericValue(pointerSizeInBits),
               new NumericValue(-1),
-<<<<<<< HEAD
               CNumericTypes.INT,
-=======
-              null,
->>>>>>> be3ed4c7
               dummyCFAEdge);
 
       SMGCPAAbstractionManager absFinder =
