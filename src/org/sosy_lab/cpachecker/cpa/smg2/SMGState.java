--- conflicted
+++ resolved
@@ -822,11 +822,7 @@
     }
     BigInteger offsetToWriteToInBits = BigInteger.valueOf(memLoc.getOffset());
     @Nullable BigInteger sizeOfWriteInBits = valueAndSize.getSizeInBits();
-<<<<<<< HEAD
     checkNotNull(sizeOfWriteInBits);
-=======
-    checkArgument(sizeOfWriteInBits != null);
->>>>>>> ad49e31b
     Value valueToWrite = valueAndSize.getValue();
     checkArgument(!valueToWrite.isUnknown());
     // Null is fine because that would only be needed for the unknown case which can't happen
@@ -1042,42 +1038,43 @@
    * @param objectToCopy The object copied. Size, type, nfo, pfo etc. are all copied.
    * @return Newly created object + state with it.
    */
-<<<<<<< HEAD
   public SMGObjectAndSMGState copyAndAddNewHeapObject(SMGObject objectToCopy, int newNestingLevel) {
-    SMGObject newObject = objectToCopy.freshCopy().copyWithNewNestingLevel(newNestingLevel);
-    checkState(newObject.getClass() == objectToCopy.getClass());
-    if (!memoryModel.isObjectValid(objectToCopy)) {
-      return SMGObjectAndSMGState.of(
-          newObject,
-          copyAndReplaceMemoryModel(
-              memoryModel.copyAndAddHeapObject(newObject).invalidateSMGObject(newObject, false)));
-=======
-  public SMGObjectAndSMGState copyAndAddNewHeapObject(SMGObject objectToCopy) {
     SMGObject newObject;
     if (objectToCopy instanceof SMGSinglyLinkedListSegment sllToCopy) {
       if (objectToCopy instanceof SMGDoublyLinkedListSegment dllToCopy) {
         // DLL
-        newObject = SMGDoublyLinkedListSegment.of(dllToCopy);
+        newObject =
+            SMGDoublyLinkedListSegment.of(dllToCopy).copyWithNewNestingLevel(newNestingLevel);
       } else {
         // SLL
         checkArgument(sllToCopy.isSLL());
-        newObject = SMGSinglyLinkedListSegment.of(sllToCopy);
+        newObject =
+            SMGSinglyLinkedListSegment.of(sllToCopy).copyWithNewNestingLevel(newNestingLevel);
       }
     } else {
       checkArgument(!(objectToCopy instanceof SMGSinglyLinkedListSegment));
-      newObject =
-          SMGObject.of(
-              objectToCopy.getNestingLevel(), objectToCopy.getSize(), objectToCopy.getOffset());
+      newObject = SMGObject.of(newNestingLevel, objectToCopy.getSize(), objectToCopy.getOffset());
       if (!memoryModel.isObjectValid(objectToCopy)) {
         return SMGObjectAndSMGState.of(
             newObject,
             copyAndReplaceMemoryModel(
                 memoryModel.copyAndAddHeapObject(newObject).invalidateSMGObject(newObject, false)));
       }
->>>>>>> ad49e31b
     }
     return SMGObjectAndSMGState.of(
         newObject, copyAndReplaceMemoryModel(memoryModel.copyAndAddHeapObject(newObject)));
+  }
+
+  /**
+   * Copy SMGState with a newly created {@link SMGObject} and returns the new state + the new {@link
+   * SMGObject} with the size and type of the given. Make sure that you reuse the {@link SMGObject}
+   * right away to create a points-to-edge and not just use SMGObjects in the code.
+   *
+   * @param objectToCopy The object copied. Size, type, nfo, pfo, nesting-level etc. are all copied.
+   * @return Newly created object + state with it.
+   */
+  public SMGObjectAndSMGState copyAndAddNewHeapObject(SMGObject objectToCopy) {
+    return copyAndAddNewHeapObject(objectToCopy, objectToCopy.getNestingLevel());
   }
 
   /* Only used by abstraction materialization */
@@ -2340,7 +2337,6 @@
         // Read the next pointer of otherObj and compare the target to thisObj
         offset = otherSLL.getNextOffset();
 
-<<<<<<< HEAD
       } else {
         // It should not be possible to come here from ALL pointers afaik
         checkArgument(otherPteToThisObj.targetSpecifier() == SMGTargetSpecifier.IS_LAST_POINTER);
@@ -2411,21 +2407,6 @@
         mergeRes = this.memoryModel.merge(otherState.memoryModel, machineModel);
       } catch (SMGException e) {
         return false;
-=======
-      if (otherObj instanceof SMGSinglyLinkedListSegment otherSLL) {
-        checkArgument(!(thisObj instanceof SMGSinglyLinkedListSegment));
-        neededNext = otherSLL.getNextOffset();
-        if (otherObj instanceof SMGDoublyLinkedListSegment otherDLL) {
-          neededPrev = otherDLL.getPrevOffset();
-        }
-      } else {
-        SMGSinglyLinkedListSegment thisSLL = (SMGSinglyLinkedListSegment) thisObj;
-        checkArgument(!(otherObj instanceof SMGSinglyLinkedListSegment));
-        neededNext = thisSLL.getNextOffset();
-        if (thisObj instanceof SMGDoublyLinkedListSegment thisDLL) {
-          neededPrev = thisDLL.getPrevOffset();
-        }
->>>>>>> ad49e31b
       }
       return mergeRes.isPresent()
           && (mergeRes.orElseThrow().getMergeStatus() == EQUAL
@@ -2492,6 +2473,49 @@
       }
       if (thisExempt.containsAll(thisListOffsets) && otherExempt.containsAll(otherListOffsets)) {
         // We only compare the content of 2 lists (e.g. 0+ and 3+ merging)
+        return checkEqualValuesForTwoStatesWithExemptions(
+            thisSLL,
+            otherSLL,
+            exemptOffsetsPerObject,
+            thisState,
+            otherState,
+            equalityCache,
+            objectCache,
+            thisPointerValueAlreadyVisited,
+            treatSymbolicsAsEqualWEqualConstrains,
+            allowAbstractedSelfPointers,
+            trueEqualityCheck);
+      }
+    } else {
+      // We could end up here because of abstraction with one abstracted element and a
+      // concrete element and both have a self pointer and next/prev pointers blocked
+      List<BigInteger> exemptOffsetsThis = exemptOffsetsPerObject.get(thisSLL);
+      List<BigInteger> exemptOffsetsOther = exemptOffsetsPerObject.get(otherSLL);
+      BigInteger neededNext;
+      BigInteger neededPrev = null;
+      if (exemptOffsetsOther == null
+          || exemptOffsetsThis == null
+          || exemptOffsetsThis.isEmpty()
+          || exemptOffsetsOther.isEmpty()) {
+        return false;
+      }
+
+      neededNext = otherSLL.getNextOffset();
+      if (otherSLL instanceof SMGDoublyLinkedListSegment otherDLL) {
+        neededPrev = otherDLL.getPrevOffset();
+      }
+
+      neededNext = thisSLL.getNextOffset();
+      if (thisSLL instanceof SMGDoublyLinkedListSegment thisDLL) {
+        neededPrev = thisDLL.getPrevOffset();
+      }
+
+      if (exemptOffsetsOther.contains(neededNext) && exemptOffsetsThis.contains(neededNext)) {
+        if (neededPrev != null) {
+          if (!exemptOffsetsOther.contains(neededPrev) || !exemptOffsetsThis.contains(neededPrev)) {
+            return false;
+          }
+        }
         return checkEqualValuesForTwoStatesWithExemptions(
             thisSLL,
             otherSLL,
@@ -3790,10 +3814,7 @@
       Value offsetInBits,
       int pointerNestingLevel,
       SMGTargetSpecifier pTargetSpecifier) {
-<<<<<<< HEAD
     checkNotNull(type);
-=======
->>>>>>> ad49e31b
     checkArgument(pointerNestingLevel >= 0);
     checkArgument(
         !(targetObject instanceof SMGSinglyLinkedListSegment)
@@ -3917,7 +3938,7 @@
             newState
                 .getSMGState()
                 .readValue(pObject, pFieldOffset, pSizeofInBits, readType, false, true);
-<<<<<<< HEAD
+
         if (readAfterMat.size() != 1) {
           // 0+ followed by 0+, e.g. 0+ -> 0+, can lead to eradication of the first and then mat of
           // second. Assert that this only occurs in the case that removed the 0+, and not the
@@ -3945,9 +3966,6 @@
                   .collect(ImmutableList.toImmutableList()));
         }
 
-=======
-        checkArgument(readAfterMat.size() == 1);
->>>>>>> ad49e31b
         returnBuilder.addAll(readAfterMat);
       }
     } else {
@@ -4689,15 +4707,9 @@
     }
 
     checkArgument(!(valueToWrite instanceof AddressExpression));
-<<<<<<< HEAD
     checkNotNull(numericOffsetInBits);
     checkArgument(sizeInBits.isNumericValue());
     SMGValueAndSMGState valueAndState = copyAndAddValue(valueToWrite, valueType);
-=======
-    Preconditions.checkNotNull(numericOffsetInBits);
-    checkArgument(sizeInBits.isNumericValue());
-    SMGValueAndSMGState valueAndState = copyAndAddValue(valueToWrite);
->>>>>>> ad49e31b
     SMGValue smgValue = valueAndState.getSMGValue();
     currentState = valueAndState.getSMGState();
     return ImmutableList.of(
@@ -7024,26 +7036,7 @@
       }
     }
 
-<<<<<<< HEAD
-    assert currentState.getMemoryModel().checkSMGSanity();
-    assert (currentState.getMemoryModel().getSmg().getNumberOfSMGPointsToEdgesTowards(root) == 0);
-    assert (currentState.getMemoryModel().getSmg().getNumberOfSMGPointsToEdgesTowards(nextObj)
-        == 0);
-=======
-    if (incrementAmount == 0) {
-      assert (currentState
-              .getMemoryModel()
-              .getSmg()
-              .getNumberOfSMGValueUsages(nextPointerFromRoot.getSMGValue())
-          == 0);
-      assert (currentState.getMemoryModel().getSmg().getNumberOfSMGPointsToEdgesTowards(nextObj)
-          == 0);
-    }
-
     assert currentState.getMemoryModel().getSmg().checkSMGSanity();
-    assert currentState.getMemoryModel().getSmg().checkFirstPointerNestingLevelConsistency();
-    checkArgument(newDLL.getNestingLevel() == nestingLevel);
->>>>>>> ad49e31b
 
     return currentState.abstractIntoDLL(
         newDLL,
@@ -7132,10 +7125,6 @@
     // If it does, create a new SLL with the correct information
     // Copy the edges from one of the objects object into the SLL
     SMGSinglyLinkedListSegment newSLL;
-<<<<<<< HEAD
-=======
-    int incrementAmount = 1;
->>>>>>> ad49e31b
     checkArgument(!(root instanceof SMGDoublyLinkedListSegment));
     if (root instanceof SMGSinglyLinkedListSegment oldSLL) {
       // root is an SLL
@@ -7224,16 +7213,12 @@
         currentState.copyAndReplaceMemoryModel(
             currentState.getMemoryModel().copyAndRemoveObjectAndAssociatedSubSMG(nextObj).getSPC());
 
-<<<<<<< HEAD
+    // TODO: write a test that checks that we remove all unnecessary pointers/values etc.
+    assert currentState.getMemoryModel().getSmg().checkSMGSanity();
     assert currentState.getMemoryModel().checkSMGSanity();
     assert (currentState.getMemoryModel().getSmg().getNumberOfSMGPointsToEdgesTowards(root) == 0);
     assert (currentState.getMemoryModel().getSmg().getNumberOfSMGPointsToEdgesTowards(nextObj)
         == 0);
-=======
-    // TODO: write a test that checks that we remove all unnecessary pointers/values etc.
-    assert currentState.getMemoryModel().getSmg().checkSMGSanity();
-    checkArgument(newSLL.getNestingLevel() == nestingLevel);
->>>>>>> ad49e31b
 
     assert !currentState.copyAndPruneUnreachable().hasMemoryErrors();
     return currentState.abstractIntoSLL(
@@ -7709,11 +7694,7 @@
       } else {
         // Size should be 2 in all other cases. This is the 0+ case, which is always the last
         checkArgument(materializationAndState.size() == 2);
-<<<<<<< HEAD
         // The values might point to a SMGSinglyLinkedListSegments if a followup is not merged
-=======
-        // The values might point to an SMGSinglyLinkedListSegments if a followup is not merged
->>>>>>> ad49e31b
         // The 0 state does not materialize anything, the 1 state does materialize one more concrete
         // list segment and appends another 0+ segment after that
 
