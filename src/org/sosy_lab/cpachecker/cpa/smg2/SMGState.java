--- conflicted
+++ resolved
@@ -10,6 +10,7 @@
 
 import static com.google.common.base.Preconditions.checkArgument;
 import static com.google.common.base.Preconditions.checkNotNull;
+import static com.google.common.base.Preconditions.checkState;
 import static org.sosy_lab.common.collect.Collections3.listAndElement;
 import static org.sosy_lab.cpachecker.util.smg.join.SMGMergeStatus.EQUAL;
 import static org.sosy_lab.cpachecker.util.smg.join.SMGMergeStatus.LEFT_ENTAILED_IN_RIGHT;
@@ -17,7 +18,6 @@
 import com.google.common.base.CharMatcher;
 import com.google.common.base.Equivalence.Wrapper;
 import com.google.common.base.Joiner;
-import com.google.common.base.Preconditions;
 import com.google.common.base.Predicate;
 import com.google.common.collect.FluentIterable;
 import com.google.common.collect.HashMultimap;
@@ -475,7 +475,7 @@
         // Having heap objects is not an error on its own.
         // However, when combined with program exit, we can detect the property MemCleanup.
         PersistentSet<SMGObject> heapObs = memoryModel.getHeapObjects();
-        Preconditions.checkState(
+        checkState(
             !heapObs.isEmpty() && heapObs.contains(SMGObject.nullInstance()),
             "NULL must always be a heap object");
         heapObs = heapObs.removeAndCopy(SMGObject.nullInstance());
@@ -821,7 +821,7 @@
     }
     BigInteger offsetToWriteToInBits = BigInteger.valueOf(memLoc.getOffset());
     @Nullable BigInteger sizeOfWriteInBits = valueAndSize.getSizeInBits();
-    checkArgument(sizeOfWriteInBits != null);
+    checkNotNull(sizeOfWriteInBits);
     Value valueToWrite = valueAndSize.getValue();
     checkArgument(!valueToWrite.isUnknown());
     // Null is fine because that would only be needed for the unknown case which can't happen
@@ -1000,6 +1000,20 @@
   }
 
   /**
+   * Copy SMGState with a newly created {@link SMGObject} and returns the new state + the new {@link
+   * SMGObject} with the size specified in bits. Make sure that you reuse the {@link SMGObject}
+   * right away to create a points-to-edge and not just use SMGObjects in the code.
+   *
+   * @param pTypeSizeInBits Size of the type of the new memory.
+   * @return Newly created object + state with it.
+   */
+  public SMGObjectAndSMGState copyAndAddNewHeapObject(Value pTypeSizeInBits, String label) {
+    SMGObject newObject = SMGObject.of(0, pTypeSizeInBits, BigInteger.ZERO, label);
+    return SMGObjectAndSMGState.of(
+        newObject, copyAndReplaceMemoryModel(memoryModel.copyAndAddHeapObject(newObject)));
+  }
+
+  /**
    * Copy SMGState with a newly created {@link SMGObject} that is a region from the given object and
    * returns the new state + the new {@link SMGObject}. Make sure that you reuse the {@link
    * SMGObject} right away to create a points-to-edge and not just use SMGObjects in the code.
@@ -1017,20 +1031,6 @@
 
   /**
    * Copy SMGState with a newly created {@link SMGObject} and returns the new state + the new {@link
-   * SMGObject} with the size specified in bits. Make sure that you reuse the {@link SMGObject}
-   * right away to create a points-to-edge and not just use SMGObjects in the code.
-   *
-   * @param pTypeSizeInBits Size of the type of the new memory.
-   * @return Newly created object + state with it.
-   */
-  public SMGObjectAndSMGState copyAndAddNewHeapObject(Value pTypeSizeInBits, String label) {
-    SMGObject newObject = SMGObject.of(0, pTypeSizeInBits, BigInteger.ZERO, label);
-    return SMGObjectAndSMGState.of(
-        newObject, copyAndReplaceMemoryModel(memoryModel.copyAndAddHeapObject(newObject)));
-  }
-
-  /**
-   * Copy SMGState with a newly created {@link SMGObject} and returns the new state + the new {@link
    * SMGObject} with the size and type of the given. Make sure that you reuse the {@link SMGObject}
    * right away to create a points-to-edge and not just use SMGObjects in the code.
    *
@@ -1039,7 +1039,7 @@
    */
   public SMGObjectAndSMGState copyAndAddNewHeapObject(SMGObject objectToCopy, int newNestingLevel) {
     SMGObject newObject = objectToCopy.freshCopy().copyWithNewNestingLevel(newNestingLevel);
-    Preconditions.checkState(newObject.getClass() == objectToCopy.getClass());
+    checkState(newObject.getClass() == objectToCopy.getClass());
     if (!memoryModel.isObjectValid(objectToCopy)) {
       return SMGObjectAndSMGState.of(
           newObject,
@@ -1060,16 +1060,6 @@
     return copyAndReplaceMemoryModel(memoryModel.copyAllValuesFromObjToObj(source, target));
   }
 
-<<<<<<< HEAD
-=======
-  // Only to be used by materilization to copy an SMGObject
-  // Replace the pointer behind value with a new pointer with the new SMGObject target
-  public SMGState replaceAllPointersTowardsWith(SMGValue pointerValue, SMGObject newTarget) {
-    return copyAndReplaceMemoryModel(
-        memoryModel.replaceAllPointersTowardsWith(pointerValue, newTarget));
-  }
-
->>>>>>> be3ed4c7
   /**
    * Copy SMGState with a newly created {@link SMGObject} and returns the new state + the new {@link
    * SMGObject} with the size specified in bits. Make sure that you reuse the {@link SMGObject}
@@ -1365,7 +1355,6 @@
     return true;
   }
 
-  /** */
   private boolean checkStackFrameEqualityForTwoStates(
       SMGState pOther,
       EqualityCache<Value> equalityCache,
@@ -1510,6 +1499,7 @@
 
   @Override
   public SMGState join(SMGState other) throws CPAException, InterruptedException {
+    // We don't support join, we only support merge!
     throw new UnsupportedOperationException();
   }
 
@@ -2337,7 +2327,7 @@
       } else {
         // It should not be possible to come here from ALL pointers afaik
         checkArgument(otherPteToThisObj.targetSpecifier() == SMGTargetSpecifier.IS_LAST_POINTER);
-        Preconditions.checkState(otherSLL instanceof SMGDoublyLinkedListSegment);
+        checkState(otherSLL instanceof SMGDoublyLinkedListSegment);
         // Read the prev pointer and check equality of thisObj with the target of the prev pointer
         offset = ((SMGDoublyLinkedListSegment) otherSLL).getPrevOffset();
       }
@@ -3746,7 +3736,7 @@
       Value offsetInBits,
       int pointerNestingLevel,
       SMGTargetSpecifier pTargetSpecifier) {
-    Preconditions.checkNotNull(type);
+    checkNotNull(type);
     checkArgument(pointerNestingLevel >= 0);
     checkArgument(
         !(targetObject instanceof SMGSinglyLinkedListSegment)
@@ -4504,7 +4494,7 @@
     }
 
     if (valueToWrite.isUnknown()) {
-      Preconditions.checkNotNull(valueType);
+      checkNotNull(valueType);
       valueToWrite = getNewSymbolicValueForType(valueType);
     }
 
@@ -4612,7 +4602,7 @@
     }
 
     checkArgument(!(valueToWrite instanceof AddressExpression));
-    Preconditions.checkNotNull(numericOffsetInBits);
+    checkNotNull(numericOffsetInBits);
     checkArgument(sizeInBits.isNumericValue());
     SMGValueAndSMGState valueAndState = copyAndAddValue(valueToWrite, valueType);
     SMGValue smgValue = valueAndState.getSMGValue();
@@ -4886,10 +4876,10 @@
           lValueExpr.accept(
               new SMGCPAAddressVisitor(evaluator, assignedState, edge, logger, options));
     } catch (CPATransferException e) {
-      if (e instanceof SMGException sMGException) {
-        throw sMGException;
-      } else if (e instanceof SMGSolverException sMGSolverException) {
-        throw sMGSolverException;
+      if (e instanceof SMGException smgException) {
+        throw smgException;
+      } else if (e instanceof SMGSolverException smgSolverException) {
+        throw smgSolverException;
       }
       // This can never happen, but i am forced to do this as the visitor demands the
       // CPATransferException
@@ -4940,8 +4930,8 @@
     try {
       possibleValues = rValueExpr.accept(vv);
     } catch (CPATransferException e) {
-      if (e instanceof SMGException sMGException) {
-        throw sMGException;
+      if (e instanceof SMGException smgException) {
+        throw smgException;
       } else if (e instanceof SMGSolverException sMGSolverException) {
         throw sMGSolverException;
       }
@@ -4949,13 +4939,8 @@
       // CPATransferException
       throw new RuntimeException(e);
     }
-<<<<<<< HEAD
     checkArgument(possibleValues.size() == 1);
-    return possibleValues.get(0);
-=======
-    Preconditions.checkArgument(possibleValues.size() == 1);
     return possibleValues.getFirst();
->>>>>>> be3ed4c7
   }
 
   private List<SMGState> findAssignmentsWithSolverAndReplaceSymbolicValues(
@@ -6741,7 +6726,7 @@
         memoryModel.getSmg().getAllPointerValuesPointingTowardsFrom(root, root);
     Set<SMGValue> selfPointersOfNextObj =
         memoryModel.getSmg().getAllPointerValuesPointingTowardsFrom(nextObj, nextObj);
-    Preconditions.checkState(selfPointersOfNextObj.size() == selfPointersOfRoot.size());
+    checkState(selfPointersOfNextObj.size() == selfPointersOfRoot.size());
 
     // When the equality cache is empty, identical values were found.
     // If it has values, those are equal but not identical.
@@ -6752,7 +6737,6 @@
     // Copy the edges from the next object to the DLL
     SMGDoublyLinkedListSegment newDLL;
     if (root.isSLL()) {
-<<<<<<< HEAD
       throw new SMGException(
           "Error when abstracting a linked-list. Tried to abstract a singly-linked-list with a"
               + " doubly-linked-list.");
@@ -6761,18 +6745,6 @@
       int newMinLength = oldDLLLeft.getMinLength() + 1;
       if (nextObj instanceof SMGSinglyLinkedListSegment oldDllRight) {
         newMinLength = oldDLLLeft.getMinLength() + oldDllRight.getMinLength();
-=======
-      // Something went wrong
-      // TODO: log and decide what to do here (can this even happen?)
-      return this;
-    } else if (root instanceof SMGDoublyLinkedListSegment oldDLL) {
-      int newMinLength = ((SMGDoublyLinkedListSegment) root).getMinLength();
-      if (nextObj instanceof SMGSinglyLinkedListSegment sMGSinglyLinkedListSegment) {
-        newMinLength = newMinLength + sMGSinglyLinkedListSegment.getMinLength();
-        incrementAmount = sMGSinglyLinkedListSegment.getMinLength();
-      } else {
-        newMinLength++;
->>>>>>> be3ed4c7
       }
       newDLL =
           oldDLLLeft.copyWithNewMinimumLength(newMinLength).copyWithNewRelevantEqualities(eqCache);
@@ -6785,19 +6757,10 @@
       while (nfo.compareTo(headOffset) == 0 || pfo.compareTo(headOffset) == 0) {
         headOffset = headOffset.add(memoryModel.getSizeOfPointer());
       }
-<<<<<<< HEAD
 
       int newMinLength = 2; // 2 concrete elements
       if (nextObj instanceof SMGSinglyLinkedListSegment oldDllRight) {
         newMinLength = 1 + oldDllRight.getMinLength();
-=======
-      int newMinLength = 1;
-      if (nextObj instanceof SMGSinglyLinkedListSegment sMGSinglyLinkedListSegment) {
-        newMinLength = newMinLength + sMGSinglyLinkedListSegment.getMinLength();
-        incrementAmount = sMGSinglyLinkedListSegment.getMinLength();
-      } else {
-        newMinLength++;
->>>>>>> be3ed4c7
       }
 
       newDLL =
@@ -6830,116 +6793,10 @@
     SMGValue prevPointerNextObj =
         currentState.readSMGValue(nextObj, pfo, memoryModel.getSizeOfPointer()).getSMGValue();
 
-<<<<<<< HEAD
     currentState =
         currentState.copyAndReplaceMemoryModel(
             currentState.memoryModel.replaceAllPointersTowardsWithAndSetSpecifier(
                 nextObj, newDLL, SMGTargetSpecifier.IS_LAST_POINTER));
-=======
-    // Replace ALL pointers that previously pointed to the root or the next object to the SLL
-    // This currently simply changes where the pointers point to, the values are the same
-    // Careful as to not introduce a loop! As root does point to next
-    SMGValueAndSMGState nextPointerFromRoot =
-        currentState.readSMGValue(root, nfo, memoryModel.getSizeOfPointer());
-    if (incrementAmount == 0) {
-      // If we merge a 0+ currently, we actually want to remove the pointer instead of switching it
-      // to the new Obj, as it already exists from the previous segment (same nesting level)
-      // There can never be more than 1 pointer to a 0+, and that is the next pointer
-      // Since we override the next pointer anyway, we can just ignore the pointer
-      // Assert that it truly only points towards the 0+
-      assert (currentState
-              .getMemoryModel()
-              .getSmg()
-              .getNumberOfSMGValueUsages(nextPointerFromRoot.getSMGValue())
-          == 1);
-
-      // Delete old 0+ pointer
-      currentState =
-          currentState.copyAndReplaceMemoryModel(
-              currentState
-                  .getMemoryModel()
-                  .removeLastPointerFromSMGAndCopy(nextPointerFromRoot.getSMGValue()));
-
-      // Switch all other pointers
-      currentState =
-          currentState.copyAndReplaceMemoryModel(
-              currentState.memoryModel.replaceAllPointersTowardsWithAndIncrementNestingLevel(
-                  root, newDLL, incrementAmount));
-      if (currentState.getMemoryModel().getSmg().getNumberOfSMGPointsToEdgesTowards(nextObj) != 0) {
-        // There is still pointers, e.g. last pointers that need switching
-        currentState =
-            currentState.copyAndReplaceMemoryModel(
-                currentState.memoryModel.replaceAllPointersTowardsWith(nextObj, newDLL));
-      }
-    } else {
-      // Self-pointers are possible in list elements (outside next and prev)
-      // We expect those to uniformly point to itself, and not to the same target
-      // (all to first or something like it). These should end up with ALL ptrs.
-      SMG smg = currentState.getMemoryModel().getSmg();
-      selfPointersOfNextObj = smg.getAllPointerValuesPointingTowardsFrom(nextObj, nextObj);
-      Set<SMGValue> selfPointersOfRoot = smg.getAllPointerValuesPointingTowardsFrom(root, root);
-      assert selfPointersOfNextObj.size() == selfPointersOfRoot.size();
-
-      // Switch all pointers towards nextObj to point to newDLL
-      // Self-pointers end up with ALL specifier
-      currentState =
-          currentState.copyAndReplaceMemoryModel(
-              currentState.memoryModel.replaceAllPointersTowardsWith(nextObj, newDLL));
-
-      if (nextObj instanceof SMGDoublyLinkedListSegment nextDLL) {
-        // There is a first pointer of the old DLL towards nextObj that needs removal
-        currentState =
-            currentState.copyAndReplaceMemoryModel(
-                currentState
-                    .getMemoryModel()
-                    .copyAndSetSpecifierOfPtrsTowards(
-                        newDLL,
-                        nextDLL.getMinLength() - 1,
-                        SMGTargetSpecifier.IS_ALL_POINTER,
-                        ImmutableSet.of(SMGTargetSpecifier.IS_FIRST_POINTER)));
-      } else {
-        // The last ptr from nextObj that are linked lists is retained
-        // This does switch self-pointers from ALL to LAST
-        currentState =
-            currentState.copyAndReplaceMemoryModel(
-                currentState
-                    .getMemoryModel()
-                    .copyAndSetSpecifierOfPtrsTowards(
-                        newDLL, 0, SMGTargetSpecifier.IS_LAST_POINTER));
-
-        // Fix self-pointers (we write potentially new pointers here!)
-        smg = currentState.getMemoryModel().getSmg();
-        for (SMGValue oldSelfPtr : selfPointersOfNextObj) {
-          SMGPointsToEdge pte = smg.getPTEdge(oldSelfPtr).orElseThrow();
-          if (!smg.getPTEdge(oldSelfPtr)
-              .orElseThrow()
-              .targetSpecifier()
-              .equals(SMGTargetSpecifier.IS_ALL_POINTER)) {
-            ValueAndSMGState newSelfPointerAndState =
-                currentState.searchOrCreateAddress(
-                    pte.pointsTo(), pte.getOffset(), 0, SMGTargetSpecifier.IS_ALL_POINTER);
-            currentState = newSelfPointerAndState.getState();
-            Value newSelfPointer = newSelfPointerAndState.getValue();
-            smg = currentState.getMemoryModel().getSmg();
-            // Write the new self pointers with the correct specifier to the location of the old
-            // value in the new obj
-            for (SMGHasValueEdge selfPtrWithWrongSpecifier : smg.getEdges(newDLL)) {
-              if (selfPtrWithWrongSpecifier.hasValue().equals(oldSelfPtr)) {
-                currentState =
-                    currentState.writeValueWithoutChecks(
-                        newDLL,
-                        selfPtrWithWrongSpecifier.getOffset(),
-                        selfPtrWithWrongSpecifier.getSizeInBits(),
-                        currentState
-                            .getMemoryModel()
-                            .getSMGValueFromValue(newSelfPointer)
-                            .orElseThrow());
-              }
-            }
-          }
-        }
-      }
->>>>>>> be3ed4c7
 
     currentState =
         currentState.copyAndReplaceMemoryModel(
@@ -7095,7 +6952,7 @@
     //   and want to easily check them later on)
     Map<SMGObject, Integer> ptrsTowardsNextObj =
         memoryModel.getSmg().getAllSourcesForPointersPointingTowardsWithNumOfOccurrences(nextObj);
-    Preconditions.checkState(
+    checkState(
         ptrsTowardsNextObj.size() == 1
             && ptrsTowardsNextObj.entrySet().stream().allMatch(e -> e.getValue() == 1));
 
@@ -7106,14 +6963,8 @@
     if (root instanceof SMGSinglyLinkedListSegment oldSLL) {
       // root is an SLL
       int newMinLength = oldSLL.getMinLength();
-<<<<<<< HEAD
-      if (nextObj instanceof SMGSinglyLinkedListSegment) {
-        newMinLength = newMinLength + ((SMGSinglyLinkedListSegment) nextObj).getMinLength();
-=======
-      if (nextObj instanceof SMGSinglyLinkedListSegment sMGSinglyLinkedListSegment) {
-        newMinLength = newMinLength + sMGSinglyLinkedListSegment.getMinLength();
-        incrementAmount = sMGSinglyLinkedListSegment.getMinLength();
->>>>>>> be3ed4c7
+      if (nextObj instanceof SMGSinglyLinkedListSegment nextSll) {
+        newMinLength = newMinLength + nextSll.getMinLength();
       } else {
         newMinLength++;
       }
@@ -7123,18 +6974,9 @@
       // root is a region
       // We assume that the head is either at 0 if the nfo is not, or right behind the nfo if it is
       // not. We don't care about it however
-<<<<<<< HEAD
       int newMinLength = 2;
-      if (nextObj instanceof SMGSinglyLinkedListSegment) {
-        newMinLength = 1 + ((SMGSinglyLinkedListSegment) nextObj).getMinLength();
-=======
-      int newMinLength = 1;
-      if (nextObj instanceof SMGSinglyLinkedListSegment sMGSinglyLinkedListSegment) {
-        newMinLength = newMinLength + sMGSinglyLinkedListSegment.getMinLength();
-        incrementAmount = sMGSinglyLinkedListSegment.getMinLength();
-      } else {
-        newMinLength++;
->>>>>>> be3ed4c7
+      if (nextObj instanceof SMGSinglyLinkedListSegment nextSll) {
+        newMinLength = 1 + nextSll.getMinLength();
       }
       BigInteger headOffset =
           nfo.compareTo(root.getOffset()) == 0
@@ -7285,7 +7127,7 @@
               currentState.incrementNestingLevelAndSetSpecifierOfSubSMG(
                   nestedObj, newLinkedList, alreadyIncremented, eqCache, 0);
 
-          Preconditions.checkState(
+          checkState(
               currentState
                       .getMemoryModel()
                       .getSmg()
@@ -7297,7 +7139,7 @@
 
         } else {
           // Non-nested region, i.e. when materializing all list elements point to the same obj.
-          Preconditions.checkState(
+          checkState(
               currentState
                   .getMemoryModel()
                   .getTargetSpecifier(value)
@@ -7354,10 +7196,8 @@
     SMGObject newObject =
         currentObject.copyWithNewNestingLevel(currentObject.getNestingLevel() + 1);
 
-    Preconditions.checkState(
-        foundOtherAbstractedObj > 0 || levelOfParent + 1 == newObject.getNestingLevel());
-    Preconditions.checkState(
-        !(foundOtherAbstractedObj > 0) || levelOfParent + 1 >= newObject.getNestingLevel());
+    checkState(foundOtherAbstractedObj > 0 || levelOfParent + 1 == newObject.getNestingLevel());
+    checkState(!(foundOtherAbstractedObj > 0) || levelOfParent + 1 >= newObject.getNestingLevel());
     SymbolicProgramConfiguration spc =
         getMemoryModel().copyAndReplaceObjectAndRemoveOld(currentObject, newObject);
     SMGState currentState = this.copyAndReplaceMemoryModel(spc);
@@ -7685,13 +7525,8 @@
 
       } else {
         // Size should be 2 in all other cases. This is the 0+ case, which is always the last
-<<<<<<< HEAD
         checkArgument(materializationAndState.size() == 2);
         // The values might point to a SMGSinglyLinkedListSegments if a followup is not merged
-=======
-        Preconditions.checkArgument(materializationAndState.size() == 2);
-        // The values might point to an SMGSinglyLinkedListSegments if a followup is not merged
->>>>>>> be3ed4c7
         // The 0 state does not materialize anything, the 1 state does materialize one more concrete
         // list segment and appends another 0+ segment after that
 
@@ -7711,7 +7546,7 @@
       }
     }
 
-    Preconditions.checkNotNull(materializationAndState);
+    checkNotNull(materializationAndState);
     return materializationAndState;
   }
 
