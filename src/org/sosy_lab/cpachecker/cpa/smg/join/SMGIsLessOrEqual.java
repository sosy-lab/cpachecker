--- conflicted
+++ resolved
@@ -23,12 +23,6 @@
  */
 package org.sosy_lab.cpachecker.cpa.smg.join;
 
-<<<<<<< HEAD
-=======
-import java.math.BigInteger;
-import java.util.Deque;
-import java.util.HashSet;
->>>>>>> 631bcdef
 import java.util.Iterator;
 import java.util.Map;
 import java.util.Map.Entry;
@@ -224,11 +218,11 @@
         SMGEdgePointsTo ptE2 = pSMG2.getPointer(value);
         String label1 = ptE1.getObject().getLabel();
         String label2 = ptE2.getObject().getLabel();
-        BigInteger offset1 = ptE1.getOffset();
-        BigInteger offset2 = ptE2.getOffset();
+        long offset1 = ptE1.getOffset();
+        long offset2 = ptE2.getOffset();
 
         //TODO How does one check, if two pointers point to the same region? You would have to recover the stack frame.
-        if (!(offset1.equals(offset2) && label1.equals(label2))) {
+        if (!(offset1 == offset2 && label1.equals(label2))) {
           return false;
         }
       }
