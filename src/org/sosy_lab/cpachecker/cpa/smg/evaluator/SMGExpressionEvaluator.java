--- conflicted
+++ resolved
@@ -43,24 +43,16 @@
 import org.sosy_lab.cpachecker.cpa.smg.evaluator.SMGAbstractObjectAndState.SMGAddressValueAndState;
 import org.sosy_lab.cpachecker.cpa.smg.evaluator.SMGAbstractObjectAndState.SMGExplicitValueAndState;
 import org.sosy_lab.cpachecker.cpa.smg.evaluator.SMGAbstractObjectAndState.SMGValueAndState;
-<<<<<<< HEAD
-import org.sosy_lab.cpachecker.cpa.smg.graphs.edge.SMGEdgePointsTo;
-=======
 import org.sosy_lab.cpachecker.cpa.smg.graphs.SMGType;
->>>>>>> d0b2630d
 import org.sosy_lab.cpachecker.cpa.smg.graphs.object.SMGNullObject;
 import org.sosy_lab.cpachecker.cpa.smg.graphs.object.SMGObject;
 import org.sosy_lab.cpachecker.cpa.smg.graphs.value.SMGAddress;
 import org.sosy_lab.cpachecker.cpa.smg.graphs.value.SMGAddressValue;
 import org.sosy_lab.cpachecker.cpa.smg.graphs.value.SMGExplicitValue;
 import org.sosy_lab.cpachecker.cpa.smg.graphs.value.SMGField;
+import org.sosy_lab.cpachecker.cpa.smg.graphs.value.SMGKnownAddressValue;
 import org.sosy_lab.cpachecker.cpa.smg.graphs.value.SMGKnownExpValue;
-<<<<<<< HEAD
-import org.sosy_lab.cpachecker.cpa.smg.graphs.value.SMGKnownSymValue;
-import org.sosy_lab.cpachecker.cpa.smg.graphs.value.SMGSymbolicValue;
-=======
 import org.sosy_lab.cpachecker.cpa.smg.graphs.value.SMGKnownSymbolicValue;
->>>>>>> d0b2630d
 import org.sosy_lab.cpachecker.cpa.smg.graphs.value.SMGUnknownValue;
 import org.sosy_lab.cpachecker.cpa.smg.graphs.value.SMGValue;
 import org.sosy_lab.cpachecker.cpa.smg.graphs.value.SMGZeroValue;
@@ -101,7 +93,7 @@
    * @param pExpression The expression, which evaluates to the value with the given type.
    * @return The size of the given type in bits.
    */
-  public int getBitSizeof(CFAEdge pEdge, CType pType, SMGState pState, CExpression pExpression)
+  public long getBitSizeof(CFAEdge pEdge, CType pType, SMGState pState, CExpression pExpression)
       throws UnrecognizedCodeException {
     return getBitSizeof(pEdge, pType, pState, Optional.of(pExpression));
   }
@@ -123,12 +115,12 @@
    * @param pState The state that contains the current variable values.
    * @return The size of the given type in bits.
    */
-  public int getBitSizeof(CFAEdge pEdge, CType pType, SMGState pState)
+  public long getBitSizeof(CFAEdge pEdge, CType pType, SMGState pState)
       throws UnrecognizedCodeException {
     return getBitSizeof(pEdge, pType, pState, Optional.empty());
   }
 
-  private int getBitSizeof(
+  private long getBitSizeof(
       CFAEdge edge, CType pType, SMGState pState, Optional<CExpression> pExpression)
       throws UnrecognizedCodeException {
 
@@ -142,7 +134,7 @@
       return pType
           .accept(v)
           .multiply(BigInteger.valueOf(machineModel.getSizeofCharInBits()))
-          .intValueExact();
+          .longValueExact();
     } catch (IllegalArgumentException e) {
       logger.logDebugException(e);
       throw new UnrecognizedCodeException("Could not resolve type.", edge);
@@ -213,7 +205,7 @@
     }
 
     // We don't want to modify the state while reading
-    SMGSymbolicValue value =
+    SMGValue value =
         pSmgState
             .readValue(pObject, fieldOffset, machineModel.getSizeofInBits(pType).longValueExact())
             .getObject();
@@ -318,8 +310,8 @@
         result.add(deriveExplicitValueFromSymbolicValue(symbolicValueAndState));
       }
     } else {
-      long longValue = value.asNumericValue().longValue();
-      result.add(SMGExplicitValueAndState.of(newState, SMGKnownExpValue.valueOf(longValue)));
+      BigInteger bigInteger = value.asNumericValue().bigInteger();
+      result.add(SMGExplicitValueAndState.of(newState, SMGKnownExpValue.valueOf(bigInteger)));
     }
 
     for (SMGState additionalState : visitor.getSmgStatesToBeProccessed()) {
@@ -331,7 +323,7 @@
 
   private SMGExplicitValueAndState deriveExplicitValueFromSymbolicValue(SMGValueAndState symbolicValueAndState) {
 
-    SMGSymbolicValue symbolicValue = symbolicValueAndState.getObject();
+    SMGValue symbolicValue = symbolicValueAndState.getObject();
     SMGState newState = symbolicValueAndState.getSmgState();
 
     if (!symbolicValue.isUnknown()) {
@@ -351,8 +343,8 @@
 
   }
 
-  public SMGSymbolicValue evaluateExpressionValueV2(SMGState smgState,
-      CFAEdge cfaEdge, CRightHandSide rValue) throws CPATransferException {
+  public SMGValue evaluateExpressionValueV2(
+      SMGState smgState, CFAEdge cfaEdge, CRightHandSide rValue) throws CPATransferException {
 
     List<? extends SMGValueAndState> result = evaluateExpressionValue(smgState, cfaEdge, rValue);
 
@@ -368,10 +360,7 @@
 
     CType expressionType = TypeUtils.getRealExpressionType(rValue);
 
-    if (expressionType instanceof CPointerType
-        || expressionType instanceof CArrayType
-        || isStructOrUnionType(expressionType)
-        || expressionType instanceof CFunctionType) {
+    if (isAddressType(expressionType)) {
       /* expressions with Array Types as result
        *  are transformed. a = &(a[0]) */
 
@@ -386,6 +375,14 @@
     }
   }
 
+  public static boolean isAddressType(CType pExpressionType) {
+    CType type = TypeUtils.getRealExpressionType(pExpressionType);
+    return type instanceof CPointerType
+        || type instanceof CArrayType
+        || isStructOrUnionType(type)
+        || type instanceof CFunctionType;
+  }
+
   private List<? extends SMGValueAndState> evaluateNonAddressValue(
       SMGState newState, CFAEdge cfaEdge, CRightHandSide rValue) throws CPATransferException {
     return rValue.accept(getExpressionValueVisitor(cfaEdge, newState));
@@ -397,8 +394,8 @@
   }
 
   @Deprecated // unused
-  public SMGSymbolicValue evaluateAssumptionValueV2(
-      SMGState newState, CFAEdge cfaEdge, CExpression rValue) throws CPATransferException {
+  public SMGValue evaluateAssumptionValueV2(SMGState newState, CFAEdge cfaEdge, CExpression rValue)
+      throws CPATransferException {
 
     List<? extends SMGValueAndState> result = evaluateAssumptionValue(newState, cfaEdge, rValue);
 
@@ -550,21 +547,26 @@
           if (newState.isTrackPredicatesEnabled()  && !arrayAddress.isUnknown()) {
             for (SMGValueAndState symbolicValueAndState :
                 evaluateNonAddressValue(newState, cfaEdge, subscriptExpression)) {
-              SMGSymbolicValue value = symbolicValueAndState.getObject();
+              SMGValue value = symbolicValueAndState.getObject();
               newState = subscriptValueAndState.getSmgState();
               if (!value.isUnknown()
                   && !newState.getHeap().isObjectExternallyAllocated(arrayAddress.getObject())) {
-                int arrayBitSize = arrayAddress.getObject().getSize();
-                int typeBitSize = getBitSizeof(cfaEdge, exp.getExpressionType(), newState, exp);
-                int maxIndex = arrayBitSize / typeBitSize;
-                int subscriptSize = getBitSizeof(cfaEdge, subscriptExpression.getExpressionType(), newState, exp);
+                long arrayBitSize = arrayAddress.getObject().getSize();
+                long typeBitSize = getBitSizeof(cfaEdge, exp.getExpressionType(), newState, exp);
+                long maxIndex = arrayBitSize / typeBitSize;
+                CType subscriptType = subscriptExpression.getExpressionType();
+                SMGType subscriptSMGType =
+                    SMGType.constructSMGType(subscriptType, newState, cfaEdge, this);
+
                 if (subscriptExpression instanceof CCastExpression) {
                   CCastExpression castExpression = (CCastExpression) subscriptExpression;
-                  int originSize = getBitSizeof(cfaEdge, castExpression.getOperand().getExpressionType(), newState);
-                  subscriptSize = Integer.min(subscriptSize, originSize);
+                  SMGType subscriptOriginSMGType =
+                      SMGType.constructSMGType(
+                          castExpression.getOperand().getExpressionType(), newState, cfaEdge, this);
+                  subscriptSMGType = new SMGType(subscriptSMGType, subscriptOriginSMGType);
                 }
-                newState.addErrorPredicate(value, subscriptSize, SMGKnownExpValue.valueOf(maxIndex),
-                    subscriptSize, cfaEdge);
+                newState.addErrorPredicate(
+                    value, subscriptSMGType, SMGKnownExpValue.valueOf(maxIndex), cfaEdge);
               }
             }
           } else {
@@ -642,7 +644,7 @@
       return singletonList((SMGAddressValueAndState) pAddressValueAndState);
     }
 
-    SMGSymbolicValue pAddressValue = pAddressValueAndState.getObject();
+    SMGValue pAddressValue = pAddressValueAndState.getObject();
     SMGState smgState = pAddressValueAndState.getSmgState();
 
     if (pAddressValue instanceof SMGAddressValue) {
@@ -650,11 +652,20 @@
     }
 
     if (pAddressValue.isUnknown()) {
-      return singletonList(SMGAddressValueAndState.of(smgState));
+      return singletonList(SMGAddressValueAndState.of(smgState, pAddressValue));
+    }
+
+    SMGKnownExpValue explicit = smgState.getExplicit(pAddressValue);
+    if (explicit != null && !explicit.isUnknown()) {
+      return singletonList(
+          SMGAddressValueAndState.of(
+              smgState,
+              SMGKnownAddressValue.valueOf(
+                  (SMGKnownSymbolicValue) pAddressValue, SMGNullObject.INSTANCE, explicit)));
     }
 
     if (!smgState.getHeap().isPointer(pAddressValue)) {
-      return singletonList(SMGAddressValueAndState.of(smgState));
+      return singletonList(SMGAddressValueAndState.of(smgState, pAddressValue));
     }
 
     return smgState.getPointerFromValue(pAddressValue);
