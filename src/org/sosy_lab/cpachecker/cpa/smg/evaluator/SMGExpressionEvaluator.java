/*
 *  CPAchecker is a tool for configurable software verification.
 *  This file is part of CPAchecker.
 *
 *  Copyright (C) 2007-2014  Dirk Beyer
 *  All rights reserved.
 *
 *  Licensed under the Apache License, Version 2.0 (the "License");
 *  you may not use this file except in compliance with the License.
 *  You may obtain a copy of the License at
 *
 *      http://www.apache.org/licenses/LICENSE-2.0
 *
 *  Unless required by applicable law or agreed to in writing, software
 *  distributed under the License is distributed on an "AS IS" BASIS,
 *  WITHOUT WARRANTIES OR CONDITIONS OF ANY KIND, either express or implied.
 *  See the License for the specific language governing permissions and
 *  limitations under the License.
 *
 *
 *  CPAchecker web page:
 *    http://cpachecker.sosy-lab.org
 */
package org.sosy_lab.cpachecker.cpa.smg.evaluator;

import static java.util.Collections.singletonList;

import java.util.ArrayList;
import java.util.List;
import java.util.Optional;
import java.util.logging.Level;
import org.sosy_lab.common.log.LogManagerWithoutDuplicates;
import org.sosy_lab.cpachecker.cfa.ast.c.CArraySubscriptExpression;
import org.sosy_lab.cpachecker.cfa.ast.c.CBinaryExpression;
import org.sosy_lab.cpachecker.cfa.ast.c.CBinaryExpression.BinaryOperator;
import org.sosy_lab.cpachecker.cfa.ast.c.CCastExpression;
import org.sosy_lab.cpachecker.cfa.ast.c.CExpression;
import org.sosy_lab.cpachecker.cfa.ast.c.CFieldReference;
import org.sosy_lab.cpachecker.cfa.ast.c.CRightHandSide;
import org.sosy_lab.cpachecker.cfa.ast.c.CUnaryExpression;
import org.sosy_lab.cpachecker.cfa.model.CFAEdge;
import org.sosy_lab.cpachecker.cfa.types.MachineModel;
import org.sosy_lab.cpachecker.cfa.types.c.CArrayType;
import org.sosy_lab.cpachecker.cfa.types.c.CBitFieldType;
import org.sosy_lab.cpachecker.cfa.types.c.CComplexType;
import org.sosy_lab.cpachecker.cfa.types.c.CCompositeType;
import org.sosy_lab.cpachecker.cfa.types.c.CCompositeType.CCompositeTypeMemberDeclaration;
import org.sosy_lab.cpachecker.cfa.types.c.CElaboratedType;
import org.sosy_lab.cpachecker.cfa.types.c.CFunctionType;
import org.sosy_lab.cpachecker.cfa.types.c.CPointerType;
import org.sosy_lab.cpachecker.cfa.types.c.CType;
import org.sosy_lab.cpachecker.cpa.smg.SMGInconsistentException;
import org.sosy_lab.cpachecker.cpa.smg.SMGState;
import org.sosy_lab.cpachecker.cpa.smg.TypeUtils;
import org.sosy_lab.cpachecker.cpa.smg.evaluator.SMGAbstractObjectAndState.SMGAddressAndState;
import org.sosy_lab.cpachecker.cpa.smg.evaluator.SMGAbstractObjectAndState.SMGAddressValueAndState;
import org.sosy_lab.cpachecker.cpa.smg.evaluator.SMGAbstractObjectAndState.SMGExplicitValueAndState;
import org.sosy_lab.cpachecker.cpa.smg.evaluator.SMGAbstractObjectAndState.SMGValueAndState;
import org.sosy_lab.cpachecker.cpa.smg.graphs.object.SMGNullObject;
import org.sosy_lab.cpachecker.cpa.smg.graphs.object.SMGObject;
import org.sosy_lab.cpachecker.cpa.smg.graphs.object.SMGRegion;
import org.sosy_lab.cpachecker.cpa.smg.graphs.value.SMGAddress;
import org.sosy_lab.cpachecker.cpa.smg.graphs.value.SMGAddressValue;
import org.sosy_lab.cpachecker.cpa.smg.graphs.value.SMGExplicitValue;
import org.sosy_lab.cpachecker.cpa.smg.graphs.value.SMGField;
import org.sosy_lab.cpachecker.cpa.smg.graphs.value.SMGKnownAddressValue;
import org.sosy_lab.cpachecker.cpa.smg.graphs.value.SMGKnownExpValue;
import org.sosy_lab.cpachecker.cpa.smg.graphs.value.SMGKnownSymValue;
import org.sosy_lab.cpachecker.cpa.smg.graphs.value.SMGSymbolicValue;
import org.sosy_lab.cpachecker.cpa.smg.graphs.value.SMGUnknownValue;
import org.sosy_lab.cpachecker.cpa.smg.graphs.value.SMGValue;
import org.sosy_lab.cpachecker.cpa.smg.graphs.value.SMGZeroValue;
import org.sosy_lab.cpachecker.cpa.value.type.Value;
import org.sosy_lab.cpachecker.exceptions.CPATransferException;
import org.sosy_lab.cpachecker.exceptions.UnrecognizedCodeException;

/**
 * This class evaluates expressions using {@link SMGState}.
 * It should not change the {@link SMGState}, to permit
 * evaluating expressions independently of the transfer relation,
 * enabling other cpas to interact more easily with SMGCPA.
 */
public class SMGExpressionEvaluator {

  final LogManagerWithoutDuplicates logger;
  final MachineModel machineModel;

  public SMGExpressionEvaluator(LogManagerWithoutDuplicates pLogger, MachineModel pMachineModel) {
    logger = pLogger;
    machineModel = pMachineModel;
  }

  /**
   * Get the size of the given type in bits.
   *
   * When handling variable array type length,
   * additionally to the type itself, we also need the
   * cfa edge to determine the location of the program
   * we currently handle, the smg state to determine
   * the values of the variables at the current location,
   * and the expression with the given type to determine
   * the smg object that represents the array of the given type.
   *
   * @param pEdge The cfa edge that determines the location in the program.
   * @param pType We want to calculate the size of this type.
   * @param pState The state that contains the current variable values.
   * @param pExpression The expression, which evaluates to the value with the given type.
   * @return The size of the given type in bits.
   */
  public int getBitSizeof(CFAEdge pEdge, CType pType, SMGState pState, CExpression pExpression)
      throws UnrecognizedCodeException {
    return getBitSizeof(pEdge, pType, pState, Optional.of(pExpression));
  }

  /**
   * Get the size of the given type in bits.
   *
   * When handling variable array type length,
   * additionally to the type itself, we also need the
   * cfa edge to determine the location of the program
   * we currently handle, and the smg state to determine
   * the values of the variables at the current location..
   *
   * This method can't calculate variable array type length for
   * arrays that are not declared in the cfa edge.
   *
   * @param pEdge The cfa edge that determines the location in the program.
   * @param pType We want to calculate the size of this type.
   * @param pState The state that contains the current variable values.
   * @return The size of the given type in bits.
   */
  public int getBitSizeof(CFAEdge pEdge, CType pType, SMGState pState)
      throws UnrecognizedCodeException {
    return getBitSizeof(pEdge, pType, pState, Optional.empty());
  }

  private int getBitSizeof(
      CFAEdge edge, CType pType, SMGState pState, Optional<CExpression> pExpression)
      throws UnrecognizedCodeException {

    if (pType instanceof CBitFieldType) {
      return ((CBitFieldType) pType).getBitFieldSize();
    }

    CSizeOfVisitor v = getSizeOfVisitor(edge, pState, pExpression);

    try {
      return pType.accept(v) * machineModel.getSizeofCharInBits();
    } catch (IllegalArgumentException e) {
      logger.logDebugException(e);
      throw new UnrecognizedCodeException("Could not resolve type.", edge);
    }
  }

  List<SMGAddressAndState> getAddressOfField(SMGState pSmgState, CFAEdge cfaEdge, CFieldReference fieldReference)
      throws CPATransferException {

    CExpression fieldOwner = fieldReference.getFieldOwner();
    CType ownerType = TypeUtils.getRealExpressionType(fieldOwner);
    List<SMGAddressAndState> result = new ArrayList<>(4);

    /* Points to the start of this struct or union.
     *
     * Note that whether this field Reference is a pointer dereference x->b
     * or not x.b is indirectly resolved by whether the type of x is
     * a pointer type, in which case its expression is evaluated, or
     * a struct type, in which case the address of the expression
     * similar is evaluated.
     */
    for (SMGAddressValueAndState fieldOwnerAddressAndState :
        evaluateAddress(pSmgState, cfaEdge, fieldOwner)) {

      SMGAddressValue fieldOwnerAddress = fieldOwnerAddressAndState.getObject();
      SMGState newState = fieldOwnerAddressAndState.getSmgState();
      String fieldName = fieldReference.getFieldName();
      SMGField field = getField(ownerType, fieldName);

      if (field.isUnknown() || fieldOwnerAddress.isUnknown()) {
        if (fieldReference.isPointerDereference()) {
          newState = handleUnknownDereference(newState, cfaEdge).getSmgState();
        }
        result.add(SMGAddressAndState.of(newState));
      } else {
        SMGAddress addressOfFieldOwner = fieldOwnerAddress.getAddress();
        SMGExplicitValue fieldOffset = addressOfFieldOwner.add(field.getOffset()).getOffset();
        SMGObject fieldObject = addressOfFieldOwner.getObject();
        SMGAddress address = SMGAddress.valueOf(fieldObject, fieldOffset);
        result.add(SMGAddressAndState.of(newState, address));
      }
    }

    return result;
  }

  public SMGValueAndState readValue(
      SMGState pSmgState, SMGObject pObject, SMGExplicitValue pOffset, CType pType, CFAEdge pEdge)
      throws SMGInconsistentException, UnrecognizedCodeException {

    if (pOffset.isUnknown() || pObject == null) {
      return SMGValueAndState.of(pSmgState);
    }

    long fieldOffset = pOffset.getAsLong();

    //FIXME Does not work with variable array length.
    boolean doesNotFitIntoObject = fieldOffset < 0
        || fieldOffset + getBitSizeof(pEdge, pType, pSmgState) > pObject.getSize();

    if (doesNotFitIntoObject) {
      // Field does not fit size of declared Memory
      logger.log(Level.WARNING, pEdge.getFileLocation() + ":", "Field " + "("
          + fieldOffset + ", " + pType.toASTString("") + ")"
          + " does not fit object " + pObject + ".");

      return SMGValueAndState.of(pSmgState);
    }

    // We don't want to modify the state while reading
    SMGSymbolicValue value = pSmgState.readValue(pObject, fieldOffset, pType).getObject();

    return SMGValueAndState.of(pSmgState, value);
  }

  private SMGField getField(CType pOwnerType, String pFieldName) {

    if (pOwnerType instanceof CElaboratedType) {

      CType realType = ((CElaboratedType) pOwnerType).getRealType();

      if (realType == null) {
        return SMGField.getUnknownInstance();
      }

      return getField(realType, pFieldName);
    } else if (pOwnerType instanceof CCompositeType) {
      return getField((CCompositeType) pOwnerType, pFieldName);
    } else if (pOwnerType instanceof CPointerType) {

      /* We do not explicitly transform x->b,
      so when we try to get the field b the ownerType of x
      is a pointer type.*/

      CType type = ((CPointerType) pOwnerType).getType();

      type = TypeUtils.getRealExpressionType(type);

      return getField(type, pFieldName);
    }

    throw new AssertionError();
  }

  private SMGField getField(CCompositeType pOwnerType, String pFieldName) {
    CType resultType = pOwnerType;

    long offset = machineModel.getFieldOffsetInBits(pOwnerType, pFieldName);

    for (CCompositeTypeMemberDeclaration typeMember : pOwnerType.getMembers()) {
      if (typeMember.getName().equals(pFieldName)) {
        resultType = typeMember.getType();
      }
    }

    final SMGExplicitValue smgValue;
    if (!resultType.equals(pOwnerType)) {
      smgValue = SMGKnownExpValue.valueOf(offset);
      resultType = TypeUtils.getRealExpressionType(resultType);
    } else {
      smgValue = SMGUnknownValue.INSTANCE;
    }
    return new SMGField(smgValue, resultType);
  }

  public static boolean isStructOrUnionType(CType rValueType) {

    if (rValueType instanceof CElaboratedType) {
      CElaboratedType type = (CElaboratedType) rValueType;
      return type.getKind() != CComplexType.ComplexTypeKind.ENUM;
    }

    if (rValueType instanceof CCompositeType) {
      CCompositeType type = (CCompositeType) rValueType;
      return type.getKind() != CComplexType.ComplexTypeKind.ENUM;
    }

    return false;
  }

  public SMGExplicitValue evaluateExplicitValueV2(SMGState smgState,
      CFAEdge cfaEdge, CRightHandSide rValue) throws CPATransferException {

    List<SMGExplicitValueAndState> result = evaluateExplicitValue(smgState, cfaEdge, rValue);

    if (result.size() == 1) {
      return result.get(0).getObject();
    } else {
      return SMGUnknownValue.INSTANCE;
    }
  }

  public List<SMGExplicitValueAndState> evaluateExplicitValue(SMGState smgState,
      CFAEdge cfaEdge, CRightHandSide rValue) throws CPATransferException {

    List<SMGExplicitValueAndState> result = new ArrayList<>();

    ExplicitValueVisitor visitor = new ExplicitValueVisitor(this, smgState, null, machineModel, logger, cfaEdge);

    Value value = rValue.accept(visitor);
    SMGState newState = visitor.getNewState();

    if (!value.isExplicitlyKnown() || !value.isNumericValue()) {

      // Sometimes, we can get the explicit Value from SMGCPA, especially if the
      // result happens to
      // be a pointer to the Null Object, or through reinterpretation
      for (SMGValueAndState symbolicValueAndState :
          evaluateExpressionValue(newState, cfaEdge, rValue)) {
        result.add(deriveExplicitValueFromSymbolicValue(symbolicValueAndState));
      }
    } else {
      long longValue = value.asNumericValue().longValue();
      result.add(SMGExplicitValueAndState.of(newState, SMGKnownExpValue.valueOf(longValue)));
    }

    for (SMGState additionalState : visitor.getSmgStatesToBeProccessed()) {
      result.addAll(evaluateExplicitValue(additionalState, cfaEdge, rValue));
    }

    return result;
  }

  private SMGExplicitValueAndState deriveExplicitValueFromSymbolicValue(SMGValueAndState symbolicValueAndState) {

    SMGSymbolicValue symbolicValue = symbolicValueAndState.getObject();
    SMGState newState = symbolicValueAndState.getSmgState();

    if (!symbolicValue.isUnknown()) {
      if (symbolicValue.isZero()) {
        return SMGExplicitValueAndState.of(newState, SMGZeroValue.INSTANCE);
      }

      if (symbolicValue instanceof SMGAddressValue) {
        SMGAddressValue address = (SMGAddressValue) symbolicValue;

        if (address.getObject() == SMGNullObject.INSTANCE) { return SMGExplicitValueAndState.of(newState,
            SMGKnownExpValue.valueOf(address.getOffset().getAsLong() / machineModel.getSizeofCharInBits())); }
      }
    }

    return SMGExplicitValueAndState.of(newState);

  }

  public SMGSymbolicValue evaluateExpressionValueV2(SMGState smgState,
      CFAEdge cfaEdge, CRightHandSide rValue) throws CPATransferException {

    List<? extends SMGValueAndState> result = evaluateExpressionValue(smgState, cfaEdge, rValue);

    if (result.size() == 1) {
      return result.get(0).getObject();
    } else {
      return SMGUnknownValue.INSTANCE;
    }
  }

  public List<? extends SMGValueAndState> evaluateExpressionValue(
      SMGState smgState, CFAEdge cfaEdge, CRightHandSide rValue) throws CPATransferException {

    CType expressionType = TypeUtils.getRealExpressionType(rValue);

    if (expressionType instanceof CPointerType
        || expressionType instanceof CArrayType
        || isStructOrUnionType(expressionType)
        || expressionType instanceof CFunctionType) {
      /* expressions with Array Types as result
       *  are transformed. a = &(a[0]) */

      /* expressions with structs or unions as
       * result will be evaluated to their addresses.
       * The address can be used e.g. to copy the struct.
       */

      return evaluateAddress(smgState, cfaEdge, rValue);
    } else {
      return evaluateNonAddressValue(smgState, cfaEdge, rValue);
    }
  }

  private List<? extends SMGValueAndState> evaluateNonAddressValue(
      SMGState newState, CFAEdge cfaEdge, CRightHandSide rValue) throws CPATransferException {
    return rValue.accept(getExpressionValueVisitor(cfaEdge, newState));
  }

  List<? extends SMGValueAndState> evaluateAssumptionValue(
      SMGState newState, CFAEdge cfaEdge, CExpression rValue) throws CPATransferException {
    return rValue.accept(getAssumeVisitor(cfaEdge, newState));
  }

  @Deprecated // unused
  public SMGSymbolicValue evaluateAssumptionValueV2(
      SMGState newState, CFAEdge cfaEdge, CExpression rValue) throws CPATransferException {

    List<? extends SMGValueAndState> result = evaluateAssumptionValue(newState, cfaEdge, rValue);

    if (result.size() == 1) {
      return result.get(0).getObject();
    } else {
      return SMGUnknownValue.INSTANCE;
    }
  }

  public List<SMGAddressValueAndState> evaluateAddress(
      SMGState pState, CFAEdge cfaEdge, CRightHandSide rValue) throws CPATransferException {

    CType expressionType = TypeUtils.getRealExpressionType(rValue);

    if (expressionType instanceof CPointerType
        || (expressionType instanceof CFunctionType
            && rValue instanceof CUnaryExpression
            && ((CUnaryExpression) rValue).getOperator() == CUnaryExpression.UnaryOperator.AMPER)) {
      // Cfa treats &foo as CFunctionType

      PointerVisitor visitor = getPointerVisitor(cfaEdge, pState);
      return getAddressFromSymbolicValues(rValue.accept(visitor));
    } else if (isStructOrUnionType(expressionType)) {
      /* expressions with structs or unions as
       * result will be evaluated to their addresses.
       * The address can be used e.g. to copy the struct.
       */

      StructAndUnionVisitor visitor = getStructAndUnionVisitor(cfaEdge, pState);
      return createAddresses(rValue.accept(visitor));
    } else if (expressionType instanceof CArrayType) {

      ArrayVisitor visitor = getArrayVisitor(cfaEdge, pState);
      return createAddresses(rValue.accept(visitor));
    } else {
      throw new AssertionError("The method evaluateAddress may not be called" +
          "with the type " + expressionType.toASTString(""));
    }
  }

  @Deprecated // unused
  public SMGAddressValue evaluateAddressV2(
      SMGState newState, CFAEdge cfaEdge, CRightHandSide rValue) throws CPATransferException {

    List<SMGAddressValueAndState> result = evaluateAddress(newState, cfaEdge, rValue);

    if (result.size() == 1) {
      return result.get(0).getObject();
    } else {
      return SMGUnknownValue.INSTANCE;
    }
  }

  List<SMGAddressValueAndState> handlePointerArithmetic(
      SMGState initialSmgState,
      CFAEdge cfaEdge,
      CExpression address,
      CExpression pointerOffset,
      CType typeOfPointer,
      boolean lVarIsAddress,
      CBinaryExpression binaryExp)
      throws CPATransferException {

    BinaryOperator binaryOperator = binaryExp.getOperator();

    switch (binaryOperator) {
      case PLUS:
      case MINUS: {

        List<SMGAddressValueAndState> result = new ArrayList<>(4);

          for (SMGAddressValueAndState addressValueAndState :
              evaluateAddress(initialSmgState, cfaEdge, address)) {

          SMGAddressValue addressValue = addressValueAndState.getObject();
          SMGState newState = addressValueAndState.getSmgState();
            for (SMGExplicitValueAndState offsetValueAndState :
                evaluateExplicitValue(newState, cfaEdge, pointerOffset)) {

            SMGExplicitValue offsetValue = offsetValueAndState.getObject();
            newState = offsetValueAndState.getSmgState();

            if (addressValue.isUnknown() || offsetValue.isUnknown()) {
              result.add(SMGAddressValueAndState.of(newState));
              continue;
            }

            SMGExplicitValue typeSize = SMGKnownExpValue.valueOf(getBitSizeof(
                cfaEdge, typeOfPointer, newState, address));
            SMGExplicitValue pointerOffsetValue = offsetValue.multiply(typeSize);
            SMGObject target = addressValue.getObject();
            SMGExplicitValue addressOffset = addressValue.getOffset();

            SMGExplicitValue newAddressOffset;
            switch (binaryOperator) {
              case PLUS:
                newAddressOffset = addressOffset.add(pointerOffsetValue);
                break;
              case MINUS:
                if (lVarIsAddress) {
                  newAddressOffset = addressOffset.subtract(pointerOffsetValue);
                  break;
                } else {
                  throw new UnrecognizedCodeException("Expected pointer arithmetic "
                      + " with + or - but found " + binaryExp.toASTString(), binaryExp);
                }
              default:
                throw new AssertionError();
            }
              result.addAll(createAddress(newState, target, newAddressOffset));
          }
        }
          return result;
      }

      case EQUALS:
      case NOT_EQUALS:
      case GREATER_THAN:
      case GREATER_EQUAL:
      case LESS_THAN:
      case LESS_EQUAL:
        throw new UnrecognizedCodeException(
            "Misinterpreted the expression type of " + binaryExp + " as pointer type",
            cfaEdge, binaryExp);
      case DIVIDE:
      case MULTIPLY:
      case MODULO:
      case SHIFT_LEFT:
      case SHIFT_RIGHT:
      case BINARY_AND:
      case BINARY_OR:
      case BINARY_XOR:
        throw new UnrecognizedCodeException("The operands of binary Expression "
            + binaryExp.toASTString() + " must have arithmetic types. "
            + address.toASTString() + " has a non arithmetic type",
            cfaEdge, binaryExp);

    default:
        return singletonList(SMGAddressValueAndState.of(initialSmgState));
    }
  }

  List<SMGAddressAndState> evaluateArraySubscriptAddress(
      SMGState initialSmgState, CFAEdge cfaEdge, CArraySubscriptExpression exp)
          throws CPATransferException {

    List<SMGAddressAndState> result = new ArrayList<>(2);

    for (SMGAddressValueAndState arrayAddressAndState :
        evaluateAddress(initialSmgState, cfaEdge, exp.getArrayExpression())) {
      SMGAddressValue arrayAddress = arrayAddressAndState.getObject();

      CExpression subscriptExpression = exp.getSubscriptExpression();
<<<<<<< HEAD
      List<SMGExplicitValueAndState> subscriptValueAndStates =
          evaluateExplicitValue(newState, cfaEdge, subscriptExpression);

      for (SMGExplicitValueAndState subscriptValueAndState : subscriptValueAndStates) {
=======
      for (SMGExplicitValueAndState subscriptValueAndState :
          evaluateExplicitValue(arrayAddressAndState.getSmgState(), cfaEdge, subscriptExpression)) {
>>>>>>> 901e65cb
        SMGExplicitValue subscriptValue = subscriptValueAndState.getObject();
        SMGState newState = subscriptValueAndState.getSmgState();

        if (subscriptValue.isUnknown()) {
          if (newState.isTrackPredicatesEnabled()  && !arrayAddress.isUnknown()) {
            for (SMGValueAndState symbolicValueAndState :
                evaluateNonAddressValue(newState, cfaEdge, subscriptExpression)) {
              SMGSymbolicValue value = symbolicValueAndState.getObject();
              newState = subscriptValueAndState.getSmgState();
              if (!value.isUnknown()
                  && !newState.getHeap().isObjectExternallyAllocated(arrayAddress.getObject())) {
                int arrayBitSize = arrayAddress.getObject().getSize();
                int typeBitSize = getBitSizeof(cfaEdge, exp.getExpressionType(), newState, exp);
                int maxIndex = arrayBitSize / typeBitSize;
                int subscriptSize =
                    getBitSizeof(cfaEdge, subscriptExpression.getExpressionType(), newState, exp);
                if (subscriptExpression instanceof CCastExpression) {
                  CCastExpression castExpression = (CCastExpression) subscriptExpression;
                  int originSize =
                      getBitSizeof(
                          cfaEdge, castExpression.getOperand().getExpressionType(), newState);
                  subscriptSize = Integer.min(subscriptSize, originSize);
                }
                newState.addErrorPredicate(
                    value,
                    subscriptSize,
                    SMGKnownExpValue.valueOf(maxIndex),
                    subscriptSize,
                    cfaEdge);
              }
            }
          } else {
            // assume address is invalid
            newState = handleUnknownDereference(newState, cfaEdge).getSmgState();
          }

          result.add(SMGAddressAndState.of(newState));
          continue;
        }

        SMGExplicitValue typeSize = SMGKnownExpValue.valueOf(getBitSizeof(cfaEdge,
            exp.getExpressionType(), newState, exp));

        SMGExplicitValue subscriptOffset = subscriptValue.multiply(typeSize);

        SMGAddressAndState addressAndStateResult =
            SMGAddressAndState.of(newState, arrayAddress.getAddress().add(subscriptOffset));
        result.add(addressAndStateResult);
      }
    }

    return result;
  }

  /**
   * transforms a list of Addresses (with SMGStates) into a list of AddressValues (with SMGStates).
   * If Address is unknown, AddressValue will also be unknown,
   */
  List<SMGAddressValueAndState> createAddresses(List<SMGAddressAndState> pAddresses)
      throws SMGInconsistentException {
    List<SMGAddressValueAndState> result = new ArrayList<>();
    for (SMGAddressAndState addressAndState : pAddresses) {
      SMGState state = addressAndState.getSmgState();
      SMGAddress address = addressAndState.getObject();
      if (address.isUnknown()) {
        result.add(SMGAddressValueAndState.of(state));
      } else {
        result.addAll(createAddress(state, address.getObject(), address.getOffset()));
      }
    }
    return result;
  }

  /**
   * Is given a list of symbolic Values, looks into the respective smgs to determine if the symbolic
   * values represents pointers, and transform them into a list of {@link SMGAddressValueAndState}.
   *
   * @param pAddressValueAndStateList This contains the list of smgs and symbolic values.
   * @return The address, otherwise unknown
   * @throws SMGInconsistentException thrown if the symbolic address is misinterpreted as a pointer.
   */
  List<SMGAddressValueAndState> getAddressFromSymbolicValues(
      List<? extends SMGValueAndState> pAddressValueAndStateList) throws SMGInconsistentException {
    List<SMGAddressValueAndState> addressAndStateList = new ArrayList<>();
    for (SMGValueAndState valueAndState : pAddressValueAndStateList) {
      addressAndStateList.addAll(getAddressFromSymbolicValue(valueAndState));
    }
    return addressAndStateList;
  }

  /**
   * Is given a symbolic Value, looks into the smg to determine if the symbolic value represents a
   * pointer, and transforms it into a {@link SMGAddressValue} containing the symbolic value that
   * represents the pointer as well as the address the pointer is pointing to.
   *
   * <p>Because all values in C represent an address, and can e cast to a pointer, the method
   * returns a instance of {@link SMGUnknownValue} if the symbolic value does not represent a
   * pointer in the smg.
   *
   * @param pAddressValueAndState This contains the SMG.
   * @return The address, otherwise unknown
   * @throws SMGInconsistentException thrown if the symbolic address is misinterpreted as a pointer.
   */
  List<SMGAddressValueAndState> getAddressFromSymbolicValue(SMGValueAndState pAddressValueAndState)
      throws SMGInconsistentException {

    if (pAddressValueAndState instanceof SMGAddressValueAndState) {
      return singletonList((SMGAddressValueAndState) pAddressValueAndState);
    }

    SMGSymbolicValue pAddressValue = pAddressValueAndState.getObject();
    SMGState smgState = pAddressValueAndState.getSmgState();

    if (pAddressValue instanceof SMGAddressValue) {
      return singletonList(SMGAddressValueAndState.of(smgState, (SMGAddressValue) pAddressValue));
    }

    if (pAddressValue.isUnknown()) {
      return singletonList(SMGAddressValueAndState.of(smgState));
    }

    if (!smgState.getHeap().isPointer(pAddressValue)) {
      return singletonList(SMGAddressValueAndState.of(smgState));
    }

    return smgState.getPointerFromValue(pAddressValue);
  }

  /** returns all possible AddressValues for a given SMGObject with given offset. */
  List<SMGAddressValueAndState> createAddress(
      SMGState pSmgState, SMGObject pTarget, SMGExplicitValue pOffset)
      throws SMGInconsistentException {
    if (pTarget == null || pOffset.isUnknown()) {
      return singletonList(
          SMGAddressValueAndState.of(
              pSmgState,
              SMGKnownAddressValue.valueOf(
                  SMGKnownSymValue.of(), pTarget, (SMGKnownExpValue) pOffset)));
    }
    if (pTarget instanceof SMGRegion) {
      SMGValue address = pSmgState.getAddress((SMGRegion) pTarget, pOffset.getAsLong());
      if (address == null) {
        return singletonList(
            SMGAddressValueAndState.of(
                pSmgState,
                SMGKnownAddressValue.valueOf(
                    SMGKnownSymValue.of(), pTarget, (SMGKnownExpValue) pOffset)));
      }
      return pSmgState.getPointerFromValue(address);
    }
    if (pTarget == SMGNullObject.INSTANCE) {
      // TODO return NULL_POINTER instead of new object?
      return singletonList(
          SMGAddressValueAndState.of(
              pSmgState,
              SMGKnownAddressValue.valueOf(
                  SMGZeroValue.INSTANCE, pTarget, SMGKnownExpValue.valueOf(pOffset.getAsLong()))));
    }
    throw new AssertionError("Abstraction " + pTarget + " was not materialised.");
  }

  /*
   * These Methods are designed to be overwritten to enable
   * sub classes to, for example, change the smgState while
   * evaluating expressions.
   *
   */

  /** @param edge the edge to handle */
  SMGValueAndState handleUnknownDereference(SMGState smgState, CFAEdge edge) {
    return SMGValueAndState.of(smgState);
  }

  private StructAndUnionVisitor getStructAndUnionVisitor(CFAEdge pCfaEdge, SMGState pNewState) {
    return new StructAndUnionVisitor(this, pCfaEdge, pNewState);
  }

  ArrayVisitor getArrayVisitor(CFAEdge pCfaEdge, SMGState pSmgState) {
    return new ArrayVisitor(this, pCfaEdge, pSmgState);
  }

  PointerVisitor getPointerVisitor(CFAEdge pCfaEdge, SMGState pNewState) {
    return new PointerVisitor(this, pCfaEdge, pNewState);
  }

  public AssumeVisitor getAssumeVisitor(CFAEdge pCfaEdge, SMGState pNewState) {
    return new AssumeVisitor(this, pCfaEdge, pNewState);
  }

  ExpressionValueVisitor getExpressionValueVisitor(CFAEdge pCfaEdge, SMGState pNewState) {
    return new ExpressionValueVisitor(this, pCfaEdge, pNewState);
  }

  LValueAssignmentVisitor getLValueAssignmentVisitor(CFAEdge pCfaEdge, SMGState pNewState) {
    return new LValueAssignmentVisitor(this, pCfaEdge, pNewState);
  }

  CSizeOfVisitor getSizeOfVisitor(
      CFAEdge pEdge, SMGState pState, Optional<CExpression> pExpression) {
    return new CSizeOfVisitor(this, pEdge, pState, pExpression);
  }
}<|MERGE_RESOLUTION|>--- conflicted
+++ resolved
@@ -553,15 +553,8 @@
       SMGAddressValue arrayAddress = arrayAddressAndState.getObject();
 
       CExpression subscriptExpression = exp.getSubscriptExpression();
-<<<<<<< HEAD
-      List<SMGExplicitValueAndState> subscriptValueAndStates =
-          evaluateExplicitValue(newState, cfaEdge, subscriptExpression);
-
-      for (SMGExplicitValueAndState subscriptValueAndState : subscriptValueAndStates) {
-=======
       for (SMGExplicitValueAndState subscriptValueAndState :
           evaluateExplicitValue(arrayAddressAndState.getSmgState(), cfaEdge, subscriptExpression)) {
->>>>>>> 901e65cb
         SMGExplicitValue subscriptValue = subscriptValueAndState.getObject();
         SMGState newState = subscriptValueAndState.getSmgState();
 
