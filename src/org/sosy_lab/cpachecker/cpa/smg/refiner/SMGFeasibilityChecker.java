--- conflicted
+++ resolved
@@ -96,19 +96,8 @@
       while (iterator.hasNext()) {
         edge = iterator.getOutgoingEdge();
 
-<<<<<<< HEAD
-        //        int c = 0;
-
-        //        for (SMGState state : next) {
-        //          SMGDebugTest.dumpPlot("beforeStrongest" + c, state);
-        //          c++;
-        //        }
-
-        Collection<SMGState> successors = strongestPostOp.getStrongestPost(next, pPrecision, edge);
-=======
         Collection<SMGState> successors =
             strongestPostOp.getStrongestPost(next, pPrecision, edge);
->>>>>>> 753da3f7
 
         // no successors => path is infeasible
         if (successors.isEmpty()) {
