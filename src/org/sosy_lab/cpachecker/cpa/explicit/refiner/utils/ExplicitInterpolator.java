--- conflicted
+++ resolved
@@ -119,28 +119,16 @@
   /**
    * This method derives an interpolant for the given error path and interpolation state.
    *
-<<<<<<< HEAD
-   * @param errorPath the path to check
-   * @param offset offset of the state at where to start the current interpolation
-=======
    * @param pErrorPath the path to check
    * @param pOffset offset of the state at where to start the current interpolation
->>>>>>> 1173dd07
    * @param pInputInterpolant the input interpolant
    * @throws CPAException
    * @throws InterruptedException
    */
-<<<<<<< HEAD
-  public Set<Pair<String, NumberContainer>> deriveInterpolant(
-      List<CFAEdge> errorPath,
-      int offset,
-      Map<String, NumberContainer> pInputInterpolant) throws CPAException, InterruptedException {
-=======
-  public Set<Pair<MemoryLocation, Long>> deriveInterpolant(
+  public Set<Pair<MemoryLocation, NumberContainer>> deriveInterpolant(
       List<CFAEdge> pErrorPath,
       int pOffset,
-      Map<MemoryLocation, Long> pInputInterpolant) throws CPAException, InterruptedException {
->>>>>>> 1173dd07
+      Map<MemoryLocation, NumberContainer> pInputInterpolant) throws CPAException, InterruptedException {
     numberOfInterpolations = 0;
     currentOffset          = pOffset;
 
@@ -150,13 +138,8 @@
     }
 
     // create initial state, based on input interpolant, and create initial successor by consuming the next edge
-<<<<<<< HEAD
-    ExplicitState initialState      = new ExplicitState(MemoryLocation.transform(PathCopyingPersistentTreeMap.copyOf(pInputInterpolant)));
-    ExplicitState initialSuccessor  = getInitialSuccessor(initialState, errorPath.get(offset));
-=======
     ExplicitState initialState      = new ExplicitState(PathCopyingPersistentTreeMap.copyOf(pInputInterpolant));
     ExplicitState initialSuccessor  = getInitialSuccessor(initialState, pErrorPath.get(currentOffset));
->>>>>>> 1173dd07
     if (initialSuccessor == null) {
       return null;
     }
@@ -167,31 +150,20 @@
       return Collections.emptySet();
     }
 
-<<<<<<< HEAD
-    Set<Pair<String, NumberContainer>> interpolant = new HashSet<>();
-    List<String> list = Lists.newArrayList(initialSuccessor.getTrackedVariableNames());
-    for (String currentVariable : list) {
-=======
     NavigableSet<MemoryLocation> memoryLocations = Sets.newTreeSet(initialSuccessor.getTrackedMemoryLocations());
     if(descendingOrder) {
       memoryLocations = memoryLocations.descendingSet();
     }
 
-    Set<Pair<MemoryLocation, Long>> interpolant = new HashSet<>();
+    Set<Pair<MemoryLocation, NumberContainer>> interpolant = new HashSet<>();
 
     for (MemoryLocation currentMemoryLocation : memoryLocations) {
->>>>>>> 1173dd07
       shutdownNotifier.shutdownIfNecessary();
       ExplicitState successor = initialSuccessor.clone();
 
       // remove the value of the current and all already-found-to-be-irrelevant variables from the successor
-<<<<<<< HEAD
-      successor.forget(currentVariable);
-      for (Pair<String, NumberContainer> interpolantVariable : interpolant) {
-=======
       successor.forget(currentMemoryLocation);
-      for (Pair<MemoryLocation, Long> interpolantVariable : interpolant) {
->>>>>>> 1173dd07
+      for (Pair<MemoryLocation, NumberContainer> interpolantVariable : interpolant) {
         if (interpolantVariable.getSecond() == null) {
           successor.forget(interpolantVariable.getFirst());
         }
@@ -203,11 +175,7 @@
       if (isFeasible) {
         interpolant.add(Pair.of(currentMemoryLocation, initialSuccessor.getValueFor(currentMemoryLocation)));
       } else {
-<<<<<<< HEAD
-        interpolant.add(Pair.<String, NumberContainer>of(currentVariable, null));
-=======
-        interpolant.add(Pair.<MemoryLocation, Long>of(currentMemoryLocation, null));
->>>>>>> 1173dd07
+        interpolant.add(Pair.<MemoryLocation, NumberContainer>of(currentMemoryLocation, null));
       }
     }
 
