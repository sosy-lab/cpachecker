// This file is part of CPAchecker,
// a tool for configurable software verification:
// https://cpachecker.sosy-lab.org
//
// SPDX-FileCopyrightText: 2007-2020 Dirk Beyer <https://www.sosy-lab.org>
//
// SPDX-License-Identifier: Apache-2.0

package org.sosy_lab.cpachecker.cpa.value.symbolic.type;

import java.io.Serial;
import java.util.Objects;
import org.sosy_lab.cpachecker.cfa.types.Type;
import org.sosy_lab.cpachecker.core.interfaces.AbstractState;
import org.sosy_lab.cpachecker.cpa.smg2.SMGState;
import org.sosy_lab.cpachecker.util.states.MemoryLocation;

/**
 * Represents a unary {@link SymbolicExpression}. Represents all <code>SymbolicExpression</code>s
 * that consist of only one operand.
 */
public abstract sealed class UnarySymbolicExpression extends SymbolicExpression
    permits AddressOfExpression,
        BinaryNotExpression,
        CastExpression,
        LogicalNotExpression,
        NegationExpression,
        PointerExpression {

  @Serial private static final long serialVersionUID = -2727356523115713518L;

  private final SymbolicExpression operand;
  private final Type type;

  UnarySymbolicExpression(SymbolicExpression pOperand, Type pType) {
    operand = pOperand;
    type = pType;
  }

  UnarySymbolicExpression(
      final SymbolicExpression pOperand,
      final Type pType,
      final MemoryLocation pRepresentedLocation) {
    super(pRepresentedLocation);
    operand = pOperand;
    type = pType;
  }

  UnarySymbolicExpression(
      final SymbolicExpression pOperand, final Type pType, final AbstractState pAbstractState) {
    super(pAbstractState);
    operand = pOperand;
    type = pType;
  }

  @Override
  public Type getType() {
    return type;
  }

  public SymbolicExpression getOperand() {
    return operand;
  }

  @Override
  public boolean isTrivial() {
    return operand.isTrivial();
  }

  @Override
  @SuppressWarnings("EqualsGetClass") // on purpose, case-class structure with single equals()
  public final boolean equals(Object o) {
    // Comment to silence CI
    if (this == o) {
      return true;
    }
    if (o == null || getClass() != o.getClass()) {
      return false;
    }

    UnarySymbolicExpression that = (UnarySymbolicExpression) o;

    if (hasAbstractState()
        && that.hasAbstractState()
        && getAbstractState() instanceof SMGState thisState
        && that.getAbstractState() instanceof SMGState thatState) {
      // SMG values do not really care about the type, as the SMG knows their types and checks
      // that as well
<<<<<<< HEAD
      return SMGState.areValuesEqual(
          (SMGState) getAbstractState(),
          operand,
          (SMGState) that.getAbstractState(),
          that.operand,
          true);
=======
      return SMGState.areValuesEqual(thisState, operand, thatState, that.operand);
>>>>>>> be3ed4c7
    }

    return super.equals(that) && operand.equals(that.operand) && type.equals(that.type);
  }

  @Override
  public final int hashCode() {
    return super.hashCode() + Objects.hash(getClass().getCanonicalName(), operand, type);
  }

  @Override
  public String getRepresentation() {
    if (getRepresentedLocation().isPresent()) {
      return getRepresentedLocation().orElseThrow().toString();

    } else {
      return getOperationString() + operand.getRepresentation();
    }
  }

  @Override
  public String toString() {
    return getOperationString() + "(" + operand + ")";
  }

  public abstract String getOperationString();
}<|MERGE_RESOLUTION|>--- conflicted
+++ resolved
@@ -86,16 +86,7 @@
         && that.getAbstractState() instanceof SMGState thatState) {
       // SMG values do not really care about the type, as the SMG knows their types and checks
       // that as well
-<<<<<<< HEAD
-      return SMGState.areValuesEqual(
-          (SMGState) getAbstractState(),
-          operand,
-          (SMGState) that.getAbstractState(),
-          that.operand,
-          true);
-=======
-      return SMGState.areValuesEqual(thisState, operand, thatState, that.operand);
->>>>>>> be3ed4c7
+      return SMGState.areValuesEqual(thisState, operand, thatState, that.operand, true);
     }
 
     return super.equals(that) && operand.equals(that.operand) && type.equals(that.type);
