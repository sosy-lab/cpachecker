--- conflicted
+++ resolved
@@ -131,22 +131,6 @@
       return false;
     }
     if (hasAbstractState()
-<<<<<<< HEAD
-        && o instanceof AddressExpression
-        && ((AddressExpression) o).hasAbstractState()) {
-      if (getAbstractState() instanceof SMGState
-          && ((AddressExpression) o).getAbstractState() instanceof SMGState) {
-        // Precondition as this should never fail in SMGs
-        Preconditions.checkArgument(getOffset().equals(((AddressExpression) o).getOffset()));
-        // SMG values have the offset baked into them. Only the SMG truly knows equality for them
-        return SMGState.areValuesEqual(
-            (SMGState) getAbstractState(),
-            addressValue,
-            (SMGState) ((AddressExpression) o).getAbstractState(),
-            ((AddressExpression) o).addressValue,
-            false);
-      }
-=======
         && o instanceof AddressExpression other
         && other.hasAbstractState()
         && getAbstractState() instanceof SMGState thisState
@@ -154,8 +138,8 @@
       // Precondition as this should never fail in SMGs
       Preconditions.checkArgument(getOffset().equals(other.getOffset()));
       // SMG values have the offset baked into them. Only the SMG truly knows equality for them
-      return SMGState.areValuesEqual(thisState, addressValue, otherState, other.addressValue);
->>>>>>> be3ed4c7
+      return SMGState.areValuesEqual(
+          thisState, addressValue, otherState, other.addressValue, false);
     }
     return super.equals(o);
   }
