/*
 *  CPAchecker is a tool for configurable software verification.
 *  This file is part of CPAchecker.
 *
 *  Copyright (C) 2007-2014  Dirk Beyer
 *  All rights reserved.
 *
 *  Licensed under the Apache License, Version 2.0 (the "License");
 *  you may not use this file except in compliance with the License.
 *  You may obtain a copy of the License at
 *
 *      http://www.apache.org/licenses/LICENSE-2.0
 *
 *  Unless required by applicable law or agreed to in writing, software
 *  distributed under the License is distributed on an "AS IS" BASIS,
 *  WITHOUT WARRANTIES OR CONDITIONS OF ANY KIND, either express or implied.
 *  See the License for the specific language governing permissions and
 *  limitations under the License.
 *
 *
 *  CPAchecker web page:
 *    http://cpachecker.sosy-lab.org
 */
package org.sosy_lab.cpachecker.cpa.value;

import java.io.IOException;
import java.nio.charset.Charset;
import java.util.Collection;
import java.util.List;
import java.util.Map;
import java.util.logging.Level;
import java.util.regex.Matcher;
import java.util.regex.Pattern;

import org.sosy_lab.common.ShutdownNotifier;
import org.sosy_lab.common.configuration.Configuration;
import org.sosy_lab.common.configuration.FileOption;
import org.sosy_lab.common.configuration.InvalidConfigurationException;
import org.sosy_lab.common.configuration.Option;
import org.sosy_lab.common.configuration.Options;
import org.sosy_lab.common.io.Path;
import org.sosy_lab.common.log.LogManager;
import org.sosy_lab.cpachecker.cfa.CFA;
import org.sosy_lab.cpachecker.cfa.model.CFAEdge;
import org.sosy_lab.cpachecker.cfa.model.CFANode;
import org.sosy_lab.cpachecker.core.counterexample.ConcreteStatePath;
import org.sosy_lab.cpachecker.core.defaults.AutomaticCPAFactory;
import org.sosy_lab.cpachecker.core.defaults.DelegateAbstractDomain;
import org.sosy_lab.cpachecker.core.defaults.MergeJoinOperator;
import org.sosy_lab.cpachecker.core.defaults.MergeSepOperator;
import org.sosy_lab.cpachecker.core.defaults.SingletonPrecision;
import org.sosy_lab.cpachecker.core.defaults.StopJoinOperator;
import org.sosy_lab.cpachecker.core.defaults.StopNeverOperator;
import org.sosy_lab.cpachecker.core.defaults.StopSepOperator;
import org.sosy_lab.cpachecker.core.defaults.VariableTrackingPrecision;
import org.sosy_lab.cpachecker.core.interfaces.AbstractDomain;
import org.sosy_lab.cpachecker.core.interfaces.AbstractState;
import org.sosy_lab.cpachecker.core.interfaces.CPAFactory;
import org.sosy_lab.cpachecker.core.interfaces.ConfigurableProgramAnalysisWithBAM;
import org.sosy_lab.cpachecker.core.interfaces.ConfigurableProgramAnalysisWithConcreteCex;
import org.sosy_lab.cpachecker.core.interfaces.MergeOperator;
import org.sosy_lab.cpachecker.core.interfaces.Precision;
import org.sosy_lab.cpachecker.core.interfaces.PrecisionAdjustment;
import org.sosy_lab.cpachecker.core.interfaces.Reducer;
import org.sosy_lab.cpachecker.core.interfaces.StateSpacePartition;
import org.sosy_lab.cpachecker.core.interfaces.Statistics;
import org.sosy_lab.cpachecker.core.interfaces.StatisticsProvider;
import org.sosy_lab.cpachecker.core.interfaces.StopOperator;
import org.sosy_lab.cpachecker.core.interfaces.TransferRelation;
import org.sosy_lab.cpachecker.core.interfaces.pcc.ProofChecker;
import org.sosy_lab.cpachecker.cpa.arg.ARGPath;
import org.sosy_lab.cpachecker.cpa.value.refiner.ValueAnalysisConcreteErrorPathAllocator;
import org.sosy_lab.cpachecker.exceptions.CPAException;
import org.sosy_lab.cpachecker.exceptions.CPATransferException;
import org.sosy_lab.cpachecker.util.states.MemoryLocation;
import org.sosy_lab.cpachecker.util.StateToFormulaWriter;
import org.sosy_lab.cpachecker.util.states.MemoryLocation;

import com.google.common.collect.HashMultimap;
import com.google.common.collect.Maps;
import com.google.common.collect.Multimap;

@Options(prefix="cpa.value")
public class ValueAnalysisCPA implements ConfigurableProgramAnalysisWithBAM, StatisticsProvider, ProofChecker, ConfigurableProgramAnalysisWithConcreteCex {

  @Option(secure=true, name="merge", toUppercase=true, values={"SEP", "JOIN"},
      description="which merge operator to use for ValueAnalysisCPA")
  private String mergeType = "SEP";

  @Option(secure=true, name="stop", toUppercase=true, values={"SEP", "JOIN", "NEVER"},
      description="which stop operator to use for ValueAnalysisCPA")
  private String stopType = "SEP";

  @Option(secure=true, description="get an initial precision from file")
  @FileOption(FileOption.Type.OPTIONAL_INPUT_FILE)
  private Path initialPrecisionFile = null;

  public static CPAFactory factory() {
    return AutomaticCPAFactory.forType(ValueAnalysisCPA.class);
  }

  private AbstractDomain abstractDomain;
  private MergeOperator mergeOperator;
  private StopOperator stopOperator;
  private ValueAnalysisTransferRelation transferRelation;
  private VariableTrackingPrecision precision;
  private ValueAnalysisPrecisionAdjustment precisionAdjustment;
  private final ValueAnalysisReducer reducer;
  private final ValueAnalysisCPAStatistics statistics;
  private final StateToFormulaWriter writer;

  private final Configuration config;
  private final LogManager logger;
  private final ShutdownNotifier shutdownNotifier;
  private final CFA cfa;

<<<<<<< HEAD
=======
  private boolean refineablePrecisionSet = false;
>>>>>>> 8db002d1
  private ValueAnalysisConcreteErrorPathAllocator errorPathAllocator;

  private ValueAnalysisCPA(Configuration config, LogManager logger,
      ShutdownNotifier pShutdownNotifier, CFA cfa) throws InvalidConfigurationException {
    this.config           = config;
    this.logger           = logger;
    this.shutdownNotifier = pShutdownNotifier;
    this.cfa              = cfa;

    config.inject(this);

    abstractDomain      = DelegateAbstractDomain.<ValueAnalysisState>getInstance();
    transferRelation    = new ValueAnalysisTransferRelation(config, logger, cfa);
    precision           = initializePrecision(config, cfa);
    mergeOperator       = initializeMergeOperator();
    stopOperator        = initializeStopOperator();

    precisionAdjustment = new ValueAnalysisPrecisionAdjustment(config, cfa);

    reducer             = new ValueAnalysisReducer();
    statistics          = new ValueAnalysisCPAStatistics(this, config);
    writer = new StateToFormulaWriter(config, logger, shutdownNotifier, cfa);

    errorPathAllocator = new ValueAnalysisConcreteErrorPathAllocator(config, logger, cfa.getMachineModel());
  }

  private MergeOperator initializeMergeOperator() {
    if (mergeType.equals("SEP")) {
      return MergeSepOperator.getInstance();

    } else if (mergeType.equals("JOIN")) {
      return new MergeJoinOperator(abstractDomain);
    }

    return null;
  }

  private StopOperator initializeStopOperator() {
    if (stopType.equals("SEP")) {
      return new StopSepOperator(abstractDomain);

    } else if (stopType.equals("JOIN")) {
      return new StopJoinOperator(abstractDomain);

    } else if (stopType.equals("NEVER")) {
      return new StopNeverOperator();
    }

    return null;
  }

  private VariableTrackingPrecision initializePrecision(Configuration config, CFA cfa) throws InvalidConfigurationException {

    if (initialPrecisionFile == null) {
      return VariableTrackingPrecision.createStaticPrecision(config, cfa.getVarClassification(), getClass());

    } else {
      // create precision with empty, refinable component precision
      VariableTrackingPrecision precision = VariableTrackingPrecision.createRefineablePrecision(config,
                      VariableTrackingPrecision.createStaticPrecision(config, cfa.getVarClassification(), getClass()));
      // refine the refinable component precision with increment from file
      return precision.withIncrement(restoreMappingFromFile(cfa));
    }
  }

  private Multimap<CFANode, MemoryLocation> restoreMappingFromFile(CFA cfa) {
    Multimap<CFANode, MemoryLocation> mapping = HashMultimap.create();

    List<String> contents = null;
    try {
      contents = initialPrecisionFile.asCharSource(Charset.defaultCharset()).readLines();
    } catch (IOException e) {
      logger.logUserException(Level.WARNING, e, "Could not read precision from file named " + initialPrecisionFile);
      return mapping;
    }

    Map<Integer, CFANode> idToCfaNode = createMappingForCFANodes(cfa);
    final Pattern CFA_NODE_PATTERN = Pattern.compile("N([0-9][0-9]*)");

    CFANode location = getDefaultLocation(idToCfaNode);
    for (String currentLine : contents) {
      if (currentLine.trim().isEmpty()) {
        continue;

      } else if(currentLine.endsWith(":")) {
        String scopeSelectors = currentLine.substring(0, currentLine.indexOf(":"));
        Matcher matcher = CFA_NODE_PATTERN.matcher(scopeSelectors);
        if (matcher.matches()) {
          location = idToCfaNode.get(Integer.parseInt(matcher.group(1)));
        }

      } else {
        mapping.put(location, MemoryLocation.valueOf(currentLine));
      }
    }

    return mapping;
  }

  private CFANode getDefaultLocation(Map<Integer, CFANode> idToCfaNode) {
    return idToCfaNode.values().iterator().next();
  }

  private Map<Integer, CFANode> createMappingForCFANodes(CFA cfa) {
    Map<Integer, CFANode> idToNodeMap = Maps.newHashMap();
    for (CFANode n : cfa.getAllNodes()) {
      idToNodeMap.put(n.getNodeNumber(), n);
    }
    return idToNodeMap;
  }

  public void injectRefinablePrecision() throws InvalidConfigurationException {

    // replace the full precision with an empty, refinable precision
    if (initialPrecisionFile == null && !refineablePrecisionSet) {
      precision = VariableTrackingPrecision.createRefineablePrecision(config, precision);
      refineablePrecisionSet = true;
    }
  }

  @Override
  public AbstractDomain getAbstractDomain() {
    return abstractDomain;
  }

  @Override
  public MergeOperator getMergeOperator() {
    return mergeOperator;
  }

  @Override
  public StopOperator getStopOperator() {
    return stopOperator;
  }

  @Override
  public TransferRelation getTransferRelation() {
    return transferRelation;
  }

  @Override
  public AbstractState getInitialState(CFANode pNode, StateSpacePartition pPartition) {
    return new ValueAnalysisState();
  }

  @Override
  public Precision getInitialPrecision(CFANode pNode, StateSpacePartition pPartition) {
    return precision;
  }

  VariableTrackingPrecision getPrecision() {
    return precision;
  }

  @Override
  public PrecisionAdjustment getPrecisionAdjustment() {
    return precisionAdjustment;
  }

  public Configuration getConfiguration() {
    return config;
  }

  public LogManager getLogger() {
    return logger;
  }

  public ShutdownNotifier getShutdownNotifier() {
    return shutdownNotifier;
  }

  public CFA getCFA() {
    return cfa;
  }

  @Override
  public Reducer getReducer() {
    return reducer;
  }

  @Override
  public void collectStatistics(Collection<Statistics> pStatsCollection) {
    pStatsCollection.add(statistics);
    writer.collectStatistics(pStatsCollection);
    precisionAdjustment.collectStatistics(pStatsCollection);
    transferRelation.collectStatistics(pStatsCollection);
  }

  public ValueAnalysisCPAStatistics getStats() {
    return statistics;
  }

  @Override
  public boolean areAbstractSuccessors(AbstractState pState, CFAEdge pCfaEdge,
      Collection<? extends AbstractState> pSuccessors) throws CPATransferException, InterruptedException {
    try {
      Collection<? extends AbstractState> computedSuccessors =
          transferRelation.getAbstractSuccessorsForEdge(
              pState, SingletonPrecision.getInstance(), pCfaEdge);
      boolean found;
      for (AbstractState comp:computedSuccessors) {
        found = false;
        for (AbstractState e:pSuccessors) {
          if (isCoveredBy(comp, e)) {
            found = true;
            break;
          }
        }
        if (!found) {
          return false;
        }
      }
    } catch (CPAException e) {
      throw new CPATransferException("Cannot compare abstract successors", e);
    }
    return true;
  }

  @Override
  public boolean isCoveredBy(AbstractState pState, AbstractState pOtherState) throws CPAException, InterruptedException {
     return abstractDomain.isLessOrEqual(pState, pOtherState);
  }

  @Override
  public ConcreteStatePath createConcreteStatePath(ARGPath pPath) {
    return errorPathAllocator.allocateAssignmentsToPath(pPath);
  }
}<|MERGE_RESOLUTION|>--- conflicted
+++ resolved
@@ -114,10 +114,7 @@
   private final ShutdownNotifier shutdownNotifier;
   private final CFA cfa;
 
-<<<<<<< HEAD
-=======
   private boolean refineablePrecisionSet = false;
->>>>>>> 8db002d1
   private ValueAnalysisConcreteErrorPathAllocator errorPathAllocator;
 
   private ValueAnalysisCPA(Configuration config, LogManager logger,
