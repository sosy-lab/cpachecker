--- conflicted
+++ resolved
@@ -11,25 +11,24 @@
 import com.google.common.collect.ImmutableList;
 import com.google.common.collect.ImmutableMap;
 import com.google.common.collect.ImmutableSet;
-<<<<<<< HEAD
-import java.math.BigDecimal;
-=======
 import java.io.IOException;
 import java.nio.file.Path;
->>>>>>> eaeb7f52
 import java.util.ArrayList;
 import java.util.Collection;
 import java.util.Collections;
 import java.util.HashSet;
 import java.util.Iterator;
 import java.util.List;
+import java.util.Map;
 import java.util.Optional;
 import java.util.OptionalInt;
 import java.util.Set;
 import java.util.logging.Level;
+import javax.xml.parsers.ParserConfigurationException;
 import org.checkerframework.checker.nullness.qual.NonNull;
 import org.checkerframework.checker.nullness.qual.Nullable;
 import org.sosy_lab.common.configuration.Configuration;
+import org.sosy_lab.common.configuration.FileOption;
 import org.sosy_lab.common.configuration.InvalidConfigurationException;
 import org.sosy_lab.common.configuration.Option;
 import org.sosy_lab.common.configuration.Options;
@@ -128,6 +127,7 @@
 import org.sosy_lab.cpachecker.util.floatingpoint.FloatValue.RoundingMode;
 import org.sosy_lab.cpachecker.util.states.MemoryLocation;
 import org.sosy_lab.cpachecker.util.states.MemoryLocationValueHandler;
+import org.xml.sax.SAXException;
 
 public class ValueAnalysisTransferRelation
     extends ForwardingTransferRelation<
@@ -167,6 +167,14 @@
 
     @Option(
         secure = true,
+        description =
+            "Fixed set of values for function calls to VERIFIER_nondet_*. Does only work, if"
+                + " ignoreFunctionValueExceptRandom is enabled ")
+    @FileOption(FileOption.Type.OPTIONAL_INPUT_FILE)
+    private Path functionValuesForRandom = null;
+
+    @Option(
+        secure = true,
         description = "Use equality assumptions to assign values (e.g., (x == 0) => x = 0)")
     private boolean assignEqualityAssumptions = true;
 
@@ -205,6 +213,10 @@
       return ignoreFunctionValue;
     }
 
+    public Path getFunctionValuesForRandom() {
+      return functionValuesForRandom;
+    }
+
     boolean isAllowedUnsupportedOption(String func) {
       return allowedUnsupportedFunctions.contains(func);
     }
@@ -252,6 +264,7 @@
   private final LogManagerWithoutDuplicates logger;
   private final Collection<String> addressedVariables;
   private final Collection<String> booleanVariables;
+  private Map<Integer, String> valuesFromFile;
 
   public ValueAnalysisTransferRelation(
       LogManager pLogger,
@@ -576,15 +589,8 @@
     if (functionCall instanceof AFunctionCallAssignmentStatement assignment) {
       AExpression leftHandSide = assignment.getLeftHandSide();
 
-<<<<<<< HEAD
-      if (leftHandSide instanceof CLeftHandSide) {
-        ExpressionValueVisitor visitor = getVisitor();
-        MemoryLocation assignedMemoryLocation =
-            visitor.evaluateMemoryLocation((CLeftHandSide) leftHandSide);
-=======
       if (leftHandSide instanceof CLeftHandSide cLeftHandSide) {
         MemoryLocation assignedMemoryLocation = getVisitor().evaluateMemoryLocation(cLeftHandSide);
->>>>>>> eaeb7f52
 
         if (newState.contains(assignedMemoryLocation)) {
           newState.forget(assignedMemoryLocation);
@@ -750,12 +756,7 @@
 
     if (init instanceof AInitializerExpression aInitializerExpression) {
       ExpressionValueVisitor evv = getVisitor();
-<<<<<<< HEAD
-      AExpression exp = ((AInitializerExpression) init).getExpression();
-
-=======
       AExpression exp = aInitializerExpression.getExpression();
->>>>>>> eaeb7f52
       initialValue = getExpressionValue(exp, declarationType, evv);
 
       if (isMissingCExpressionInformation(evv, exp)) {
@@ -1077,13 +1078,8 @@
           && cCompositeType.getKind() == ComplexTypeKind.STRUCT
           && exp instanceof CLeftHandSide) {
         handleAssignmentToStruct(
-<<<<<<< HEAD
-            newElement, assignedVar, (CCompositeType) canonicaltype, (CExpression) exp, visitor);
+            newElement, assignedVar, cCompositeType, (CExpression) exp, visitor);
         return newElement;
-=======
-            newElement, assignedVar, cCompositeType, (CExpression) exp, visitor);
-        return;
->>>>>>> eaeb7f52
       }
     }
 
@@ -1759,8 +1755,6 @@
     }
   }
 
-<<<<<<< HEAD
-=======
   /** Load the FunctionValues for random functinos from the given Testcomp Testcase */
   private void setupFunctionValuesForRandom() {
     try {
@@ -1775,7 +1769,6 @@
     }
   }
 
->>>>>>> eaeb7f52
   /** returns an initialized, empty visitor */
   private ExpressionValueVisitor getVisitor(ValueAnalysisState pState, String pFunctionName) {
     if (options.isIgnoreFunctionValue()) {
