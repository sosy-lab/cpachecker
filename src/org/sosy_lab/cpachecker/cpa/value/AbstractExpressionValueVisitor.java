// This file is part of CPAchecker,
// a tool for configurable software verification:
// https://cpachecker.sosy-lab.org
//
// SPDX-FileCopyrightText: 2007-2020 Dirk Beyer <https://www.sosy-lab.org>
//
// SPDX-License-Identifier: Apache-2.0

package org.sosy_lab.cpachecker.cpa.value;

import static com.google.common.base.Preconditions.checkArgument;
import static com.google.common.base.Preconditions.checkNotNull;

import com.google.common.base.Function;
import com.google.common.collect.Iterables;
import com.google.common.collect.Lists;
import com.google.common.primitives.UnsignedLongs;
import java.io.Serial;
import java.math.BigInteger;
import java.util.ArrayList;
import java.util.List;
import java.util.Optional;
import java.util.function.BiFunction;
import java.util.logging.Level;
import org.checkerframework.checker.nullness.qual.NonNull;
import org.sosy_lab.common.log.LogManager;
import org.sosy_lab.common.log.LogManagerWithoutDuplicates;
import org.sosy_lab.common.rationals.Rational;
import org.sosy_lab.cpachecker.cfa.ast.ASimpleDeclaration;
import org.sosy_lab.cpachecker.cfa.ast.FileLocation;
import org.sosy_lab.cpachecker.cfa.ast.c.CArraySubscriptExpression;
import org.sosy_lab.cpachecker.cfa.ast.c.CBinaryExpression;
import org.sosy_lab.cpachecker.cfa.ast.c.CBinaryExpression.BinaryOperator;
import org.sosy_lab.cpachecker.cfa.ast.c.CCastExpression;
import org.sosy_lab.cpachecker.cfa.ast.c.CCharLiteralExpression;
import org.sosy_lab.cpachecker.cfa.ast.c.CComplexCastExpression;
import org.sosy_lab.cpachecker.cfa.ast.c.CEnumerator;
import org.sosy_lab.cpachecker.cfa.ast.c.CExpression;
import org.sosy_lab.cpachecker.cfa.ast.c.CFieldReference;
import org.sosy_lab.cpachecker.cfa.ast.c.CFloatLiteralExpression;
import org.sosy_lab.cpachecker.cfa.ast.c.CFunctionCallExpression;
import org.sosy_lab.cpachecker.cfa.ast.c.CIdExpression;
import org.sosy_lab.cpachecker.cfa.ast.c.CImaginaryLiteralExpression;
import org.sosy_lab.cpachecker.cfa.ast.c.CIntegerLiteralExpression;
import org.sosy_lab.cpachecker.cfa.ast.c.CPointerExpression;
import org.sosy_lab.cpachecker.cfa.ast.c.CRightHandSide;
import org.sosy_lab.cpachecker.cfa.ast.c.CRightHandSideVisitor;
import org.sosy_lab.cpachecker.cfa.ast.c.CStringLiteralExpression;
import org.sosy_lab.cpachecker.cfa.ast.c.CTypeIdExpression;
import org.sosy_lab.cpachecker.cfa.ast.c.CTypeIdExpression.TypeIdOperator;
import org.sosy_lab.cpachecker.cfa.ast.c.CUnaryExpression;
import org.sosy_lab.cpachecker.cfa.ast.c.CUnaryExpression.UnaryOperator;
import org.sosy_lab.cpachecker.cfa.ast.c.DefaultCExpressionVisitor;
import org.sosy_lab.cpachecker.cfa.ast.java.JArrayCreationExpression;
import org.sosy_lab.cpachecker.cfa.ast.java.JArrayInitializer;
import org.sosy_lab.cpachecker.cfa.ast.java.JArrayLengthExpression;
import org.sosy_lab.cpachecker.cfa.ast.java.JArraySubscriptExpression;
import org.sosy_lab.cpachecker.cfa.ast.java.JBinaryExpression;
import org.sosy_lab.cpachecker.cfa.ast.java.JBooleanLiteralExpression;
import org.sosy_lab.cpachecker.cfa.ast.java.JCastExpression;
import org.sosy_lab.cpachecker.cfa.ast.java.JCharLiteralExpression;
import org.sosy_lab.cpachecker.cfa.ast.java.JClassInstanceCreation;
import org.sosy_lab.cpachecker.cfa.ast.java.JEnumConstantExpression;
import org.sosy_lab.cpachecker.cfa.ast.java.JExpression;
import org.sosy_lab.cpachecker.cfa.ast.java.JExpressionVisitor;
import org.sosy_lab.cpachecker.cfa.ast.java.JFieldDeclaration;
import org.sosy_lab.cpachecker.cfa.ast.java.JFloatLiteralExpression;
import org.sosy_lab.cpachecker.cfa.ast.java.JIdExpression;
import org.sosy_lab.cpachecker.cfa.ast.java.JIntegerLiteralExpression;
import org.sosy_lab.cpachecker.cfa.ast.java.JMethodInvocationExpression;
import org.sosy_lab.cpachecker.cfa.ast.java.JNullLiteralExpression;
import org.sosy_lab.cpachecker.cfa.ast.java.JRightHandSide;
import org.sosy_lab.cpachecker.cfa.ast.java.JRightHandSideVisitor;
import org.sosy_lab.cpachecker.cfa.ast.java.JRunTimeTypeEqualsType;
import org.sosy_lab.cpachecker.cfa.ast.java.JStringLiteralExpression;
import org.sosy_lab.cpachecker.cfa.ast.java.JThisExpression;
import org.sosy_lab.cpachecker.cfa.ast.java.JUnaryExpression;
import org.sosy_lab.cpachecker.cfa.ast.java.JVariableRunTimeType;
import org.sosy_lab.cpachecker.cfa.types.BaseSizeofVisitor;
import org.sosy_lab.cpachecker.cfa.types.MachineModel;
import org.sosy_lab.cpachecker.cfa.types.Type;
import org.sosy_lab.cpachecker.cfa.types.c.CArrayType;
import org.sosy_lab.cpachecker.cfa.types.c.CBasicType;
import org.sosy_lab.cpachecker.cfa.types.c.CBitFieldType;
import org.sosy_lab.cpachecker.cfa.types.c.CComplexType;
import org.sosy_lab.cpachecker.cfa.types.c.CCompositeType;
import org.sosy_lab.cpachecker.cfa.types.c.CNumericTypes;
import org.sosy_lab.cpachecker.cfa.types.c.CPointerType;
import org.sosy_lab.cpachecker.cfa.types.c.CSimpleType;
import org.sosy_lab.cpachecker.cfa.types.c.CType;
import org.sosy_lab.cpachecker.cfa.types.java.JArrayType;
import org.sosy_lab.cpachecker.cfa.types.java.JSimpleType;
import org.sosy_lab.cpachecker.cfa.types.java.JType;
import org.sosy_lab.cpachecker.cpa.value.symbolic.type.SymbolicExpression;
import org.sosy_lab.cpachecker.cpa.value.symbolic.type.SymbolicValue;
import org.sosy_lab.cpachecker.cpa.value.symbolic.type.SymbolicValueFactory;
import org.sosy_lab.cpachecker.cpa.value.type.ArrayValue;
import org.sosy_lab.cpachecker.cpa.value.type.BooleanValue;
import org.sosy_lab.cpachecker.cpa.value.type.EnumConstantValue;
import org.sosy_lab.cpachecker.cpa.value.type.FunctionValue;
import org.sosy_lab.cpachecker.cpa.value.type.NullValue;
import org.sosy_lab.cpachecker.cpa.value.type.NumericValue;
import org.sosy_lab.cpachecker.cpa.value.type.Value;
import org.sosy_lab.cpachecker.cpa.value.type.Value.UnknownValue;
import org.sosy_lab.cpachecker.exceptions.CPAException;
import org.sosy_lab.cpachecker.exceptions.NoException;
import org.sosy_lab.cpachecker.exceptions.UnrecognizedCodeException;
import org.sosy_lab.cpachecker.util.BuiltinFloatFunctions;
import org.sosy_lab.cpachecker.util.BuiltinFunctions;
import org.sosy_lab.cpachecker.util.BuiltinOverflowFunctions;
import org.sosy_lab.cpachecker.util.floatingpoint.FloatValue;
import org.sosy_lab.cpachecker.util.floatingpoint.FloatValue.RoundingMode;

/**
 * This Visitor implements an evaluation strategy of simply typed expressions. An expression is
 * defined as simply typed iff it is not an array type (vgl {@link CArrayType}), a struct or union
 * type (vgl {@link CComplexType}), an imaginary type (vgl {@link CImaginaryLiteralExpression}), or
 * a pointer type (vgl {@link CPointerType}). The key distinction between these types and simply
 * typed types is, that a value of simply typed types can be represented as a numerical value
 * without losing information.
 *
 * <p>Furthermore, the visitor abstracts from using abstract states to get values stored in the
 * memory of a program.
 */
public abstract class AbstractExpressionValueVisitor
    extends DefaultCExpressionVisitor<Value, UnrecognizedCodeException>
    implements CRightHandSideVisitor<Value, UnrecognizedCodeException>,
        JRightHandSideVisitor<Value, NoException>,
        JExpressionVisitor<Value, NoException> {

  /** length of type LONG in Java (in bit). */
  private static final int SIZE_OF_JAVA_LONG = 64;

  // private final ValueAnalysisState state;
  private final String functionName;
  private final MachineModel machineModel;

  // for logging
  private final LogManagerWithoutDuplicates logger;

  private boolean missingFieldAccessInformation = false;

  /**
   * This Visitor returns the numeral value for an expression.
   *
   * @param pFunctionName current scope, used only for variable-names
   * @param pMachineModel where to get info about types, for casting and overflows
   * @param pLogger logging
   */
  protected AbstractExpressionValueVisitor(
      String pFunctionName, MachineModel pMachineModel, LogManagerWithoutDuplicates pLogger) {

    // this.state = pState;
    functionName = pFunctionName;
    machineModel = pMachineModel;
    logger = pLogger;
  }

  public boolean hasMissingFieldAccessInformation() {
    return missingFieldAccessInformation;
  }

  @Override
  protected Value visitDefault(CExpression pExp) {
    return Value.UnknownValue.getInstance();
  }

  public void reset() {
    missingFieldAccessInformation = false;
  }

  @Override
  public Value visit(final CBinaryExpression pE) throws UnrecognizedCodeException {
    final Value lVal = pE.getOperand1().accept(this);
    if (lVal.isUnknown()) {
      return Value.UnknownValue.getInstance();
    }
    final Value rVal = pE.getOperand2().accept(this);
    if (rVal.isUnknown()) {
      return Value.UnknownValue.getInstance();
    }
    return calculateBinaryOperation(lVal, rVal, pE, machineModel, logger);
  }

  /**
   * This method calculates the exact result for a binary operation. If the value can not be
   * determined, we return an {@link UnknownValue}. If an arithmetic exception happens (e.g.,
   * division by zero), we log a warning and also return {@link UnknownValue}.
   *
   * @param lVal evaluated first operand of binaryExpr
   * @param rVal evaluated second operand of binaryExpr
   * @param binaryExpr will be evaluated
   * @param machineModel information about types
   * @param logger for logging
   */
  public static Value calculateBinaryOperation(
      Value lVal,
      Value rVal,
      final CBinaryExpression binaryExpr,
      final MachineModel machineModel,
      final LogManagerWithoutDuplicates logger) {

    final BinaryOperator binaryOperator = binaryExpr.getOperator();
    final CType calculationType = binaryExpr.getCalculationType();

    lVal = castCValue(lVal, calculationType, machineModel, logger, binaryExpr.getFileLocation());
    if (binaryOperator != BinaryOperator.SHIFT_LEFT
        && binaryOperator != BinaryOperator.SHIFT_RIGHT) {
      /* For SHIFT-operations we do not cast the second operator.
       * We even do not need integer-promotion,
       * because the maximum SHIFT of 64 is lower than MAX_CHAR.
       *
       * ISO-C99 (6.5.7 #3): Bitwise shift operators
       * The integer promotions are performed on each of the operands.
       * The type of the result is that of the promoted left operand.
       * If the value of the right operand is negative or is greater than
       * or equal to the width of the promoted left operand,
       * the behavior is undefined.
       */
      rVal = castCValue(rVal, calculationType, machineModel, logger, binaryExpr.getFileLocation());
    }

    if (lVal instanceof FunctionValue || rVal instanceof FunctionValue) {
      return calculateExpressionWithFunctionValue(binaryOperator, rVal, lVal);
    }

    if (lVal instanceof SymbolicValue || rVal instanceof SymbolicValue) {
      return calculateSymbolicBinaryExpression(lVal, rVal, binaryExpr);
    }

    if (!lVal.isNumericValue() || !rVal.isNumericValue()) {
      logger.logf(
          Level.FINE,
          "Parameters to binary operation '%s %s %s' are no numeric values.",
          lVal,
          binaryOperator,
          rVal);
      return Value.UnknownValue.getInstance();
    }

    return switch (binaryOperator) {
      case PLUS,
          MINUS,
          DIVIDE,
          MODULO,
          MULTIPLY,
          SHIFT_LEFT,
          SHIFT_RIGHT,
          BINARY_AND,
          BINARY_OR,
          BINARY_XOR -> {
        Value result =
            arithmeticOperation(
                (NumericValue) lVal,
                (NumericValue) rVal,
                binaryOperator,
                calculationType,
                machineModel,
                logger);
        yield castCValue(
            result,
            binaryExpr.getExpressionType(),
            machineModel,
            logger,
            binaryExpr.getFileLocation());
      }
      case EQUALS, NOT_EQUALS, GREATER_THAN, GREATER_EQUAL, LESS_THAN, LESS_EQUAL ->
<<<<<<< HEAD
          result =
              comparisonOperation(
                  (NumericValue) lVal,
                  (NumericValue) rVal,
                  binaryOperator,
                  calculationType,
                  machineModel,
                  logger);
      // we do not cast here, because 0 and 1 should be small enough for every type.
      default -> throw new AssertionError("unhandled binary operator");
    }

    return result;
=======
          booleanOperation(
              (NumericValue) lVal,
              (NumericValue) rVal,
              binaryOperator,
              calculationType,
              machineModel,
              logger);
        // we do not cast here, because 0 and 1 should be small enough for every type.
    };
>>>>>>> e4c10226
  }

  /**
   * Join a symbolic expression with something else using a binary expression.
   *
   * <p>e.g. joining `a` and `5` with `+` will produce `a + 5`
   *
   * @param pLValue left hand side value
   * @param pRValue right hand side value
   * @param pExpression the binary expression with the operator
   * @return the calculated Value
   */
  public static Value calculateSymbolicBinaryExpression(
      Value pLValue, Value pRValue, final CBinaryExpression pExpression) {

    final BinaryOperator operator = pExpression.getOperator();

    final CType leftOperandType = pExpression.getOperand1().getExpressionType();
    final CType rightOperandType = pExpression.getOperand2().getExpressionType();
    final CType expressionType = pExpression.getExpressionType();
    final CType calculationType = pExpression.getCalculationType();

    return createSymbolicExpression(
        pLValue,
        leftOperandType,
        pRValue,
        rightOperandType,
        operator,
        expressionType,
        calculationType);
  }

  public static Value calculateExpressionWithFunctionValue(
      BinaryOperator binaryOperator, Value val1, Value val2) {
    if (val1 instanceof FunctionValue) {
      return calculateOperationWithFunctionValue(binaryOperator, (FunctionValue) val1, val2);
    } else if (val2 instanceof FunctionValue) {
      return calculateOperationWithFunctionValue(binaryOperator, (FunctionValue) val2, val1);
    } else {
      return new Value.UnknownValue();
    }
  }

  private static NumericValue calculateOperationWithFunctionValue(
      BinaryOperator binaryOperator, FunctionValue val1, Value val2) {
    return switch (binaryOperator) {
      case EQUALS -> new NumericValue(val1.equals(val2) ? 1 : 0);
      case NOT_EQUALS -> new NumericValue(val1.equals(val2) ? 0 : 1);
      default ->
          throw new AssertionError(
              "Operation " + binaryOperator + " is not supported for function values");
    };
  }

  private static SymbolicValue createSymbolicExpression(
      Value pLeftValue,
      CType pLeftType,
      Value pRightValue,
      CType pRightType,
      CBinaryExpression.BinaryOperator pOperator,
      CType pExpressionType,
      CType pCalculationType) {

    final SymbolicValueFactory factory = SymbolicValueFactory.getInstance();
    SymbolicExpression leftOperand;
    SymbolicExpression rightOperand;

    leftOperand = factory.asConstant(pLeftValue, pLeftType);
    rightOperand = factory.asConstant(pRightValue, pRightType);

    return switch (pOperator) {
      case PLUS -> factory.add(leftOperand, rightOperand, pExpressionType, pCalculationType);
      case MINUS -> factory.minus(leftOperand, rightOperand, pExpressionType, pCalculationType);
      case MULTIPLY ->
          factory.multiply(leftOperand, rightOperand, pExpressionType, pCalculationType);
      case DIVIDE -> factory.divide(leftOperand, rightOperand, pExpressionType, pCalculationType);
      case MODULO -> factory.modulo(leftOperand, rightOperand, pExpressionType, pCalculationType);
      case SHIFT_LEFT ->
          factory.shiftLeft(leftOperand, rightOperand, pExpressionType, pCalculationType);
      case SHIFT_RIGHT ->
          factory.shiftRightSigned(leftOperand, rightOperand, pExpressionType, pCalculationType);
      case BINARY_AND ->
          factory.binaryAnd(leftOperand, rightOperand, pExpressionType, pCalculationType);
      case BINARY_OR ->
          factory.binaryOr(leftOperand, rightOperand, pExpressionType, pCalculationType);
      case BINARY_XOR ->
          factory.binaryXor(leftOperand, rightOperand, pExpressionType, pCalculationType);
      case EQUALS -> factory.equal(leftOperand, rightOperand, pExpressionType, pCalculationType);
      case NOT_EQUALS ->
          factory.notEqual(leftOperand, rightOperand, pExpressionType, pCalculationType);
      case LESS_THAN ->
          factory.lessThan(leftOperand, rightOperand, pExpressionType, pCalculationType);
      case LESS_EQUAL ->
          factory.lessThanOrEqual(leftOperand, rightOperand, pExpressionType, pCalculationType);
      case GREATER_THAN ->
          factory.greaterThan(leftOperand, rightOperand, pExpressionType, pCalculationType);
      case GREATER_EQUAL ->
          factory.greaterThanOrEqual(leftOperand, rightOperand, pExpressionType, pCalculationType);
    };
  }

  /**
   * Calculate an arithmetic operation on two integer types.
   *
   * @param l left hand side value
   * @param r right hand side value
   * @param op the binary operator
   * @param calculationType The type the result of the calculation should have
   * @param machineModel the machine model
   * @param logger logging
   * @return the resulting value
   */
  private static long arithmeticOperation(
      final long l,
      final long r,
      final BinaryOperator op,
      final CType calculationType,
      final MachineModel machineModel,
      final LogManager logger) {

    // special handling for UNSIGNED_LONGLONG (32 and 64bit), UNSIGNED_LONG (64bit)
    // because Java only has SIGNED_LONGLONG
    CSimpleType st = getArithmeticType(calculationType);
    if (st != null) {
      if (machineModel.getSizeofInBits(st) >= SIZE_OF_JAVA_LONG && st.hasUnsignedSpecifier()) {
        switch (op) {
          case DIVIDE -> {
            if (r == 0) {
              logger.logf(Level.SEVERE, "Division by Zero (%d / %d)", l, r);
              return 0;
            }
            return UnsignedLongs.divide(l, r);
          }
          case MODULO -> {
            return UnsignedLongs.remainder(l, r);
          }
          case SHIFT_RIGHT -> {
            /*
             * from http://docs.oracle.com/javase/tutorial/java/nutsandbolts/op3.html
             *
             * The unsigned right shift operator ">>>" shifts a zero
             * into the leftmost position, while the leftmost position
             * after ">>" depends on sign extension.
             */
            return l >>> r;
          }
          default -> {}
        }
      }
    }

    switch (op) {
      case PLUS -> {
        return l + r;
      }
      case MINUS -> {
        return l - r;
      }
      case DIVIDE -> {
        if (r == 0) {
          logger.logf(Level.SEVERE, "Division by Zero (%d / %d)", l, r);
          return 0;
        }
        return l / r;
      }
      case MODULO -> {
        return l % r;
      }
      case MULTIPLY -> {
        return l * r;
      }
      case SHIFT_LEFT -> {
        /* There is a difference in the SHIFT-operation in Java and C.
         * In C a SHIFT is a normal SHIFT, in Java the rVal is used as (r%64).
         *
         * http://docs.oracle.com/javase/specs/jls/se7/html/jls-15.html#jls-15.19
         *
         * If the promoted type of the left-hand operand is long, then only the
         * six lowest-order bits of the right-hand operand are used as the
         * shift distance. It is as if the right-hand operand were subjected to
         * a bitwise logical AND operator & (§15.22.1) with the mask value 0x3f.
         * The shift distance actually used is therefore always in the range 0 to 63.
         */
        return (r >= SIZE_OF_JAVA_LONG) ? 0 : l << r;
      }
      case SHIFT_RIGHT -> {
        return l >> r;
      }
      case BINARY_AND -> {
        return l & r;
      }
      case BINARY_OR -> {
        return l | r;
      }
      case BINARY_XOR -> {
        return l ^ r;
      }
      default -> throw new AssertionError("unknown binary operation: " + op);
    }
  }

  /**
   * Calculate an arithmetic operation on two int128 types.
   *
   * @param l left hand side value
   * @param r right hand side value
   * @param op the binary operator
   * @param logger logging
   * @return the resulting value
   */
  private static BigInteger arithmeticOperation(
      final BigInteger l, final BigInteger r, final BinaryOperator op, final LogManager logger) {

    switch (op) {
      case PLUS -> {
        return l.add(r);
      }
      case MINUS -> {
        return l.subtract(r);
      }
      case DIVIDE -> {
        if (r.equals(BigInteger.ZERO)) {
          // this matches the behavior of long
          logger.logf(Level.SEVERE, "Division by Zero (%s / %s)", l.toString(), r.toString());
          return BigInteger.ZERO;
        }
        return l.divide(r);
      }
      case MODULO -> {
        return l.mod(r);
      }
      case MULTIPLY -> {
        return l.multiply(r);
      }
      case SHIFT_LEFT -> {
        // (C11, 6.5.7p3) "If the value of the right operand is negative
        // or is greater than or equal to the width of the promoted left operand,
        // the behavior is undefined"
        if (r.compareTo(BigInteger.valueOf(128)) <= 0 && r.signum() != -1) {
          return l.shiftLeft(r.intValue());
        } else {
          logger.logf(
              Level.SEVERE,
              "Right-hand side (%s) of the bitshift is larger than 128 or negative.",
              r.toString());
          return BigInteger.ZERO;
        }
      }
      case SHIFT_RIGHT -> {
        if (r.compareTo(BigInteger.valueOf(128)) <= 0 && r.signum() != -1) {
          return l.shiftRight(r.intValue());
        } else {
          return BigInteger.ZERO;
        }
      }
      case BINARY_AND -> {
        return l.and(r);
      }
      case BINARY_OR -> {
        return l.or(r);
      }
      case BINARY_XOR -> {
        return l.xor(r);
      }
      default -> throw new AssertionError("unknown binary operation: " + op);
    }
  }

  /** Cast the argument to a floating point type */
  private static FloatValue castToFloat(
      MachineModel pMachineModel, CSimpleType pTargetType, NumericValue pValue) {
    checkArgument(
        pTargetType.getType().isFloatingPointType(),
        "Target type `%s` is not a floating point type",
        pTargetType);
    FloatValue.Format precision = FloatValue.Format.fromCType(pMachineModel, pTargetType);
    return pValue.floatingPointValue(precision);
  }

  /**
   * Calculate an arithmetic operation on two floating point values.
   *
   * @param pOperation the binary operator
   * @param pArg1 left hand side value
   * @param pArg2 right hand side value
   * @return the resulting value
   */
  private static FloatValue arithmeticOperation(
      final BinaryOperator pOperation, final FloatValue pArg1, final FloatValue pArg2) {

    return switch (pOperation) {
      case PLUS -> pArg1.add(pArg2);
      case MINUS -> pArg1.subtract(pArg2);
      case DIVIDE -> pArg1.divide(pArg2);
      case MODULO -> pArg1.modulo(pArg2);
      case MULTIPLY -> pArg1.multiply(pArg2);
      case SHIFT_LEFT, SHIFT_RIGHT, BINARY_AND, BINARY_OR, BINARY_XOR ->
          throw new UnsupportedOperationException(
              "Trying to perform " + pOperation + " on floating point operands");
      default -> throw new IllegalArgumentException("Unknown binary operation: " + pOperation);
    };
  }

  /**
   * Calculate an arithmetic operation on two Value types.
   *
   * @param lNum left hand side value
   * @param rNum right hand side value
   * @param op the binary operator
   * @param calculationType The type the result of the calculation should have
   * @param machineModel the machine model
   * @param logger logging
   * @return the resulting values
   */
  private static Value arithmeticOperation(
      final NumericValue lNum,
      final NumericValue rNum,
      final BinaryOperator op,
      final CType calculationType,
      final MachineModel machineModel,
      final LogManager logger) {

    // At this point we're only handling values of simple types.
    final CSimpleType type = getArithmeticType(calculationType);
    if (type == null) {
      logger.logf(
          Level.FINE, "unsupported type %s for result of binary operation %s", calculationType, op);
      return Value.UnknownValue.getInstance();
    }

    try {
      switch (type.getType()) {
        case INT -> {
          // Both l and r must be of the same type, which in this case is INT, so we can cast to
          // long.
          long lVal = lNum.getNumber().longValue();
          long rVal = rNum.getNumber().longValue();
          long result = arithmeticOperation(lVal, rVal, op, calculationType, machineModel, logger);
          return new NumericValue(result);
        }
        case INT128 -> {
          BigInteger lVal = lNum.bigIntegerValue();
          BigInteger rVal = rNum.bigIntegerValue();
          BigInteger result = arithmeticOperation(lVal, rVal, op, logger);
          return new NumericValue(result);
        }
        case FLOAT, DOUBLE, FLOAT128 -> {
          return new NumericValue(
              arithmeticOperation(
                  op,
                  castToFloat(machineModel, type, lNum),
                  castToFloat(machineModel, type, rNum)));
        }
        default -> {
          logger.logf(
              Level.FINE, "unsupported type for result of binary operation %s", type.toString());
          return Value.UnknownValue.getInstance();
        }
      }
    } catch (ArithmeticException e) { // log warning and ignore expression
      logger.logf(
          Level.WARNING,
          "expression causes arithmetic exception (%s): %s %s %s",
          e.getMessage(),
          lNum,
          op.getOperator(),
          rNum);
      return Value.UnknownValue.getInstance();
    }
  }

  private static Value comparisonOperation(
      final NumericValue l,
      final NumericValue r,
      final BinaryOperator op,
      final CType calculationType,
      final MachineModel machineModel,
      final LogManager logger) {

    // At this point we're only handling values of simple types.
    final CSimpleType type = getArithmeticType(calculationType);
    if (type == null) {
      logger.logf(
          Level.FINE, "unsupported type %s for result of binary operation %s", calculationType, op);
      return Value.UnknownValue.getInstance();
    }

    switch (type.getType()) {
      case INT128, CHAR, INT -> {
        CSimpleType canonicalType = type.getCanonicalType();
        int sizeInBits = machineModel.getSizeof(canonicalType) * machineModel.getSizeofCharInBits();

        // Compare the two numbers
        final int cmp;
        if ((!machineModel.isSigned(canonicalType) && sizeInBits == SIZE_OF_JAVA_LONG)
            || sizeInBits > SIZE_OF_JAVA_LONG) {
          BigInteger leftBigInt = l.bigIntegerValue();
          BigInteger rightBigInt = r.bigIntegerValue();
          cmp = leftBigInt.compareTo(rightBigInt);
        } else {
          cmp = Long.compare(l.longValue(), r.longValue());
        }

        // returns True, iff cmp fulfills the boolean operation.
        boolean result =
            switch (op) {
              case GREATER_THAN -> cmp > 0;
              case GREATER_EQUAL -> cmp >= 0;
              case LESS_THAN -> cmp < 0;
              case LESS_EQUAL -> cmp <= 0;
              case EQUALS -> cmp == 0;
              case NOT_EQUALS -> cmp != 0;
              default -> throw new AssertionError("unknown binary operation: " + op);
            };

        // return 1 if expression holds, 0 otherwise
        return new NumericValue(result ? 1 : 0);
      }
      case FLOAT, DOUBLE, FLOAT128 -> {
        boolean result =
            comparisonOperation(
                op, castToFloat(machineModel, type, l), castToFloat(machineModel, type, r));
        return new NumericValue(result ? 1 : 0);
      }
      default -> {
        logger.logf(
            Level.FINE,
            "unsupported type %s for result of binary operation %s",
            type.toString(),
            op);
        return Value.UnknownValue.getInstance();
      }
    }
  }

  /**
   * Calculate a comparison operation on two floating point values.
   *
   * @param pOperation the binary operator
   * @param pArg1 left hand side value
   * @param pArg2 right hand side value
   * @return the resulting value
   */
  private static boolean comparisonOperation(
      final BinaryOperator pOperation, final FloatValue pArg1, final FloatValue pArg2) {

    return switch (pOperation) {
      case GREATER_THAN -> pArg1.greaterThan(pArg2);
      case GREATER_EQUAL -> pArg1.greaterOrEqual(pArg2);
      case LESS_THAN -> pArg1.lessThan(pArg2);
      case LESS_EQUAL -> pArg1.lessOrEqual(pArg2);
      case EQUALS -> pArg1.equalTo(pArg2);
      case NOT_EQUALS -> !pArg1.equalTo(pArg2);
      default -> throw new AssertionError("unknown binary operation: " + pOperation);
    };
  }

  @Override
  public Value visit(CCastExpression pE) throws UnrecognizedCodeException {
    return castCValue(
        pE.getOperand().accept(this),
        pE.getExpressionType(),
        machineModel,
        logger,
        pE.getFileLocation());
  }

  @Override
  public Value visit(CComplexCastExpression pE) throws UnrecognizedCodeException {
    // evaluation of complex numbers is not supported by now
    return Value.UnknownValue.getInstance();
  }

  /**
   * Helper method to handle unary builtin function in {@link
   * AbstractExpressionValueVisitor#visit(CFunctionCallExpression)}
   */
  private Value handleBuiltinFunction1(
      String pName, List<Value> pArguments, Function<FloatValue, Value> pOperation) {
    final Value parameter = Iterables.getOnlyElement(pArguments);
    if (parameter.isExplicitlyKnown()) {
      // Cast the argument to match the function type
      FloatValue value =
          castToFloat(
              machineModel,
              BuiltinFloatFunctions.getTypeOfBuiltinFloatFunction(pName),
              (NumericValue) parameter);
      return pOperation.apply(value);
    }
    return Value.UnknownValue.getInstance();
  }

  /**
   * Helper method to handle binary builtin function in {@link
   * AbstractExpressionValueVisitor#visit(CFunctionCallExpression)}
   */
  private Value handleBuiltinFunction2(
      String pName, List<Value> pArguments, BiFunction<FloatValue, FloatValue, Value> pOperation) {
    checkArgument(pArguments.size() == 2);
    Value parameter1 = pArguments.get(0);
    Value parameter2 = pArguments.get(1);

    if (parameter1.isExplicitlyKnown() && parameter2.isExplicitlyKnown()) {
      // Cast both arguments to match the function type
      CSimpleType targetType = BuiltinFloatFunctions.getTypeOfBuiltinFloatFunction(pName);
      FloatValue value1 = castToFloat(machineModel, targetType, (NumericValue) parameter1);
      FloatValue value2 = castToFloat(machineModel, targetType, (NumericValue) parameter2);

      return pOperation.apply(value1, value2);
    }
    return Value.UnknownValue.getInstance();
  }

  @Override
  public Value visit(CFunctionCallExpression pIastFunctionCallExpression)
      throws UnrecognizedCodeException {
    CExpression functionNameExp = pIastFunctionCallExpression.getFunctionNameExpression();

    // We only handle builtin functions
    if (functionNameExp instanceof CIdExpression) {
      String calledFunctionName = ((CIdExpression) functionNameExp).getName();

      if (BuiltinFunctions.isBuiltinFunction(calledFunctionName)) {
        CType functionType = BuiltinFunctions.getFunctionType(calledFunctionName);

        if (isUnspecifiedType(functionType)) {
          // unsupported formula
          return Value.UnknownValue.getInstance();
        }

        List<CExpression> parameterExpressions =
            pIastFunctionCallExpression.getParameterExpressions();
        List<Value> parameterValues = new ArrayList<>(parameterExpressions.size());

        for (CExpression currParamExp : parameterExpressions) {
          Value newValue = currParamExp.accept(this);
          parameterValues.add(newValue);
        }

        if (BuiltinOverflowFunctions.isBuiltinOverflowFunction(calledFunctionName)) {
          return BuiltinOverflowFunctions.evaluateFunctionCall(
              pIastFunctionCallExpression, this, machineModel, logger);

        } else if (BuiltinFloatFunctions.matchesAbsolute(calledFunctionName)) {
          return handleBuiltinFunction1(
              calledFunctionName, parameterValues, (FloatValue arg) -> new NumericValue(arg.abs()));

        } else if (BuiltinFloatFunctions.matchesHugeVal(calledFunctionName)
            || BuiltinFloatFunctions.matchesInfinity(calledFunctionName)) {
          checkArgument(parameterValues.isEmpty());
          FloatValue.Format precision =
              FloatValue.Format.fromCType(
                  machineModel,
                  BuiltinFloatFunctions.getTypeOfBuiltinFloatFunction(calledFunctionName));
          return new NumericValue(FloatValue.infinity(precision));

        } else if (BuiltinFloatFunctions.matchesNaN(calledFunctionName)) {
          // FIXME: Add support for NaN payloads
          checkArgument(parameterValues.size() < 2);
          FloatValue.Format precision =
              FloatValue.Format.fromCType(
                  machineModel,
                  BuiltinFloatFunctions.getTypeOfBuiltinFloatFunction(calledFunctionName));
          return new NumericValue(FloatValue.nan(precision));

        } else if (BuiltinFloatFunctions.matchesIsNaN(calledFunctionName)) {
          return handleBuiltinFunction1(
              calledFunctionName,
              parameterValues,
              (FloatValue arg) -> new NumericValue(arg.isNan() ? 1 : 0));

        } else if (BuiltinFloatFunctions.matchesIsInfinity(calledFunctionName)) {
          return handleBuiltinFunction1(
              calledFunctionName,
              parameterValues,
              (FloatValue arg) -> new NumericValue(arg.isInfinite() ? 1 : 0));

        } else if (BuiltinFloatFunctions.matchesIsInfinitySign(calledFunctionName)) {
          return handleBuiltinFunction1(
              calledFunctionName,
              parameterValues,
              (FloatValue arg) ->
                  new NumericValue(arg.isInfinite() ? (arg.isNegative() ? -1 : 1) : 0));

        } else if (BuiltinFloatFunctions.matchesFinite(calledFunctionName)) {
          return handleBuiltinFunction1(
              calledFunctionName,
              parameterValues,
              (FloatValue arg) -> new NumericValue((arg.isInfinite() || arg.isNan()) ? 0 : 1));

        } else if (BuiltinFloatFunctions.matchesFloor(calledFunctionName)) {
          return handleBuiltinFunction1(
              calledFunctionName,
              parameterValues,
              (FloatValue arg) -> new NumericValue(arg.round(RoundingMode.FLOOR)));

        } else if (BuiltinFloatFunctions.matchesCeil(calledFunctionName)) {
          return handleBuiltinFunction1(
              calledFunctionName,
              parameterValues,
              (FloatValue arg) -> new NumericValue(arg.round(RoundingMode.CEILING)));

        } else if (BuiltinFloatFunctions.matchesRound(calledFunctionName)) {
          return handleBuiltinFunction1(
              calledFunctionName,
              parameterValues,
              (FloatValue arg) -> new NumericValue(arg.round(RoundingMode.NEAREST_AWAY)));

        } else if (BuiltinFloatFunctions.matchesLround(calledFunctionName)) {
          return handleBuiltinFunction1(
              calledFunctionName,
              parameterValues,
              (FloatValue arg) -> {
                FloatValue value = arg.round(RoundingMode.NEAREST_AWAY);
                return switch (machineModel.getSizeofLongInt()) {
                  case Integer.BYTES -> new NumericValue(value.integerValue());
                  case Long.BYTES -> new NumericValue(value.longValue());
                  default -> Value.UnknownValue.getInstance();
                };
              });

        } else if (BuiltinFloatFunctions.matchesLlround(calledFunctionName)) {
          return handleBuiltinFunction1(
              calledFunctionName,
              parameterValues,
              (FloatValue arg) -> {
                FloatValue value = arg.round(RoundingMode.NEAREST_AWAY);
                return switch (machineModel.getSizeofLongLongInt()) {
                  case Integer.BYTES -> new NumericValue(value.integerValue());
                  case Long.BYTES -> new NumericValue(value.longValue());
                  default -> Value.UnknownValue.getInstance();
                };
              });

        } else if (BuiltinFloatFunctions.matchesTrunc(calledFunctionName)) {
          return handleBuiltinFunction1(
              calledFunctionName,
              parameterValues,
              (FloatValue arg) -> new NumericValue(arg.round(RoundingMode.TRUNCATE)));

        } else if (BuiltinFloatFunctions.matchesFdim(calledFunctionName)) {
          return handleBuiltinFunction2(
              calledFunctionName,
              parameterValues,
              (FloatValue arg1, FloatValue arg2) ->
                  new NumericValue(
                      arg1.lessOrEqual(arg2)
                          ? FloatValue.zero(arg1.getFormat())
                          : arg1.subtract(arg2)));

        } else if (BuiltinFloatFunctions.matchesFmax(calledFunctionName)) {
          // TODO: Add a warning message for fmax(0.0,-0.0) and fmax(-0.0, 0.0)
          // The value is undefined and we simply pick 0.0 in those cases, but gcc will always
          // return the first argument.
          return handleBuiltinFunction2(
              calledFunctionName,
              parameterValues,
              (FloatValue arg1, FloatValue arg2) ->
                  new NumericValue(
                      switch (arg1.compareWithTotalOrder(arg2)) {
                        case -1 -> arg2.isNan() ? arg1 : arg2;
                        case +1 -> arg1.isNan() ? arg2 : arg1;
                        default -> arg1;
                      }));

        } else if (BuiltinFloatFunctions.matchesFmin(calledFunctionName)) {
          // FIXME: Add a warning message for fmin(0.0,-0.0) and fmin(-0.0, 0.0)
          // The value is undefined and we pick -0.0 in those cases, but gcc will return the first
          // argument for `float` or `double` and the second for `long double`
          return handleBuiltinFunction2(
              calledFunctionName,
              parameterValues,
              (FloatValue arg1, FloatValue arg2) ->
                  new NumericValue(
                      switch (arg1.compareWithTotalOrder(arg2)) {
                        case -1 -> arg1.isNan() ? arg2 : arg1;
                        case +1 -> arg2.isNan() ? arg1 : arg2;
                        default -> arg1;
                      }));

        } else if (BuiltinFloatFunctions.matchesSignbit(calledFunctionName)) {
          return handleBuiltinFunction1(
              calledFunctionName,
              parameterValues,
              (FloatValue arg) -> new NumericValue(arg.isNegative() ? 1 : 0));

        } else if (BuiltinFloatFunctions.matchesCopysign(calledFunctionName)) {
          return handleBuiltinFunction2(
              calledFunctionName,
              parameterValues,
              (FloatValue arg1, FloatValue arg2) -> new NumericValue(arg1.copySign(arg2)));

        } else if (BuiltinFloatFunctions.matchesFloatClassify(calledFunctionName)) {
          return handleBuiltinFunction1(
              calledFunctionName,
              parameterValues,
              (FloatValue arg) -> {
                int fpClass;
                if (arg.isNan()) {
                  fpClass = 0;
                } else if (arg.isInfinite()) {
                  fpClass = 1;
                } else if (arg.isZero()) {
                  fpClass = 2;
                } else if (arg.isSubnormal()) {
                  fpClass = 3;
                } else {
                  // Normal number
                  fpClass = 4;
                }
                return new NumericValue(fpClass);
              });

        } else if (BuiltinFloatFunctions.matchesModf(calledFunctionName)) {
          // We only need the return value and can ignore the integer part that needs to be written
          // to the pointer in the 2nd argument
          if (parameterValues.size() == 2) {
            Value value = parameterValues.get(0);
            if (value.isExplicitlyKnown()) {
              FloatValue arg =
                  castToFloat(
                      machineModel,
                      BuiltinFloatFunctions.getTypeOfBuiltinFloatFunction(calledFunctionName),
                      (NumericValue) value);

              if (arg.isInfinite()) {
                // Return zero if the number is infinite
                return new NumericValue(
                    arg.isNegative()
                        ? FloatValue.negativeZero(arg.getFormat())
                        : FloatValue.zero(arg.getFormat()));
              } else {
                // Otherwise, get the fractional part
                return new NumericValue(arg.modulo(FloatValue.one(arg.getFormat())));
              }
            }
          }

        } else if (BuiltinFloatFunctions.matchesFremainder(calledFunctionName)) {
          return handleBuiltinFunction2(
              calledFunctionName,
              parameterValues,
              (FloatValue arg1, FloatValue arg2) -> new NumericValue(arg1.remainder(arg2)));

        } else if (BuiltinFloatFunctions.matchesFmod(calledFunctionName)) {
          return handleBuiltinFunction2(
              calledFunctionName,
              parameterValues,
              (FloatValue arg1, FloatValue arg2) -> new NumericValue(arg1.modulo(arg2)));

        } else if (BuiltinFloatFunctions.matchesIsgreater(calledFunctionName)) {
          return handleBuiltinFunction2(
              calledFunctionName,
              parameterValues,
              (FloatValue arg1, FloatValue arg2) ->
                  new NumericValue(arg1.greaterThan(arg2) ? 1 : 0));

        } else if (BuiltinFloatFunctions.matchesIsgreaterequal(calledFunctionName)) {
          return handleBuiltinFunction2(
              calledFunctionName,
              parameterValues,
              (FloatValue arg1, FloatValue arg2) ->
                  new NumericValue(arg1.greaterOrEqual(arg2) ? 1 : 0));

        } else if (BuiltinFloatFunctions.matchesIsless(calledFunctionName)) {
          return handleBuiltinFunction2(
              calledFunctionName,
              parameterValues,
              (FloatValue arg1, FloatValue arg2) -> new NumericValue(arg1.lessThan(arg2) ? 1 : 0));

        } else if (BuiltinFloatFunctions.matchesIslessequal(calledFunctionName)) {
          return handleBuiltinFunction2(
              calledFunctionName,
              parameterValues,
              (FloatValue arg1, FloatValue arg2) ->
                  new NumericValue(arg1.lessOrEqual(arg2) ? 1 : 0));

        } else if (BuiltinFloatFunctions.matchesIslessgreater(calledFunctionName)) {
          return handleBuiltinFunction2(
              calledFunctionName,
              parameterValues,
              (FloatValue arg1, FloatValue arg2) ->
                  new NumericValue(arg1.lessOrGreater(arg2) ? 1 : 0));

        } else if (BuiltinFloatFunctions.matchesIsunordered(calledFunctionName)) {
          return handleBuiltinFunction2(
              calledFunctionName,
              parameterValues,
              (FloatValue arg1, FloatValue arg2) ->
                  new NumericValue((arg1.isNan() || arg2.isNan()) ? 1 : 0));
        }
      }
    }
    // Return 'unknown' if it's not a builtin function that we support
    return Value.UnknownValue.getInstance();
  }

  private boolean isUnspecifiedType(CType pType) {
    return pType instanceof CSimpleType
        && ((CSimpleType) pType).getType() == CBasicType.UNSPECIFIED;
  }

  @Override
  public Value visit(CCharLiteralExpression pE) throws UnrecognizedCodeException {
    return new NumericValue((long) pE.getCharacter());
  }

  @Override
  public Value visit(CFloatLiteralExpression pE) throws UnrecognizedCodeException {
    return new NumericValue(pE.getValue());
  }

  @Override
  public Value visit(CIntegerLiteralExpression pE) throws UnrecognizedCodeException {
    return new NumericValue(pE.getValue());
  }

  @Override
  public Value visit(CImaginaryLiteralExpression pE) throws UnrecognizedCodeException {
    return pE.getValue().accept(this);
  }

  @Override
  public Value visit(CStringLiteralExpression pE) throws UnrecognizedCodeException {
    return Value.UnknownValue.getInstance();
  }

  @Override
  public Value visit(final CTypeIdExpression pE) {
    final TypeIdOperator idOperator = pE.getOperator();
    final CType innerType = pE.getType();

    switch (idOperator) {
      case SIZEOF -> {
        if (innerType.hasKnownConstantSize()) {
          BigInteger size = machineModel.getSizeof(innerType);
          return new NumericValue(size);
        }
        return Value.UnknownValue.getInstance();
      }
      case ALIGNOF -> {
        return new NumericValue(machineModel.getAlignof(innerType));
      }
      default -> {
        // TODO support more operators
        return Value.UnknownValue.getInstance();
      }
    }
  }

  /**
   * Computes size of a type. Result can be an unknown value! Prefer this method over {@link
   * MachineModel#getSizeof(CType)} because it works for variable-length arrays if the current
   * visitor instance is able to evalue the length expression.
   */
  protected Value sizeof(CType pType) throws UnrecognizedCodeException {
    return new SizeofVisitor().evaluateSizeof(pType);
  }

  private final class SizeofVisitor extends BaseSizeofVisitor<UnrecognizedCodeException> {

    private boolean sizeKnown = true;

    SizeofVisitor() {
      super(machineModel);
    }

    Value evaluateSizeof(CType pType) throws UnrecognizedCodeException {
      BigInteger size = machineModel.getSizeof(pType, this);
      if (sizeKnown) {
        return new NumericValue(size);
      } else {
        return Value.UnknownValue.getInstance();
      }
    }

    @Override
    protected BigInteger evaluateArrayLength(CExpression pLength, CArrayType pArrayType)
        throws UnrecognizedCodeException {
      // This covers the most common and relevant case, handling other cases could be unsound
      // because we would need to use variable values from the declaration time of the array.
      // cf. https://gitlab.com/sosy-lab/software/cpachecker/-/issues/1146
      if (pLength instanceof CIdExpression idExpression
          && idExpression.getExpressionType().isConst()) {
        Value lengthValue = pLength.accept(AbstractExpressionValueVisitor.this);
        if (lengthValue.isNumericValue()) {
          return lengthValue.asNumericValue().bigIntegerValue();
        }
      }

      sizeKnown = false;
      return BigInteger.ZERO; // dummy value, will be ignored in evaluateSizeof()
    }
  }

  @Override
  public Value visit(CIdExpression idExp) throws UnrecognizedCodeException {
    if (idExp.getDeclaration() instanceof CEnumerator enumerator) {
      return new NumericValue(enumerator.getValue());
    }

    return evaluateCIdExpression(idExp);
  }

  @Override
  public Value visit(CUnaryExpression unaryExpression) throws UnrecognizedCodeException {
    final UnaryOperator unaryOperator = unaryExpression.getOperator();
    final CExpression unaryOperand = unaryExpression.getOperand();

    return switch (unaryOperator) {
      case SIZEOF -> sizeof(unaryOperand.getExpressionType());

      case ALIGNOF -> new NumericValue(machineModel.getAlignof(unaryOperand.getExpressionType()));

      case AMPER -> {
        // We can handle &((struct foo*)0)->field
        if (unaryOperand instanceof CFieldReference fieldRef
            && fieldRef.isPointerDereference()
            && fieldRef.getFieldOwner() instanceof CCastExpression cast
            && cast.getCastType().getCanonicalType() instanceof CPointerType pointerType
            && pointerType.getType().getCanonicalType() instanceof CCompositeType structType) {
          Value baseAddress = cast.getOperand().accept(this);
          if (baseAddress.isNumericValue()) {
            Optional<BigInteger> offset =
                machineModel.getFieldOffsetInBytes(structType, fieldRef.getFieldName());
            if (offset.isPresent()) {
              yield new NumericValue(
                  baseAddress.asNumericValue().bigIntegerValue().add(offset.orElseThrow()));
            }
          }
        }
        yield Value.UnknownValue.getInstance();
      }

      default -> {
        final Value value = unaryOperand.accept(this);

        if (value.isUnknown()) {
          yield Value.UnknownValue.getInstance();
        }

        if (value instanceof SymbolicValue) {
          final CType expressionType = unaryExpression.getExpressionType();
          final CType operandType = unaryOperand.getExpressionType();

          yield createSymbolicExpression(value, operandType, unaryOperator, expressionType);

        } else if (!value.isNumericValue()) {
          logger.logf(
              Level.FINE, "Invalid argument %s for unary operator %s.", value, unaryOperator);
          yield Value.UnknownValue.getInstance();
        }

        final NumericValue numericValue = (NumericValue) value;
        yield switch (unaryOperator) {
          case MINUS -> numericValue.negate();
          case TILDE -> new NumericValue(~numericValue.longValue());
          default -> throw new AssertionError("unknown operator: " + unaryOperator);
        };
      }
    };
  }

  private Value createSymbolicExpression(
      Value pValue, CType pOperandType, UnaryOperator pUnaryOperator, CType pExpressionType) {
    final SymbolicValueFactory factory = SymbolicValueFactory.getInstance();
    SymbolicExpression operand = factory.asConstant(pValue, pOperandType);

    return switch (pUnaryOperator) {
      case MINUS -> factory.negate(operand, pExpressionType);
      case TILDE -> factory.binaryNot(operand, pExpressionType);
      default -> throw new AssertionError("Unhandled unary operator " + pUnaryOperator);
    };
  }

  @Override
  public Value visit(CPointerExpression pointerExpression) throws UnrecognizedCodeException {
    return evaluateCPointerExpression(pointerExpression);
  }

  @Override
  public Value visit(CFieldReference fieldReferenceExpression) throws UnrecognizedCodeException {
    return evaluateCFieldReference(fieldReferenceExpression);
  }

  @Override
  public Value visit(CArraySubscriptExpression pE) throws UnrecognizedCodeException {
    return evaluateCArraySubscriptExpression(pE);
  }

  @Override
  public Value visit(JCharLiteralExpression pE) {
    return new NumericValue((long) pE.getCharacter());
  }

  @Override
  public Value visit(JBinaryExpression pE) {
    JBinaryExpression.BinaryOperator binaryOperator = pE.getOperator();
    JExpression lVarInBinaryExp = pE.getOperand1();
    JExpression rVarInBinaryExp = pE.getOperand2();
    JType lValType = lVarInBinaryExp.getExpressionType();
    JType rValType = rVarInBinaryExp.getExpressionType();
    JType expressionType = pE.getExpressionType();

    // Get the concrete values of the lefthandside and righthandside
    final Value lValue = lVarInBinaryExp.accept(this);
    if (lValue.isUnknown()) {
      return UnknownValue.getInstance();
    }

    final Value rValue = rVarInBinaryExp.accept(this);
    if (rValue.isUnknown()) {
      return UnknownValue.getInstance();
    }

    try {
      return calculateBinaryOperation(
          binaryOperator, lValue, lValType, rValue, rValType, expressionType, pE);

    } catch (IllegalOperationException e) {
      logger.logUserException(Level.SEVERE, e, pE.getFileLocation().toString());
      return UnknownValue.getInstance();
    }
  }

  private Value calculateBinaryOperation(
      JBinaryExpression.BinaryOperator pOperator,
      Value pLValue,
      JType pLType,
      Value pRValue,
      JType pRType,
      JType pExpType,
      JBinaryExpression pExpression)
      throws IllegalOperationException {

    assert !pLValue.isUnknown() && !pRValue.isUnknown();

    if (pLValue instanceof SymbolicValue || pRValue instanceof SymbolicValue) {
      final JType expressionType = pExpression.getExpressionType();

      return createSymbolicExpression(
          pLValue, pLType, pRValue, pRType, pOperator, expressionType, expressionType);

    } else if (pLValue instanceof NumericValue) {

      assert pRValue instanceof NumericValue;
      assert pLType instanceof JSimpleType && pRType instanceof JSimpleType;
      assert pExpType instanceof JSimpleType;

      if (isFloatType(pLType) || isFloatType(pRType)) {
        return calculateFloatOperation(
            (NumericValue) pLValue,
            (NumericValue) pRValue,
            pOperator,
            (JSimpleType) pLType,
            (JSimpleType) pRType);

      } else {
        return calculateIntegerOperation(
            (NumericValue) pLValue,
            (NumericValue) pRValue,
            pOperator,
            (JSimpleType) pLType,
            (JSimpleType) pRType);
      }

    } else if (pLValue instanceof BooleanValue) {
      assert pRValue instanceof BooleanValue;

      boolean lVal = ((BooleanValue) pLValue).isTrue();
      boolean rVal = ((BooleanValue) pRValue).isTrue();

      return calculateBooleanOperation(lVal, rVal, pOperator);

    } else if (pOperator == JBinaryExpression.BinaryOperator.EQUALS
        || pOperator == JBinaryExpression.BinaryOperator.NOT_EQUALS) {
      // true if EQUALS & (lValue == rValue) or if NOT_EQUALS & (lValue != rValue). False
      // otherwise. This is equivalent to an XNOR.
      return calculateComparison(pLValue, pRValue, pOperator);
    }

    return UnknownValue.getInstance();
  }

  private Value createSymbolicExpression(
      Value pLeftValue,
      JType pLeftType,
      Value pRightValue,
      JType pRightType,
      JBinaryExpression.BinaryOperator pOperator,
      JType pExpressionType,
      JType pCalculationType) {
    assert pLeftValue instanceof SymbolicValue || pRightValue instanceof SymbolicValue;

    final SymbolicValueFactory factory = SymbolicValueFactory.getInstance();
    SymbolicExpression leftOperand = factory.asConstant(pLeftValue, pLeftType);
    SymbolicExpression rightOperand = factory.asConstant(pRightValue, pRightType);

    return switch (pOperator) {
      case PLUS -> factory.add(leftOperand, rightOperand, pExpressionType, pCalculationType);
      case MINUS -> factory.minus(leftOperand, rightOperand, pExpressionType, pCalculationType);
      case MULTIPLY ->
          factory.multiply(leftOperand, rightOperand, pExpressionType, pCalculationType);
      case DIVIDE -> factory.divide(leftOperand, rightOperand, pExpressionType, pCalculationType);
      case MODULO -> factory.modulo(leftOperand, rightOperand, pExpressionType, pCalculationType);
      case SHIFT_LEFT ->
          factory.shiftLeft(leftOperand, rightOperand, pExpressionType, pCalculationType);
      case SHIFT_RIGHT_SIGNED ->
          factory.shiftRightSigned(leftOperand, rightOperand, pExpressionType, pCalculationType);
      case SHIFT_RIGHT_UNSIGNED ->
          factory.shiftRightUnsigned(leftOperand, rightOperand, pExpressionType, pCalculationType);
      case BINARY_AND ->
          factory.binaryAnd(leftOperand, rightOperand, pExpressionType, pCalculationType);
      case LOGICAL_AND ->
          factory.logicalAnd(leftOperand, rightOperand, pExpressionType, pCalculationType);
      case BINARY_OR ->
          factory.binaryOr(leftOperand, rightOperand, pExpressionType, pCalculationType);
      case LOGICAL_OR ->
          factory.logicalOr(leftOperand, rightOperand, pExpressionType, pCalculationType);
      case BINARY_XOR, LOGICAL_XOR ->
          factory.binaryXor(leftOperand, rightOperand, pExpressionType, pCalculationType);
      case EQUALS -> factory.equal(leftOperand, rightOperand, pExpressionType, pCalculationType);
      case NOT_EQUALS ->
          factory.notEqual(leftOperand, rightOperand, pExpressionType, pCalculationType);
      case LESS_THAN ->
          factory.lessThan(leftOperand, rightOperand, pExpressionType, pCalculationType);
      case LESS_EQUAL ->
          factory.lessThanOrEqual(leftOperand, rightOperand, pExpressionType, pCalculationType);
      case GREATER_THAN ->
          factory.greaterThan(leftOperand, rightOperand, pExpressionType, pCalculationType);
      case GREATER_EQUAL ->
          factory.greaterThanOrEqual(leftOperand, rightOperand, pExpressionType, pCalculationType);
      default -> throw new AssertionError("Unhandled binary operation " + pOperator);
    };
  }

  /*
   * Calculates the result of the given operation for the given integer values.
   * The given values have to be of a Java integer type, that is long, int, short, or byte.
   */
  private Value calculateIntegerOperation(
      NumericValue pLeftValue,
      NumericValue pRightValue,
      JBinaryExpression.BinaryOperator pBinaryOperator,
      JSimpleType pLeftType,
      JSimpleType pRightType)
      throws IllegalOperationException {

    checkNotNull(pLeftType);
    checkNotNull(pRightType);

    final long lVal = pLeftValue.longValue();
    final long rVal = pRightValue.longValue();

    switch (pBinaryOperator) {
      case PLUS,
          MINUS,
          DIVIDE,
          MULTIPLY,
          SHIFT_LEFT,
          BINARY_AND,
          BINARY_OR,
          BINARY_XOR,
          MODULO,
          SHIFT_RIGHT_SIGNED,
          SHIFT_RIGHT_UNSIGNED -> {
        long numResult =
            switch (pBinaryOperator) {
              case PLUS -> lVal + rVal;

              case MINUS -> lVal - rVal;

              case DIVIDE -> {
                if (rVal == 0) {
                  throw new IllegalOperationException("Division by zero: " + lVal + " / " + rVal);
                }

<<<<<<< HEAD
            numResult = lVal / rVal;
            break;

          case MULTIPLY:
            numResult = lVal * rVal;
            break;

          case BINARY_AND:
            numResult = lVal & rVal;
            break;

          case BINARY_OR:
            numResult = lVal | rVal;
            break;

          case BINARY_XOR:
            numResult = lVal ^ rVal;
            break;

          case MODULO:
            numResult = lVal % rVal;
            break;

          case SHIFT_LEFT:
            // shift operations' behaviour is determined by whether the left hand side value is of
            // type int or long, so we have to cast if the actual type is int.
            if (pLeftType != JSimpleType.LONG && pRightType != JSimpleType.LONG) {
              final int intResult = ((int) lVal) << rVal;
              numResult = intResult;
            } else {
              numResult = lVal << rVal;
            }
            break;

          case SHIFT_RIGHT_SIGNED:
            if (pLeftType != JSimpleType.LONG && pRightType != JSimpleType.LONG) {
              final int intResult = ((int) lVal) >> rVal;
              numResult = intResult;
            } else {
              numResult = lVal >> rVal;
            }
            break;

          case SHIFT_RIGHT_UNSIGNED:
            if (pLeftType != JSimpleType.LONG && pRightType != JSimpleType.LONG) {
              final int intResult = ((int) lVal) >>> rVal;
              numResult = intResult;
            } else {
              numResult = lVal >>> rVal;
            }
            break;
=======
                yield lVal / rVal;
              }
              case MULTIPLY -> lVal * rVal;
>>>>>>> e4c10226

              case BINARY_AND -> lVal & rVal;

              case BINARY_OR -> lVal | rVal;

              case BINARY_XOR -> lVal ^ rVal;

              case MODULO -> lVal % rVal;

              // shift operations' behaviour is determined by whether the left hand side value is of
              // type int or long, so we have to cast if the actual type is int.
              case SHIFT_LEFT -> {
                if (pLeftType != JSimpleType.LONG && pRightType != JSimpleType.LONG) {
                  final int intResult = ((int) lVal) << rVal;
                  yield intResult;
                } else {
                  yield lVal << rVal;
                }
              }
              case SHIFT_RIGHT_SIGNED -> {
                if (pLeftType != JSimpleType.LONG && pRightType != JSimpleType.LONG) {
                  final int intResult = ((int) lVal) >> rVal;
                  yield intResult;
                } else {
                  yield lVal >> rVal;
                }
              }
              case SHIFT_RIGHT_UNSIGNED -> {
                if (pLeftType != JSimpleType.LONG && pRightType != JSimpleType.LONG) {
                  final int intResult = ((int) lVal) >>> rVal;
                  yield intResult;
                } else {
                  yield lVal >>> rVal;
                }
              }
              default -> throw new AssertionError("Unhandled operator " + pBinaryOperator);
            };

        if (pLeftType != JSimpleType.LONG && pRightType != JSimpleType.LONG) {
          int intNumResult = (int) numResult;
          numResult = intNumResult;
        }

        return new NumericValue(numResult);
      }
      case EQUALS, NOT_EQUALS, GREATER_THAN, GREATER_EQUAL, LESS_THAN, LESS_EQUAL -> {
        final boolean result =
            switch (pBinaryOperator) {
              case EQUALS -> (lVal == rVal);
              case NOT_EQUALS -> (lVal != rVal);
              case GREATER_THAN -> (lVal > rVal);
              case GREATER_EQUAL -> (lVal >= rVal);
              case LESS_THAN -> (lVal < rVal);
              case LESS_EQUAL -> (lVal <= rVal);
              default -> throw new AssertionError("Unhandled operation " + pBinaryOperator);
            };
        return BooleanValue.valueOf(result);
      }
      default -> {
        // TODO check which cases can be handled
        return UnknownValue.getInstance();
      }
    }
  }

  /*
   * Calculates the result of the given operation for the given floating point values.
   * The given values have to be of Java types float or double.
   */
  private Value calculateFloatOperation(
      NumericValue pLeftValue,
      NumericValue pRightValue,
      JBinaryExpression.BinaryOperator pBinaryOperator,
      JSimpleType pLeftOperand,
      JSimpleType pRightOperand)
      throws IllegalOperationException {

    final double lVal;
    final double rVal;

    if (pLeftOperand != JSimpleType.DOUBLE && pRightOperand != JSimpleType.DOUBLE) {
      lVal = pLeftValue.floatValue();
      rVal = pRightValue.floatValue();
    } else {
      lVal = pLeftValue.doubleValue();
      rVal = pRightValue.doubleValue();
    }

    switch (pBinaryOperator) {
      case PLUS, MINUS, DIVIDE, MULTIPLY, MODULO -> {
        return switch (pBinaryOperator) {
          case PLUS -> new NumericValue(lVal + rVal);

          case MINUS -> new NumericValue(lVal - rVal);

          case DIVIDE -> {
            if (rVal == 0) {
              throw new IllegalOperationException("Division by zero: " + lVal + " / " + rVal);
            }
            yield new NumericValue(lVal / rVal);
          }

          case MULTIPLY -> new NumericValue(lVal * rVal);

          case MODULO -> new NumericValue(lVal % rVal);

          default ->
              throw new AssertionError(
                  "Unsupported binary operation " + pBinaryOperator + " on double values");
        };
      }
      case EQUALS, NOT_EQUALS, GREATER_THAN, GREATER_EQUAL, LESS_THAN, LESS_EQUAL -> {
        final boolean result =
            switch (pBinaryOperator) {
              case EQUALS -> (lVal == rVal);
              case NOT_EQUALS -> (lVal != rVal);
              case GREATER_THAN -> (lVal > rVal);
              case GREATER_EQUAL -> (lVal >= rVal);
              case LESS_THAN -> (lVal < rVal);
              case LESS_EQUAL -> (lVal <= rVal);
              default ->
                  throw new AssertionError(
                      "Unsupported binary operation "
                          + pBinaryOperator
                          + " on floating point values");
            };
        // return 1 if expression holds, 0 otherwise
        return BooleanValue.valueOf(result);
      }
      default -> {
        // TODO check which cases can be handled
        return UnknownValue.getInstance();
      }
    }
  }

  private Value calculateBooleanOperation(
      boolean lVal, boolean rVal, JBinaryExpression.BinaryOperator operator) {

    return switch (operator) {
      case CONDITIONAL_AND,
          LOGICAL_AND -> // we do not care about sideeffects through evaluation of the
          // righthandside at this point -
          // this must be handled
          // earlier
          BooleanValue.valueOf(lVal && rVal);
      case CONDITIONAL_OR,
          LOGICAL_OR -> // we do not care about sideeffects through evaluation of the
          // righthandside at this point
          BooleanValue.valueOf(lVal || rVal);
      case LOGICAL_XOR -> BooleanValue.valueOf(lVal ^ rVal);
      case EQUALS -> BooleanValue.valueOf(lVal == rVal);
      case NOT_EQUALS -> BooleanValue.valueOf(lVal != rVal);
      default ->
          throw new AssertionError("Unhandled operator " + operator + " for boolean expression");
    };
  }

  private Value calculateComparison(
      Value pLeftValue, Value pRightValue, JBinaryExpression.BinaryOperator pOperator) {
    assert pOperator == JBinaryExpression.BinaryOperator.NOT_EQUALS
        || pOperator == JBinaryExpression.BinaryOperator.EQUALS;

    return BooleanValue.valueOf(
        pOperator != JBinaryExpression.BinaryOperator.EQUALS ^ pLeftValue.equals(pRightValue));
  }

  @Override
  public Value visit(JIdExpression idExp) {

    ASimpleDeclaration decl = idExp.getDeclaration();

    // Java IdExpression could not be resolved
    if (decl == null) {
      return UnknownValue.getInstance();
    }

    if (decl instanceof JFieldDeclaration && !((JFieldDeclaration) decl).isStatic()) {
      missingFieldAccessInformation = true;

      return UnknownValue.getInstance();
    }

    return evaluateJIdExpression(idExp);
  }

  @Override
  public Value visit(JUnaryExpression unaryExpression) {

    JUnaryExpression.UnaryOperator unaryOperator = unaryExpression.getOperator();
    JExpression unaryOperand = unaryExpression.getOperand();
    final Value valueObject = unaryOperand.accept(this);

    // possible error msg if no case fits
    final String errorMsg =
        "Invalid argument [" + valueObject + "] for unary operator [" + unaryOperator + "].";

    if (valueObject.isUnknown()) {
      return UnknownValue.getInstance();

    } else if (valueObject.isNumericValue()) {
      NumericValue value = (NumericValue) valueObject;

      return switch (unaryOperator) {
        case MINUS -> value.negate();
        case COMPLEMENT -> evaluateComplement(unaryOperand, value);
        case PLUS -> value;
        default -> {
          logger.log(Level.FINE, errorMsg);
          yield UnknownValue.getInstance();
        }
      };

    } else if (valueObject instanceof BooleanValue
        && unaryOperator == JUnaryExpression.UnaryOperator.NOT) {
      return ((BooleanValue) valueObject).negate();

    } else if (valueObject instanceof SymbolicValue) {
      final JType expressionType = unaryExpression.getExpressionType();
      final JType operandType = unaryOperand.getExpressionType();

      return createSymbolicExpression(valueObject, operandType, unaryOperator, expressionType);

    } else {
      logger.log(Level.FINE, errorMsg);
      return UnknownValue.getInstance();
    }
  }

  private Value createSymbolicExpression(
      Value pValue,
      JType pOperandType,
      JUnaryExpression.UnaryOperator pUnaryOperator,
      JType pExpressionType) {

    final SymbolicValueFactory factory = SymbolicValueFactory.getInstance();
    SymbolicExpression operand = factory.asConstant(pValue, pOperandType);

    return switch (pUnaryOperator) {
      case COMPLEMENT -> factory.binaryNot(operand, pExpressionType);
      case NOT -> factory.logicalNot(operand, pExpressionType);
      case MINUS -> factory.negate(operand, pExpressionType);
      case PLUS -> pValue;
    };
  }

  private Value evaluateComplement(JExpression pExpression, NumericValue value) {
    JType type = pExpression.getExpressionType();

    if (isIntegerType(type)) {
      return new NumericValue(~value.longValue());

    } else {
      logger.logf(Level.FINE, "Invalid argument %s for unary operator ~.", value);
      return Value.UnknownValue.getInstance();
    }
  }

  private static boolean isIntegerType(JType type) {
    return type instanceof JSimpleType && ((JSimpleType) type).isIntegerType();
  }

  private static boolean isFloatType(JType type) {
    return type instanceof JSimpleType && ((JSimpleType) type).isFloatingPointType();
  }

  @Override
  public Value visit(JIntegerLiteralExpression pE) {
    return new NumericValue(pE.asLong());
  }

  @Override
  public Value visit(JBooleanLiteralExpression pE) {
    return BooleanValue.valueOf(pE.getBoolean());
  }

  @Override
  public Value visit(JArraySubscriptExpression pJArraySubscriptExpression) {
    Value subscriptValue = pJArraySubscriptExpression.getSubscriptExpression().accept(this);
    JExpression arrayExpression = pJArraySubscriptExpression.getArrayExpression();
    Value idValue = arrayExpression.accept(this);

    if (!idValue.isUnknown() && subscriptValue.isNumericValue()) {
      ArrayValue innerMostArray = (ArrayValue) arrayExpression.accept(this);
      assert ((NumericValue) subscriptValue).longValue() >= 0
          && ((NumericValue) subscriptValue).longValue() <= Integer.MAX_VALUE;
      return innerMostArray.getValueAt((int) ((NumericValue) subscriptValue).longValue());

    } else {
      return Value.UnknownValue.getInstance();
    }
  }

  @Override
  public Value visit(JArrayLengthExpression pJArrayLengthExpression) {
    final JExpression arrayId = pJArrayLengthExpression.getQualifier();

    Value array = arrayId.accept(this);

    if (!array.isExplicitlyKnown()) {
      return UnknownValue.getInstance();

    } else {
      assert array instanceof ArrayValue;
      return new NumericValue(((ArrayValue) array).getArraySize());
    }
  }

  @Override
  public Value visit(JEnumConstantExpression pJEnumConstantExpression) {
    String fullName = pJEnumConstantExpression.getConstantName();

    return new EnumConstantValue(fullName);
  }

  @Override
  public Value visit(JCastExpression pJCastExpression) {
    JExpression operand = pJCastExpression.getOperand();
    JType castType = pJCastExpression.getCastType();

    return castJValue(
        operand.accept(this),
        operand.getExpressionType(),
        castType,
        logger,
        pJCastExpression.getFileLocation());
  }

  @Override
  public Value visit(JMethodInvocationExpression pAFunctionCallExpression) {
    return UnknownValue.getInstance();
  }

  @Override
  public Value visit(JClassInstanceCreation pJClassInstanceCreation) {
    return UnknownValue.getInstance();
  }

  @Override
  public Value visit(JStringLiteralExpression pPaStringLiteralExpression) {
    return UnknownValue.getInstance();
  }

  @Override
  public Value visit(JFloatLiteralExpression pJBooleanLiteralExpression) {
    return new NumericValue(pJBooleanLiteralExpression.getValue());
  }

  @Override
  public Value visit(JArrayCreationExpression pJArrayCreationExpression) {
    Value lastArrayValue;
    Value currentArrayValue = null;
    int currentDimension = 0;
    long concreteArraySize;
    final JType elementType = pJArrayCreationExpression.getExpressionType().getElementType();

    for (JExpression sizeExpression : Lists.reverse(pJArrayCreationExpression.getLength())) {
      currentDimension++;
      lastArrayValue = currentArrayValue;
      Value sizeValue = sizeExpression.accept(this);

      if (sizeValue.isUnknown()) {
        currentArrayValue = UnknownValue.getInstance();

      } else {
        concreteArraySize = ((NumericValue) sizeValue).longValue();
        currentArrayValue =
            createArrayValue(new JArrayType(elementType, currentDimension), concreteArraySize);

        if (lastArrayValue != null) {
          Value newValue = lastArrayValue;

          for (int index = 0; index < concreteArraySize; index++) {
            ((ArrayValue) currentArrayValue).setValue(newValue, index);

            // do not put the same ArrayValue instance in each slot
            // - this would mess up later value assignments because of call by reference
            if (lastArrayValue instanceof ArrayValue) {
              newValue = ArrayValue.copyOf((ArrayValue) lastArrayValue);
            }
          }
        }
      }
    }

    return currentArrayValue;
  }

  private ArrayValue createArrayValue(JArrayType pType, long pArraySize) {

    if (pArraySize < 0 || pArraySize > Integer.MAX_VALUE) {
      throw new AssertionError(
          "Trying to create array of size "
              + pArraySize
              + ". Java arrays can't be smaller than 0 or bigger than the max int value.");
    }

    return new ArrayValue(pType, (int) pArraySize);
  }

  @Override
  public Value visit(JArrayInitializer pJArrayInitializer) {
    final JArrayType arrayType = pJArrayInitializer.getExpressionType();
    final List<JExpression> initializerExpressions = pJArrayInitializer.getInitializerExpressions();

    // this list stores the values in the array's slots, in occurring order
    List<Value> slotValues = new ArrayList<>();

    for (JExpression currentExpression : initializerExpressions) {
      slotValues.add(currentExpression.accept(this));
    }

    return new ArrayValue(arrayType, slotValues);
  }

  @Override
  public Value visit(JVariableRunTimeType pJThisRunTimeType) {
    return UnknownValue.getInstance();
  }

  @Override
  public Value visit(JRunTimeTypeEqualsType pJRunTimeTypeEqualsType) {
    return UnknownValue.getInstance();
  }

  @Override
  public Value visit(JNullLiteralExpression pJNullLiteralExpression) {
    return NullValue.getInstance();
  }

  @Override
  public Value visit(JThisExpression pThisExpression) {
    return UnknownValue.getInstance();
  }

  /* abstract methods */

  protected abstract Value evaluateCPointerExpression(CPointerExpression pCPointerExpression)
      throws UnrecognizedCodeException;

  protected abstract Value evaluateCIdExpression(CIdExpression pCIdExpression)
      throws UnrecognizedCodeException;

  protected abstract Value evaluateJIdExpression(JIdExpression varName);

  protected abstract Value evaluateCFieldReference(CFieldReference pLValue)
      throws UnrecognizedCodeException;

  protected abstract Value evaluateCArraySubscriptExpression(CArraySubscriptExpression pLValue)
      throws UnrecognizedCodeException;

  /* additional methods */

  public String getFunctionName() {
    return functionName;
  }

  protected MachineModel getMachineModel() {
    return machineModel;
  }

  protected LogManagerWithoutDuplicates getLogger() {
    return logger;
  }

  /**
   * This method returns the value of an expression, reduced to match the type. This method handles
   * overflows and casts. If necessary warnings for the user are printed.
   *
   * @param pExp expression to evaluate
   * @param pTargetType the type of the left side of an assignment
   * @return if evaluation successful, then value, else null
   */
  public Value evaluate(final CRightHandSide pExp, final CType pTargetType)
      throws UnrecognizedCodeException {
    return castCValue(pExp.accept(this), pTargetType, machineModel, logger, pExp.getFileLocation());
  }

  /**
   * This method returns the value of an expression, reduced to match the given target type. This
   * method handles overflows and casts. If necessary warnings for the user are printed.
   *
   * @param pExp the expression to evaluate
   * @param pTargetType the target type of the assignment (the type of the left side of the
   *     assignment)
   * @return the corresponding value of the given expression, if the evaluation was successful.
   *     <code>Null</code>, otherwise
   */
  public Value evaluate(final JRightHandSide pExp, final JType pTargetType) {
    return castJValue(
        pExp.accept(this),
        (JType) pExp.getExpressionType(),
        pTargetType,
        logger,
        pExp.getFileLocation());
  }

  /**
   * This method returns the input-value, casted to match the type. If the value matches the type,
   * it is returned unchanged. This method handles overflows and print warnings for the user.
   * Example: This method is called, when an value of type 'integer' is assigned to a variable of
   * type 'char'.
   *
   * @param value will be casted.
   * @param targetType value will be casted to targetType.
   * @param machineModel contains information about types
   * @param logger for logging
   * @param fileLocation the location of the corresponding code in the source file
   * @return the casted Value
   */
  public static Value castCValue(
      @NonNull final Value value,
      final CType targetType,
      final MachineModel machineModel,
      final LogManagerWithoutDuplicates logger,
      final FileLocation fileLocation) {

    if (!value.isExplicitlyKnown()) {
      return castIfSymbolic(value, targetType);
    }

    // For now can only cast numeric value's
    if (!value.isNumericValue()) {
      logger.logf(
          Level.FINE, "Can not cast C value %s to %s", value.toString(), targetType.toString());
      return value;
    }
    NumericValue numericValue = (NumericValue) value;

    CType type = targetType.getCanonicalType();
    final int size;
    if (type instanceof CSimpleType st) {
      size = machineModel.getSizeofInBits(st);
    } else if (type instanceof CBitFieldType) {
      size = ((CBitFieldType) type).getBitFieldSize();
      type = ((CBitFieldType) type).getType();

    } else {
      return value;
    }

    return castNumeric(numericValue, type, machineModel, size);
  }

  private static Value castNumeric(
      @NonNull final NumericValue numericValue,
      final CType type,
      final MachineModel machineModel,
      final int size) {

    if (!(type instanceof CSimpleType)) {
      return numericValue;
    }

    final CSimpleType st = (CSimpleType) type;

    switch (st.getType()) {
      case BOOL -> {
        return convertToBool(numericValue);
      }
      case INT128, INT, CHAR -> {
        // TODO: look more closely at the INT/CHAR cases, especially at the loggedEdges stuff
        // TODO: check for overflow(source larger than the highest number we can store in target
        // etc.)

        boolean targetIsSigned = machineModel.isSigned(st);
        BigInteger integerValue;

        // Convert the value to integer
        if (numericValue.hasFloatType()) {
          // Casting from a floating point value to BigInteger
          Optional<BigInteger> maybeInteger = numericValue.getFloatValue().toInteger();
          if (maybeInteger.isEmpty()) {
            // If the value was NaN or Infinity the result of the conversion is undefined
            return UnknownValue.getInstance();
          } else {
            integerValue = maybeInteger.orElseThrow();
          }
        } else {
          // Casting from Rational or one of the integer types
          integerValue = numericValue.bigIntegerValue();
        }

        // Calculate bounds for overflow
        final BigInteger maxValue = BigInteger.ONE.shiftLeft(size); // 2^size
        BigInteger signedUpperBound;
        BigInteger signedLowerBound;
        if (targetIsSigned) {
          // signed value must be put in interval [-(maxValue/2), (maxValue/2)-1]
          // upper bound maxValue / 2 - 1
          signedUpperBound = maxValue.divide(BigInteger.valueOf(2)).subtract(BigInteger.ONE);
          // lower bound -maxValue / 2
          signedLowerBound = maxValue.divide(BigInteger.valueOf(2)).negate();
        } else {
          signedUpperBound = maxValue.subtract(BigInteger.ONE);
          signedLowerBound = BigInteger.ZERO;
        }

        BigInteger result;

        // Check for overflows
        if (numericValue.hasFloatType()) {
          // Casting from a floating point value
          if (isGreaterThan(integerValue, signedUpperBound)
              || isLessThan(integerValue, signedLowerBound)) {
            // If the number does not fit into the target type the result is undefined
            return UnknownValue.getInstance();
          } else {
            result = integerValue;
          }
        } else {
          // Casting from Rational or an integer type
          result = integerValue.remainder(maxValue); // shrink to number of bits

          if (isGreaterThan(result, signedUpperBound)) {
            // if result overflows, let it 'roll around' and add overflow to lower bound
            result = result.subtract(maxValue);
          } else if (isLessThan(result, signedLowerBound)) {
            result = result.add(maxValue);
          }
        }

        // transform result to a long and fail if it doesn't fit
        if (size < SIZE_OF_JAVA_LONG || (size == SIZE_OF_JAVA_LONG && targetIsSigned)) {
          return new NumericValue(result.longValueExact());
        } else {
          return new NumericValue(result);
        }
      }

      case FLOAT, DOUBLE, FLOAT128 -> {
        FloatValue.Format target;

        // Find the target format
        final int bitPerByte = machineModel.getSizeofCharInBits();
        if (size == machineModel.getSizeofFloat() * bitPerByte) {
          target = FloatValue.Format.Float32;
        } else if (size == machineModel.getSizeofDouble() * bitPerByte) {
          target = FloatValue.Format.Float64;
        } else if (size == machineModel.getSizeofLongDouble() * bitPerByte) {
          // Must be Linux32 or Linux64, otherwise the second clause would have matched
          target = FloatValue.Format.Float80;
        } else if (size == machineModel.getSizeofFloat128() * bitPerByte) {
          target = FloatValue.Format.Float128;
        } else {
          // Unsupported target format
          throw new AssertionError(
              String.format(
                  "Unsupported target format. Value `%s` with bit width %d can't be cast to type"
                      + "`%s`",
                  numericValue, size, st.getType()));
        }

        Number result;

        // Convert to target format
        // TODO: Add warnings for lossy conversions?
        if (numericValue.hasFloatType()) {
          // Casting from a floating point value
          if (numericValue.getNumber() instanceof FloatValue floatValue) {
            // Already a FloatValue
            // We just need to adjust the precision
            result = floatValue.withPrecision(target);
          } else {
            // Either Double or Float
            // Cast to double and then convert
            result = FloatValue.fromDouble(numericValue.doubleValue()).withPrecision(target);
          }
        } else if (numericValue.hasIntegerType()) {
          // Casting from an integer
          result = FloatValue.fromInteger(target, numericValue.bigIntegerValue());
        } else if (numericValue.getNumber() instanceof Rational rationalValue) {
          // Casting from a rational
          result = FloatValue.fromRational(target, rationalValue);
        } else {
          // Unsupported value type
          throw new AssertionError(
              String.format(
                  "Unsupported type. Value `%s` has type `%s`, but only integers, floating points"
                      + "and rationals are allowed.",
                  numericValue, numericValue.getNumber().getClass().getSimpleName()));
        }

        return new NumericValue(result);
      }

      default -> throw new AssertionError("Unhandled type: " + type);
    }
  }

  private static Value convertToBool(final NumericValue pValue) {
    Number n = pValue.getNumber();
    if (isBooleanFalseRepresentation(n)) {
      return new NumericValue(0);
    } else {
      return new NumericValue(1);
    }
  }

  private static boolean isBooleanFalseRepresentation(final Number n) {
    return ((n instanceof Float || n instanceof Double) && 0 == n.doubleValue())
        || (n instanceof BigInteger && BigInteger.ZERO.equals(n))
        || (n instanceof FloatValue && ((FloatValue) n).isZero())
        || 0 == n.longValue();
  }

  /** Returns whether first integer is greater than second integer */
  private static boolean isGreaterThan(BigInteger i1, BigInteger i2) {
    return i1.compareTo(i2) > 0;
  }

  /** Returns whether first integer is less than second integer */
  private static boolean isLessThan(BigInteger i1, BigInteger i2) {
    return i1.compareTo(i2) < 0;
  }

  private static Value castIfSymbolic(Value pValue, Type pTargetType) {
    final SymbolicValueFactory factory = SymbolicValueFactory.getInstance();

    if (pValue instanceof SymbolicValue
        && (pTargetType instanceof JSimpleType || pTargetType instanceof CSimpleType)) {

      return factory.cast((SymbolicValue) pValue, pTargetType);
    }

    // If the value is not symbolic, just return it.
    return pValue;
  }

  /**
   * Casts the given value to the specified Java type. This also handles overflows.
   *
   * <p>In Java, numeric values are the only primitive types that can be cast. In consequence, all
   * values of other primitive types (and not explicitly known values) will simply be returned in
   * their original form.
   *
   * @param value the value to cast
   * @param sourceType the original type of the given value
   * @param targetType the type the given value should be cast to
   * @param logger the logger error and warning messages will be logged to
   * @param fileLocation the location of the corresponding code in the source file
   * @return the cast value, if a cast from the source to the target type is possible. Otherwise,
   *     the given value will be returned without a change
   */
  public static Value castJValue(
      @NonNull final Value value,
      JType sourceType,
      JType targetType,
      final LogManagerWithoutDuplicates logger,
      final FileLocation fileLocation) {

    if (!value.isExplicitlyKnown()) {
      return castIfSymbolic(value, targetType);
    }

    // Other than symbolic values, we can only cast numeric values, for now.
    if (!value.isNumericValue()) {
      logger.logf(
          Level.FINE, "Can not cast Java value %s to %s", value.toString(), targetType.toString());
      return value;
    }

    NumericValue numericValue = (NumericValue) value;

    if (targetType instanceof JSimpleType st) {
      if (isIntegerType(sourceType)) {
        long longValue = numericValue.longValue();

        return createValue(longValue, st);

      } else if (isFloatType(sourceType)) {
        double doubleValue = numericValue.doubleValue();

        return createValue(doubleValue, st);

      } else {
        throw new AssertionError(
            "Cast from " + sourceType + " to " + targetType + " not possible.");
      }
    } else {
      return value; // TODO handle casts between object types
    }
  }

  private static Value createValue(long value, JSimpleType targetType) {
    switch (targetType) {
      case BYTE -> {
        return new NumericValue((byte) value);
      }
      case CHAR -> {
        char castedValue = (char) value;
        return new NumericValue((int) castedValue);
      }
      case SHORT -> {
        return new NumericValue((short) value);
      }
      case INT -> {
        return new NumericValue((int) value);
      }
      case LONG -> {
        return new NumericValue(value);
      }
      case FLOAT -> {
        return new NumericValue((float) value);
      }
      case DOUBLE -> {
        return new NumericValue((double) value);
      }
      default -> throw new AssertionError("Trying to cast to unsupported type " + targetType);
    }
  }

  private static Value createValue(double value, JSimpleType targetType) {
    return switch (targetType) {
      case BYTE -> new NumericValue((byte) value);
      case CHAR, SHORT -> new NumericValue((short) value);
      case INT -> new NumericValue((int) value);
      case LONG -> new NumericValue(value);
      case FLOAT -> new NumericValue((float) value);
      case DOUBLE -> new NumericValue(value);
      default -> throw new AssertionError("Trying to cast to unsupported type " + targetType);
    };
  }

  /**
   * Returns a numeric type that can be used to perform arithmetics on an instance of the type
   * directly, or null if none.
   *
   * <p>Most notably, CPointerType will be converted to the unsigned integer type of correct size.
   *
   * @param type the input type
   */
  public static CSimpleType getArithmeticType(CType type) {
    type = type.getCanonicalType();
    if (type instanceof CPointerType) {
      // TODO: introduce an integer type of the right size, similar to intptr_t
      return CNumericTypes.INT;
    } else if (type instanceof CSimpleType) {
      return (CSimpleType) type;
    } else {
      return null;
    }
  }

  /**
   * Exception for illegal operations that cannot be reflected by the analysis methods return values
   * (For example division by zero)
   */
  protected static class IllegalOperationException extends CPAException {

    @Serial private static final long serialVersionUID = 5420891133452817345L;

    public IllegalOperationException(String msg) {
      super(msg);
    }

    public IllegalOperationException(String msg, Throwable cause) {
      super(msg, cause);
    }
  }
}<|MERGE_RESOLUTION|>--- conflicted
+++ resolved
@@ -265,22 +265,7 @@
             binaryExpr.getFileLocation());
       }
       case EQUALS, NOT_EQUALS, GREATER_THAN, GREATER_EQUAL, LESS_THAN, LESS_EQUAL ->
-<<<<<<< HEAD
-          result =
-              comparisonOperation(
-                  (NumericValue) lVal,
-                  (NumericValue) rVal,
-                  binaryOperator,
-                  calculationType,
-                  machineModel,
-                  logger);
-      // we do not cast here, because 0 and 1 should be small enough for every type.
-      default -> throw new AssertionError("unhandled binary operator");
-    }
-
-    return result;
-=======
-          booleanOperation(
+          comparisonOperation(
               (NumericValue) lVal,
               (NumericValue) rVal,
               binaryOperator,
@@ -289,7 +274,6 @@
               logger);
         // we do not cast here, because 0 and 1 should be small enough for every type.
     };
->>>>>>> e4c10226
   }
 
   /**
@@ -1467,63 +1451,9 @@
                   throw new IllegalOperationException("Division by zero: " + lVal + " / " + rVal);
                 }
 
-<<<<<<< HEAD
-            numResult = lVal / rVal;
-            break;
-
-          case MULTIPLY:
-            numResult = lVal * rVal;
-            break;
-
-          case BINARY_AND:
-            numResult = lVal & rVal;
-            break;
-
-          case BINARY_OR:
-            numResult = lVal | rVal;
-            break;
-
-          case BINARY_XOR:
-            numResult = lVal ^ rVal;
-            break;
-
-          case MODULO:
-            numResult = lVal % rVal;
-            break;
-
-          case SHIFT_LEFT:
-            // shift operations' behaviour is determined by whether the left hand side value is of
-            // type int or long, so we have to cast if the actual type is int.
-            if (pLeftType != JSimpleType.LONG && pRightType != JSimpleType.LONG) {
-              final int intResult = ((int) lVal) << rVal;
-              numResult = intResult;
-            } else {
-              numResult = lVal << rVal;
-            }
-            break;
-
-          case SHIFT_RIGHT_SIGNED:
-            if (pLeftType != JSimpleType.LONG && pRightType != JSimpleType.LONG) {
-              final int intResult = ((int) lVal) >> rVal;
-              numResult = intResult;
-            } else {
-              numResult = lVal >> rVal;
-            }
-            break;
-
-          case SHIFT_RIGHT_UNSIGNED:
-            if (pLeftType != JSimpleType.LONG && pRightType != JSimpleType.LONG) {
-              final int intResult = ((int) lVal) >>> rVal;
-              numResult = intResult;
-            } else {
-              numResult = lVal >>> rVal;
-            }
-            break;
-=======
                 yield lVal / rVal;
               }
               case MULTIPLY -> lVal * rVal;
->>>>>>> e4c10226
 
               case BINARY_AND -> lVal & rVal;
 
