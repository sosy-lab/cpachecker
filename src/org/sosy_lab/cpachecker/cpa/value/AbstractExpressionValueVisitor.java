// This file is part of CPAchecker,
// a tool for configurable software verification:
// https://cpachecker.sosy-lab.org
//
// SPDX-FileCopyrightText: 2007-2020 Dirk Beyer <https://www.sosy-lab.org>
//
// SPDX-License-Identifier: Apache-2.0

package org.sosy_lab.cpachecker.cpa.value;

import static com.google.common.base.Preconditions.checkArgument;
import static com.google.common.base.Preconditions.checkNotNull;

import com.google.common.base.Function;
import com.google.common.collect.Iterables;
import com.google.common.collect.Lists;
import com.google.common.primitives.UnsignedLongs;
import java.io.Serial;
import java.math.BigInteger;
import java.util.ArrayList;
import java.util.List;
import java.util.Optional;
import java.util.function.BiFunction;
import java.util.logging.Level;
import org.checkerframework.checker.nullness.qual.NonNull;
import org.sosy_lab.common.log.LogManager;
import org.sosy_lab.common.log.LogManagerWithoutDuplicates;
import org.sosy_lab.common.rationals.Rational;
import org.sosy_lab.cpachecker.cfa.ast.ASimpleDeclaration;
import org.sosy_lab.cpachecker.cfa.ast.FileLocation;
import org.sosy_lab.cpachecker.cfa.ast.c.CArraySubscriptExpression;
import org.sosy_lab.cpachecker.cfa.ast.c.CBinaryExpression;
import org.sosy_lab.cpachecker.cfa.ast.c.CBinaryExpression.BinaryOperator;
import org.sosy_lab.cpachecker.cfa.ast.c.CCastExpression;
import org.sosy_lab.cpachecker.cfa.ast.c.CCharLiteralExpression;
import org.sosy_lab.cpachecker.cfa.ast.c.CComplexCastExpression;
import org.sosy_lab.cpachecker.cfa.ast.c.CEnumerator;
import org.sosy_lab.cpachecker.cfa.ast.c.CExpression;
import org.sosy_lab.cpachecker.cfa.ast.c.CFieldReference;
import org.sosy_lab.cpachecker.cfa.ast.c.CFloatLiteralExpression;
import org.sosy_lab.cpachecker.cfa.ast.c.CFunctionCallExpression;
import org.sosy_lab.cpachecker.cfa.ast.c.CIdExpression;
import org.sosy_lab.cpachecker.cfa.ast.c.CImaginaryLiteralExpression;
import org.sosy_lab.cpachecker.cfa.ast.c.CIntegerLiteralExpression;
import org.sosy_lab.cpachecker.cfa.ast.c.CPointerExpression;
import org.sosy_lab.cpachecker.cfa.ast.c.CRightHandSide;
import org.sosy_lab.cpachecker.cfa.ast.c.CRightHandSideVisitor;
import org.sosy_lab.cpachecker.cfa.ast.c.CStringLiteralExpression;
import org.sosy_lab.cpachecker.cfa.ast.c.CTypeIdExpression;
import org.sosy_lab.cpachecker.cfa.ast.c.CTypeIdExpression.TypeIdOperator;
import org.sosy_lab.cpachecker.cfa.ast.c.CUnaryExpression;
import org.sosy_lab.cpachecker.cfa.ast.c.CUnaryExpression.UnaryOperator;
import org.sosy_lab.cpachecker.cfa.ast.c.DefaultCExpressionVisitor;
import org.sosy_lab.cpachecker.cfa.ast.java.JArrayCreationExpression;
import org.sosy_lab.cpachecker.cfa.ast.java.JArrayInitializer;
import org.sosy_lab.cpachecker.cfa.ast.java.JArrayLengthExpression;
import org.sosy_lab.cpachecker.cfa.ast.java.JArraySubscriptExpression;
import org.sosy_lab.cpachecker.cfa.ast.java.JBinaryExpression;
import org.sosy_lab.cpachecker.cfa.ast.java.JBooleanLiteralExpression;
import org.sosy_lab.cpachecker.cfa.ast.java.JCastExpression;
import org.sosy_lab.cpachecker.cfa.ast.java.JCharLiteralExpression;
import org.sosy_lab.cpachecker.cfa.ast.java.JClassInstanceCreation;
import org.sosy_lab.cpachecker.cfa.ast.java.JEnumConstantExpression;
import org.sosy_lab.cpachecker.cfa.ast.java.JExpression;
import org.sosy_lab.cpachecker.cfa.ast.java.JExpressionVisitor;
import org.sosy_lab.cpachecker.cfa.ast.java.JFieldDeclaration;
import org.sosy_lab.cpachecker.cfa.ast.java.JFloatLiteralExpression;
import org.sosy_lab.cpachecker.cfa.ast.java.JIdExpression;
import org.sosy_lab.cpachecker.cfa.ast.java.JIntegerLiteralExpression;
import org.sosy_lab.cpachecker.cfa.ast.java.JMethodInvocationExpression;
import org.sosy_lab.cpachecker.cfa.ast.java.JNullLiteralExpression;
import org.sosy_lab.cpachecker.cfa.ast.java.JRightHandSide;
import org.sosy_lab.cpachecker.cfa.ast.java.JRightHandSideVisitor;
import org.sosy_lab.cpachecker.cfa.ast.java.JRunTimeTypeEqualsType;
import org.sosy_lab.cpachecker.cfa.ast.java.JStringLiteralExpression;
import org.sosy_lab.cpachecker.cfa.ast.java.JThisExpression;
import org.sosy_lab.cpachecker.cfa.ast.java.JUnaryExpression;
import org.sosy_lab.cpachecker.cfa.ast.java.JVariableRunTimeType;
import org.sosy_lab.cpachecker.cfa.types.BaseSizeofVisitor;
import org.sosy_lab.cpachecker.cfa.types.MachineModel;
import org.sosy_lab.cpachecker.cfa.types.Type;
import org.sosy_lab.cpachecker.cfa.types.c.CArrayType;
import org.sosy_lab.cpachecker.cfa.types.c.CBasicType;
import org.sosy_lab.cpachecker.cfa.types.c.CBitFieldType;
import org.sosy_lab.cpachecker.cfa.types.c.CComplexType;
import org.sosy_lab.cpachecker.cfa.types.c.CCompositeType;
import org.sosy_lab.cpachecker.cfa.types.c.CNumericTypes;
import org.sosy_lab.cpachecker.cfa.types.c.CPointerType;
import org.sosy_lab.cpachecker.cfa.types.c.CSimpleType;
import org.sosy_lab.cpachecker.cfa.types.c.CType;
import org.sosy_lab.cpachecker.cfa.types.java.JArrayType;
import org.sosy_lab.cpachecker.cfa.types.java.JSimpleType;
import org.sosy_lab.cpachecker.cfa.types.java.JType;
import org.sosy_lab.cpachecker.cpa.value.symbolic.type.SymbolicExpression;
import org.sosy_lab.cpachecker.cpa.value.symbolic.type.SymbolicValue;
import org.sosy_lab.cpachecker.cpa.value.symbolic.type.SymbolicValueFactory;
import org.sosy_lab.cpachecker.cpa.value.type.ArrayValue;
import org.sosy_lab.cpachecker.cpa.value.type.BooleanValue;
import org.sosy_lab.cpachecker.cpa.value.type.EnumConstantValue;
import org.sosy_lab.cpachecker.cpa.value.type.FunctionValue;
import org.sosy_lab.cpachecker.cpa.value.type.NullValue;
import org.sosy_lab.cpachecker.cpa.value.type.NumericValue;
import org.sosy_lab.cpachecker.cpa.value.type.Value;
import org.sosy_lab.cpachecker.cpa.value.type.Value.UnknownValue;
import org.sosy_lab.cpachecker.exceptions.CPAException;
import org.sosy_lab.cpachecker.exceptions.NoException;
import org.sosy_lab.cpachecker.exceptions.UnrecognizedCodeException;
import org.sosy_lab.cpachecker.util.BuiltinFloatFunctions;
import org.sosy_lab.cpachecker.util.BuiltinFunctions;
import org.sosy_lab.cpachecker.util.BuiltinOverflowFunctions;
import org.sosy_lab.cpachecker.util.floatingpoint.FloatValue;
import org.sosy_lab.cpachecker.util.floatingpoint.FloatValue.RoundingMode;

/**
 * This Visitor implements an evaluation strategy of simply typed expressions. An expression is
 * defined as simply typed iff it is not an array type (vgl {@link CArrayType}), a struct or union
 * type (vgl {@link CComplexType}), an imaginary type (vgl {@link CImaginaryLiteralExpression}), or
 * a pointer type (vgl {@link CPointerType}). The key distinction between these types and simply
 * typed types is, that a value of simply typed types can be represented as a numerical value
 * without losing information.
 *
 * <p>Furthermore, the visitor abstracts from using abstract states to get values stored in the
 * memory of a program.
 */
public abstract class AbstractExpressionValueVisitor
    extends DefaultCExpressionVisitor<Value, UnrecognizedCodeException>
    implements CRightHandSideVisitor<Value, UnrecognizedCodeException>,
        JRightHandSideVisitor<Value, NoException>,
        JExpressionVisitor<Value, NoException> {

  /** length of type LONG in Java (in bit). */
  private static final int SIZE_OF_JAVA_LONG = 64;

  // private final ValueAnalysisState state;
  private final String functionName;
  private final MachineModel machineModel;

  // for logging
  private final LogManagerWithoutDuplicates logger;

  private boolean missingFieldAccessInformation = false;

  /**
   * This Visitor returns the numeral value for an expression.
   *
   * @param pFunctionName current scope, used only for variable-names
   * @param pMachineModel where to get info about types, for casting and overflows
   * @param pLogger logging
   */
  protected AbstractExpressionValueVisitor(
      String pFunctionName, MachineModel pMachineModel, LogManagerWithoutDuplicates pLogger) {

    // this.state = pState;
    functionName = pFunctionName;
    machineModel = pMachineModel;
    logger = pLogger;
  }

  public boolean hasMissingFieldAccessInformation() {
    return missingFieldAccessInformation;
  }

  @Override
  protected Value visitDefault(CExpression pExp) {
    return Value.UnknownValue.getInstance();
  }

  public void reset() {
    missingFieldAccessInformation = false;
  }

  @Override
  public Value visit(final CBinaryExpression pE) throws UnrecognizedCodeException {
    final Value lVal = pE.getOperand1().accept(this);
    if (lVal.isUnknown()) {
      return Value.UnknownValue.getInstance();
    }
    final Value rVal = pE.getOperand2().accept(this);
    if (rVal.isUnknown()) {
      return Value.UnknownValue.getInstance();
    }
    return calculateBinaryOperation(lVal, rVal, pE, machineModel, logger);
  }

  /**
   * This method calculates the exact result for a binary operation. If the value can not be
   * determined, we return an {@link UnknownValue}. If an arithmetic exception happens (e.g.,
   * division by zero), we log a warning and also return {@link UnknownValue}.
   *
   * @param lVal evaluated first operand of binaryExpr
   * @param rVal evaluated second operand of binaryExpr
   * @param binaryExpr will be evaluated
   * @param machineModel information about types
   * @param logger for logging
   */
  public static Value calculateBinaryOperation(
      Value lVal,
      Value rVal,
      final CBinaryExpression binaryExpr,
      final MachineModel machineModel,
      final LogManagerWithoutDuplicates logger) {

    final BinaryOperator binaryOperator = binaryExpr.getOperator();
    final CType calculationType = binaryExpr.getCalculationType();

    lVal = castCValue(lVal, calculationType, machineModel, logger, binaryExpr.getFileLocation());
    if (binaryOperator != BinaryOperator.SHIFT_LEFT
        && binaryOperator != BinaryOperator.SHIFT_RIGHT) {
      /* For SHIFT-operations we do not cast the second operator.
       * We even do not need integer-promotion,
       * because the maximum SHIFT of 64 is lower than MAX_CHAR.
       *
       * ISO-C99 (6.5.7 #3): Bitwise shift operators
       * The integer promotions are performed on each of the operands.
       * The type of the result is that of the promoted left operand.
       * If the value of the right operand is negative or is greater than
       * or equal to the width of the promoted left operand,
       * the behavior is undefined.
       */
      rVal = castCValue(rVal, calculationType, machineModel, logger, binaryExpr.getFileLocation());
    }

    if (lVal instanceof FunctionValue || rVal instanceof FunctionValue) {
      return calculateExpressionWithFunctionValue(binaryOperator, rVal, lVal);
    }

    if (lVal instanceof SymbolicValue || rVal instanceof SymbolicValue) {
      return calculateSymbolicBinaryExpression(lVal, rVal, binaryExpr);
    }

    if (!lVal.isNumericValue() || !rVal.isNumericValue()) {
      logger.logf(
          Level.FINE,
          "Parameters to binary operation '%s %s %s' are no numeric values.",
          lVal,
          binaryOperator,
          rVal);
      return Value.UnknownValue.getInstance();
    }

    Value result;

    switch (binaryOperator) {
      case PLUS,
          MINUS,
          DIVIDE,
          MODULO,
          MULTIPLY,
          SHIFT_LEFT,
          SHIFT_RIGHT,
          BINARY_AND,
          BINARY_OR,
          BINARY_XOR -> {
        result =
            arithmeticOperation(
                (NumericValue) lVal,
                (NumericValue) rVal,
                binaryOperator,
                calculationType,
                machineModel,
                logger);
        result =
            castCValue(
                result,
                binaryExpr.getExpressionType(),
                machineModel,
                logger,
                binaryExpr.getFileLocation());
      }
      case EQUALS, NOT_EQUALS, GREATER_THAN, GREATER_EQUAL, LESS_THAN, LESS_EQUAL ->
          result =
              comparisonOperation(
                  (NumericValue) lVal,
                  (NumericValue) rVal,
                  binaryOperator,
                  calculationType,
                  machineModel,
                  logger);
      // we do not cast here, because 0 and 1 should be small enough for every type.
      default -> throw new AssertionError("unhandled binary operator");
    }

    return result;
  }

  /**
   * Join a symbolic expression with something else using a binary expression.
   *
   * <p>e.g. joining `a` and `5` with `+` will produce `a + 5`
   *
   * @param pLValue left hand side value
   * @param pRValue right hand side value
   * @param pExpression the binary expression with the operator
   * @return the calculated Value
   */
  public static Value calculateSymbolicBinaryExpression(
      Value pLValue, Value pRValue, final CBinaryExpression pExpression) {

    final BinaryOperator operator = pExpression.getOperator();

    final CType leftOperandType = pExpression.getOperand1().getExpressionType();
    final CType rightOperandType = pExpression.getOperand2().getExpressionType();
    final CType expressionType = pExpression.getExpressionType();
    final CType calculationType = pExpression.getCalculationType();

    return createSymbolicExpression(
        pLValue,
        leftOperandType,
        pRValue,
        rightOperandType,
        operator,
        expressionType,
        calculationType);
  }

  public static Value calculateExpressionWithFunctionValue(
      BinaryOperator binaryOperator, Value val1, Value val2) {
    if (val1 instanceof FunctionValue) {
      return calculateOperationWithFunctionValue(binaryOperator, (FunctionValue) val1, val2);
    } else if (val2 instanceof FunctionValue) {
      return calculateOperationWithFunctionValue(binaryOperator, (FunctionValue) val2, val1);
    } else {
      return new Value.UnknownValue();
    }
  }

  private static NumericValue calculateOperationWithFunctionValue(
      BinaryOperator binaryOperator, FunctionValue val1, Value val2) {
    return switch (binaryOperator) {
      case EQUALS -> new NumericValue(val1.equals(val2) ? 1 : 0);
      case NOT_EQUALS -> new NumericValue(val1.equals(val2) ? 0 : 1);
      default ->
          throw new AssertionError(
              "Operation " + binaryOperator + " is not supported for function values");
    };
  }

  private static SymbolicValue createSymbolicExpression(
      Value pLeftValue,
      CType pLeftType,
      Value pRightValue,
      CType pRightType,
      CBinaryExpression.BinaryOperator pOperator,
      CType pExpressionType,
      CType pCalculationType) {

    final SymbolicValueFactory factory = SymbolicValueFactory.getInstance();
    SymbolicExpression leftOperand;
    SymbolicExpression rightOperand;

    leftOperand = factory.asConstant(pLeftValue, pLeftType);
    rightOperand = factory.asConstant(pRightValue, pRightType);

    return switch (pOperator) {
      case PLUS -> factory.add(leftOperand, rightOperand, pExpressionType, pCalculationType);
      case MINUS -> factory.minus(leftOperand, rightOperand, pExpressionType, pCalculationType);
      case MULTIPLY ->
          factory.multiply(leftOperand, rightOperand, pExpressionType, pCalculationType);
      case DIVIDE -> factory.divide(leftOperand, rightOperand, pExpressionType, pCalculationType);
      case MODULO -> factory.modulo(leftOperand, rightOperand, pExpressionType, pCalculationType);
      case SHIFT_LEFT ->
          factory.shiftLeft(leftOperand, rightOperand, pExpressionType, pCalculationType);
      case SHIFT_RIGHT ->
          factory.shiftRightSigned(leftOperand, rightOperand, pExpressionType, pCalculationType);
      case BINARY_AND ->
          factory.binaryAnd(leftOperand, rightOperand, pExpressionType, pCalculationType);
      case BINARY_OR ->
          factory.binaryOr(leftOperand, rightOperand, pExpressionType, pCalculationType);
      case BINARY_XOR ->
          factory.binaryXor(leftOperand, rightOperand, pExpressionType, pCalculationType);
      case EQUALS -> factory.equal(leftOperand, rightOperand, pExpressionType, pCalculationType);
      case NOT_EQUALS ->
          factory.notEqual(leftOperand, rightOperand, pExpressionType, pCalculationType);
      case LESS_THAN ->
          factory.lessThan(leftOperand, rightOperand, pExpressionType, pCalculationType);
      case LESS_EQUAL ->
          factory.lessThanOrEqual(leftOperand, rightOperand, pExpressionType, pCalculationType);
      case GREATER_THAN ->
          factory.greaterThan(leftOperand, rightOperand, pExpressionType, pCalculationType);
      case GREATER_EQUAL ->
          factory.greaterThanOrEqual(leftOperand, rightOperand, pExpressionType, pCalculationType);
      default -> throw new AssertionError("Unhandled binary operation " + pOperator);
    };
  }

  /**
   * Calculate an arithmetic operation on two integer types.
   *
   * @param l left hand side value
   * @param r right hand side value
   * @param op the binary operator
   * @param calculationType The type the result of the calculation should have
   * @param machineModel the machine model
   * @param logger logging
   * @return the resulting value
   */
  private static long arithmeticOperation(
      final long l,
      final long r,
      final BinaryOperator op,
      final CType calculationType,
      final MachineModel machineModel,
      final LogManager logger) {

    // special handling for UNSIGNED_LONGLONG (32 and 64bit), UNSIGNED_LONG (64bit)
    // because Java only has SIGNED_LONGLONG
    CSimpleType st = getArithmeticType(calculationType);
    if (st != null) {
      if (machineModel.getSizeofInBits(st) >= SIZE_OF_JAVA_LONG && st.hasUnsignedSpecifier()) {
        switch (op) {
          case DIVIDE -> {
            if (r == 0) {
              logger.logf(Level.SEVERE, "Division by Zero (%d / %d)", l, r);
              return 0;
            }
            return UnsignedLongs.divide(l, r);
          }
          case MODULO -> {
            return UnsignedLongs.remainder(l, r);
          }
          case SHIFT_RIGHT -> {
            /*
             * from http://docs.oracle.com/javase/tutorial/java/nutsandbolts/op3.html
             *
             * The unsigned right shift operator ">>>" shifts a zero
             * into the leftmost position, while the leftmost position
             * after ">>" depends on sign extension.
             */
            return l >>> r;
          }
          default -> {}
        }
      }
    }

    switch (op) {
      case PLUS -> {
        return l + r;
      }
      case MINUS -> {
        return l - r;
      }
      case DIVIDE -> {
        if (r == 0) {
          logger.logf(Level.SEVERE, "Division by Zero (%d / %d)", l, r);
          return 0;
        }
        return l / r;
      }
      case MODULO -> {
        return l % r;
      }
      case MULTIPLY -> {
        return l * r;
      }
      case SHIFT_LEFT -> {
        /* There is a difference in the SHIFT-operation in Java and C.
         * In C a SHIFT is a normal SHIFT, in Java the rVal is used as (r%64).
         *
         * http://docs.oracle.com/javase/specs/jls/se7/html/jls-15.html#jls-15.19
         *
         * If the promoted type of the left-hand operand is long, then only the
         * six lowest-order bits of the right-hand operand are used as the
         * shift distance. It is as if the right-hand operand were subjected to
         * a bitwise logical AND operator & (§15.22.1) with the mask value 0x3f.
         * The shift distance actually used is therefore always in the range 0 to 63.
         */
        return (r >= SIZE_OF_JAVA_LONG) ? 0 : l << r;
      }
      case SHIFT_RIGHT -> {
        return l >> r;
      }
      case BINARY_AND -> {
        return l & r;
      }
      case BINARY_OR -> {
        return l | r;
      }
      case BINARY_XOR -> {
        return l ^ r;
      }
      default -> throw new AssertionError("unknown binary operation: " + op);
    }
  }

  /**
   * Calculate an arithmetic operation on two int128 types.
   *
   * @param l left hand side value
   * @param r right hand side value
   * @param op the binary operator
   * @param logger logging
   * @return the resulting value
   */
  private static BigInteger arithmeticOperation(
      final BigInteger l, final BigInteger r, final BinaryOperator op, final LogManager logger) {

    switch (op) {
      case PLUS -> {
        return l.add(r);
      }
      case MINUS -> {
        return l.subtract(r);
      }
      case DIVIDE -> {
        if (r.equals(BigInteger.ZERO)) {
          // this matches the behavior of long
          logger.logf(Level.SEVERE, "Division by Zero (%s / %s)", l.toString(), r.toString());
          return BigInteger.ZERO;
        }
        return l.divide(r);
      }
      case MODULO -> {
        return l.mod(r);
      }
      case MULTIPLY -> {
        return l.multiply(r);
      }
      case SHIFT_LEFT -> {
        // (C11, 6.5.7p3) "If the value of the right operand is negative
        // or is greater than or equal to the width of the promoted left operand,
        // the behavior is undefined"
        if (r.compareTo(BigInteger.valueOf(128)) <= 0 && r.signum() != -1) {
          return l.shiftLeft(r.intValue());
        } else {
          logger.logf(
              Level.SEVERE,
              "Right-hand side (%s) of the bitshift is larger than 128 or negative.",
              r.toString());
          return BigInteger.ZERO;
        }
      }
      case SHIFT_RIGHT -> {
        if (r.compareTo(BigInteger.valueOf(128)) <= 0 && r.signum() != -1) {
          return l.shiftRight(r.intValue());
        } else {
          return BigInteger.ZERO;
        }
      }
      case BINARY_AND -> {
        return l.and(r);
      }
      case BINARY_OR -> {
        return l.or(r);
      }
      case BINARY_XOR -> {
        return l.xor(r);
      }
      default -> throw new AssertionError("unknown binary operation: " + op);
    }
  }

  /** Cast the argument to a floating point type */
  private static FloatValue castToFloat(
      MachineModel pMachineModel, CSimpleType pTargetType, NumericValue pValue) {
    checkArgument(
        pTargetType.getType().isFloatingPointType(),
        "Target type `%s` is not a floating point type",
        pTargetType);
    FloatValue.Format precision = FloatValue.Format.fromCType(pMachineModel, pTargetType);
    return pValue.floatingPointValue(precision);
  }

  /**
   * Calculate an arithmetic operation on two floating point values.
   *
   * @param pOperation the binary operator
   * @param pArg1 left hand side value
   * @param pArg2 right hand side value
   * @return the resulting value
   */
  private static FloatValue arithmeticOperation(
      final BinaryOperator pOperation, final FloatValue pArg1, final FloatValue pArg2) {

    return switch (pOperation) {
      case PLUS -> pArg1.add(pArg2);
      case MINUS -> pArg1.subtract(pArg2);
      case DIVIDE -> pArg1.divide(pArg2);
      case MODULO -> pArg1.modulo(pArg2);
      case MULTIPLY -> pArg1.multiply(pArg2);
      case SHIFT_LEFT, SHIFT_RIGHT, BINARY_AND, BINARY_OR, BINARY_XOR ->
          throw new UnsupportedOperationException(
              "Trying to perform " + pOperation + " on floating point operands");
      default -> throw new IllegalArgumentException("Unknown binary operation: " + pOperation);
    };
  }

  /**
   * Calculate an arithmetic operation on two Value types.
   *
   * @param lNum left hand side value
   * @param rNum right hand side value
   * @param op the binary operator
   * @param calculationType The type the result of the calculation should have
   * @param machineModel the machine model
   * @param logger logging
   * @return the resulting values
   */
  private static Value arithmeticOperation(
      final NumericValue lNum,
      final NumericValue rNum,
      final BinaryOperator op,
      final CType calculationType,
      final MachineModel machineModel,
      final LogManager logger) {

    // At this point we're only handling values of simple types.
    final CSimpleType type = getArithmeticType(calculationType);
    if (type == null) {
      logger.logf(
          Level.FINE, "unsupported type %s for result of binary operation %s", calculationType, op);
      return Value.UnknownValue.getInstance();
    }

    try {
      switch (type.getType()) {
<<<<<<< HEAD
        case INT:
          {
            // Both l and r must be of the same type, which in this case is INT, so we can cast to
            // long.
            long lVal = lNum.getNumber().longValue();
            long rVal = rNum.getNumber().longValue();
            long result =
                arithmeticOperation(lVal, rVal, op, calculationType, machineModel, logger);
            return new NumericValue(result);
          }
        case INT128:
          {
            BigInteger lVal = lNum.bigIntegerValue();
            BigInteger rVal = rNum.bigIntegerValue();
            BigInteger result = arithmeticOperation(lVal, rVal, op, logger);
            return new NumericValue(result);
          }
        case FLOAT:
        case DOUBLE:
        case FLOAT128:
          {
            return new NumericValue(
                arithmeticOperation(
                    op,
                    castToFloat(machineModel, type, lNum),
                    castToFloat(machineModel, type, rNum)));
=======
        case INT -> {
          // Both l and r must be of the same type, which in this case is INT, so we can cast to
          // long.
          long lVal = lNum.getNumber().longValue();
          long rVal = rNum.getNumber().longValue();
          long result = arithmeticOperation(lVal, rVal, op, calculationType, machineModel, logger);
          return new NumericValue(result);
        }
        case INT128 -> {
          BigInteger lVal = lNum.bigIntegerValue();
          BigInteger rVal = rNum.bigIntegerValue();
          BigInteger result = arithmeticOperation(lVal, rVal, op, logger);
          return new NumericValue(result);
        }
        case DOUBLE -> {
          if (type.hasLongSpecifier()) {
            return arithmeticOperationForLongDouble(
                lNum, rNum, op, calculationType, machineModel, logger);
          } else {
            double lVal = lNum.doubleValue();
            double rVal = rNum.doubleValue();
            double result = arithmeticOperation(lVal, rVal, op, calculationType);
            return new NumericValue(result);
>>>>>>> bb3eb49b
          }
        }
        case FLOAT -> {
          float lVal = lNum.floatValue();
          float rVal = rNum.floatValue();
          float result = arithmeticOperation(lVal, rVal, op);
          return new NumericValue(result);
        }
        default -> {
          logger.logf(
              Level.FINE, "unsupported type for result of binary operation %s", type.toString());
          return Value.UnknownValue.getInstance();
        }
      }
    } catch (ArithmeticException e) { // log warning and ignore expression
      logger.logf(
          Level.WARNING,
          "expression causes arithmetic exception (%s): %s %s %s",
          e.getMessage(),
          lNum,
          op.getOperator(),
          rNum);
      return Value.UnknownValue.getInstance();
    }
  }

  private static Value comparisonOperation(
      final NumericValue l,
      final NumericValue r,
      final BinaryOperator op,
      final CType calculationType,
      final MachineModel machineModel,
      final LogManager logger) {

    // At this point we're only handling values of simple types.
    final CSimpleType type = getArithmeticType(calculationType);
    if (type == null) {
      logger.logf(
          Level.FINE, "unsupported type %s for result of binary operation %s", calculationType, op);
      return Value.UnknownValue.getInstance();
    }

    switch (type.getType()) {
<<<<<<< HEAD
      case INT128:
      case CHAR:
      case INT:
        {
          CSimpleType canonicalType = type.getCanonicalType();
          int sizeInBits =
              machineModel.getSizeof(canonicalType) * machineModel.getSizeofCharInBits();

          // Compare the two numbers
          final int cmp;
          if ((!machineModel.isSigned(canonicalType) && sizeInBits == SIZE_OF_JAVA_LONG)
              || sizeInBits > SIZE_OF_JAVA_LONG) {
            BigInteger leftBigInt = l.bigIntegerValue();
            BigInteger rightBigInt = r.bigIntegerValue();
            cmp = leftBigInt.compareTo(rightBigInt);
          } else {
            cmp = Long.compare(l.longValue(), r.longValue());
          }

          // returns True, iff cmp fulfills the boolean operation.
          boolean result =
              switch (op) {
                case GREATER_THAN -> cmp > 0;
                case GREATER_EQUAL -> cmp >= 0;
                case LESS_THAN -> cmp < 0;
                case LESS_EQUAL -> cmp <= 0;
                case EQUALS -> cmp == 0;
                case NOT_EQUALS -> cmp != 0;
                default -> throw new AssertionError("unknown binary operation: " + op);
              };

          // return 1 if expression holds, 0 otherwise
          return new NumericValue(result ? 1 : 0);
        }
      case FLOAT:
      case DOUBLE:
      case FLOAT128:
        {
          boolean result =
              comparisonOperation(
                  op, castToFloat(machineModel, type, l), castToFloat(machineModel, type, r));
          return new NumericValue(result ? 1 : 0);
=======
      case INT128, CHAR, INT -> {
        CSimpleType canonicalType = type.getCanonicalType();
        int sizeInBits = machineModel.getSizeof(canonicalType) * machineModel.getSizeofCharInBits();
        if ((!machineModel.isSigned(canonicalType) && sizeInBits == SIZE_OF_JAVA_LONG)
            || sizeInBits > SIZE_OF_JAVA_LONG) {
          BigInteger leftBigInt = l.bigIntegerValue();
          BigInteger rightBigInt = r.bigIntegerValue();
          cmp = leftBigInt.compareTo(rightBigInt);
          break;
        }
        cmp = Long.compare(l.longValue(), r.longValue());
      }
      case FLOAT -> {
        float lVal = l.floatValue();
        float rVal = r.floatValue();

        if (Float.isNaN(lVal) || Float.isNaN(rVal)) {
          return new NumericValue(op == BinaryOperator.NOT_EQUALS ? 1L : 0L);
        }
        if (lVal == 0 && rVal == 0) {
          cmp = 0;
        } else {
          cmp = Float.compare(lVal, rVal);
        }
      }
      case DOUBLE -> {
        double lVal = l.doubleValue();
        double rVal = r.doubleValue();

        if (Double.isNaN(lVal) || Double.isNaN(rVal)) {
          return new NumericValue(op == BinaryOperator.NOT_EQUALS ? 1L : 0L);
>>>>>>> bb3eb49b
        }

        if (lVal == 0 && rVal == 0) {
          cmp = 0;
        } else {
          cmp = Double.compare(lVal, rVal);
        }
      }
      default -> {
        logger.logf(
            Level.FINE,
            "unsupported type %s for result of binary operation %s",
            type.toString(),
            op);
        return Value.UnknownValue.getInstance();
      }
    }
  }

  /**
   * Calculate a comparison operation on two floating point values.
   *
   * @param pOperation the binary operator
   * @param pArg1 left hand side value
   * @param pArg2 right hand side value
   * @return the resulting value
   */
  private static boolean comparisonOperation(
      final BinaryOperator pOperation, final FloatValue pArg1, final FloatValue pArg2) {

    return switch (pOperation) {
      case GREATER_THAN -> pArg1.greaterThan(pArg2);
      case GREATER_EQUAL -> pArg1.greaterOrEqual(pArg2);
      case LESS_THAN -> pArg1.lessThan(pArg2);
      case LESS_EQUAL -> pArg1.lessOrEqual(pArg2);
      case EQUALS -> pArg1.equalTo(pArg2);
      case NOT_EQUALS -> !pArg1.equalTo(pArg2);
      default -> throw new AssertionError("unknown binary operation: " + pOperation);
    };
  }

  @Override
  public Value visit(CCastExpression pE) throws UnrecognizedCodeException {
    return castCValue(
        pE.getOperand().accept(this),
        pE.getExpressionType(),
        machineModel,
        logger,
        pE.getFileLocation());
  }

  @Override
  public Value visit(CComplexCastExpression pE) throws UnrecognizedCodeException {
    // evaluation of complex numbers is not supported by now
    return Value.UnknownValue.getInstance();
  }

  /**
   * Helper method to handle unary builtin function in {@link
   * AbstractExpressionValueVisitor#visit(CFunctionCallExpression)}
   */
  private Value handleBuiltinFunction1(
      String pName, List<Value> pArguments, Function<FloatValue, Value> pOperation) {
    final Value parameter = Iterables.getOnlyElement(pArguments);
    if (parameter.isExplicitlyKnown()) {
      // Cast the argument to match the function type
      FloatValue value =
          castToFloat(
              machineModel,
              BuiltinFloatFunctions.getTypeOfBuiltinFloatFunction(pName),
              (NumericValue) parameter);
      return pOperation.apply(value);
    }
    return Value.UnknownValue.getInstance();
  }

  /**
   * Helper method to handle binary builtin function in {@link
   * AbstractExpressionValueVisitor#visit(CFunctionCallExpression)}
   */
  private Value handleBuiltinFunction2(
      String pName, List<Value> pArguments, BiFunction<FloatValue, FloatValue, Value> pOperation) {
    checkArgument(pArguments.size() == 2);
    Value parameter1 = pArguments.get(0);
    Value parameter2 = pArguments.get(1);

    if (parameter1.isExplicitlyKnown() && parameter2.isExplicitlyKnown()) {
      // Cast both arguments to match the function type
      CSimpleType targetType = BuiltinFloatFunctions.getTypeOfBuiltinFloatFunction(pName);
      FloatValue value1 = castToFloat(machineModel, targetType, (NumericValue) parameter1);
      FloatValue value2 = castToFloat(machineModel, targetType, (NumericValue) parameter2);

      return pOperation.apply(value1, value2);
    }
    return Value.UnknownValue.getInstance();
  }

  @Override
  public Value visit(CFunctionCallExpression pIastFunctionCallExpression)
      throws UnrecognizedCodeException {
    CExpression functionNameExp = pIastFunctionCallExpression.getFunctionNameExpression();

    // We only handle builtin functions
    if (functionNameExp instanceof CIdExpression) {
      String calledFunctionName = ((CIdExpression) functionNameExp).getName();

      if (BuiltinFunctions.isBuiltinFunction(calledFunctionName)) {
        CType functionType = BuiltinFunctions.getFunctionType(calledFunctionName);

        if (isUnspecifiedType(functionType)) {
          // unsupported formula
          return Value.UnknownValue.getInstance();
        }

        List<CExpression> parameterExpressions =
            pIastFunctionCallExpression.getParameterExpressions();
        List<Value> parameterValues = new ArrayList<>(parameterExpressions.size());

        for (CExpression currParamExp : parameterExpressions) {
          Value newValue = currParamExp.accept(this);
          parameterValues.add(newValue);
        }

        if (BuiltinOverflowFunctions.isBuiltinOverflowFunction(calledFunctionName)) {
          return BuiltinOverflowFunctions.evaluateFunctionCall(
              pIastFunctionCallExpression, this, machineModel, logger);

        } else if (BuiltinFloatFunctions.matchesAbsolute(calledFunctionName)) {
          return handleBuiltinFunction1(
              calledFunctionName, parameterValues, (FloatValue arg) -> new NumericValue(arg.abs()));

        } else if (BuiltinFloatFunctions.matchesHugeVal(calledFunctionName)
            || BuiltinFloatFunctions.matchesInfinity(calledFunctionName)) {
          checkArgument(parameterValues.isEmpty());
          FloatValue.Format precision =
              FloatValue.Format.fromCType(
                  machineModel,
                  BuiltinFloatFunctions.getTypeOfBuiltinFloatFunction(calledFunctionName));
          return new NumericValue(FloatValue.infinity(precision));

        } else if (BuiltinFloatFunctions.matchesNaN(calledFunctionName)) {
          // FIXME: Add support for NaN payloads
          checkArgument(parameterValues.size() < 2);
          FloatValue.Format precision =
              FloatValue.Format.fromCType(
                  machineModel,
                  BuiltinFloatFunctions.getTypeOfBuiltinFloatFunction(calledFunctionName));
          return new NumericValue(FloatValue.nan(precision));

        } else if (BuiltinFloatFunctions.matchesIsNaN(calledFunctionName)) {
<<<<<<< HEAD
          return handleBuiltinFunction1(
              calledFunctionName,
              parameterValues,
              (FloatValue arg) -> new NumericValue(arg.isNan() ? 1 : 0));

        } else if (BuiltinFloatFunctions.matchesIsInfinity(calledFunctionName)) {
          return handleBuiltinFunction1(
              calledFunctionName,
              parameterValues,
              (FloatValue arg) -> new NumericValue(arg.isInfinite() ? 1 : 0));

        } else if (BuiltinFloatFunctions.matchesIsInfinitySign(calledFunctionName)) {
          return handleBuiltinFunction1(
              calledFunctionName,
              parameterValues,
              (FloatValue arg) ->
                  new NumericValue(arg.isInfinite() ? (arg.isNegative() ? -1 : 1) : 0));

        } else if (BuiltinFloatFunctions.matchesFinite(calledFunctionName)) {
          return handleBuiltinFunction1(
              calledFunctionName,
              parameterValues,
              (FloatValue arg) -> new NumericValue((arg.isInfinite() || arg.isNan()) ? 0 : 1));

=======
          if (parameterValues.size() == 1) {
            Value value = parameterValues.get(0);
            if (value.isExplicitlyKnown()) {
              NumericValue numericValue = value.asNumericValue();
              CSimpleType paramType =
                  BuiltinFloatFunctions.getTypeOfBuiltinFloatFunction(calledFunctionName);
              switch (paramType.getType()) {
                case FLOAT -> {
                  return Float.isNaN(numericValue.floatValue())
                      ? new NumericValue(1)
                      : new NumericValue(0);
                }
                case DOUBLE -> {
                  return Double.isNaN(numericValue.doubleValue())
                      ? new NumericValue(1)
                      : new NumericValue(0);
                }
                default -> {}
              }
            }
          }
        } else if (BuiltinFloatFunctions.matchesIsInfinity(calledFunctionName)) {
          if (parameterValues.size() == 1) {
            Value value = parameterValues.get(0);
            if (value.isExplicitlyKnown()) {
              NumericValue numericValue = value.asNumericValue();
              CSimpleType paramType =
                  BuiltinFloatFunctions.getTypeOfBuiltinFloatFunction(calledFunctionName);
              switch (paramType.getType()) {
                case FLOAT -> {
                  return Float.isInfinite(numericValue.floatValue())
                      ? new NumericValue(1)
                      : new NumericValue(0);
                }
                case DOUBLE -> {
                  return Double.isInfinite(numericValue.doubleValue())
                      ? new NumericValue(1)
                      : new NumericValue(0);
                }
                default -> {}
              }
            }
          }
        } else if (BuiltinFloatFunctions.matchesIsInfinitySign(calledFunctionName)) {
          if (parameterValues.size() == 1) {
            Value value = parameterValues.get(0);
            if (value.isExplicitlyKnown()) {
              NumericValue numericValue = value.asNumericValue();
              CSimpleType paramType =
                  BuiltinFloatFunctions.getTypeOfBuiltinFloatFunction(calledFunctionName);
              switch (paramType.getType()) {
                case FLOAT -> {
                  return numericValue.floatValue() == Float.POSITIVE_INFINITY
                      ? new NumericValue(1)
                      : numericValue.floatValue() == Float.NEGATIVE_INFINITY
                          ? new NumericValue(-1)
                          : new NumericValue(0);
                }
                case DOUBLE -> {
                  return numericValue.doubleValue() == Double.POSITIVE_INFINITY
                      ? new NumericValue(1)
                      : numericValue.doubleValue() == Double.NEGATIVE_INFINITY
                          ? new NumericValue(-1)
                          : new NumericValue(0);
                }
                default -> {}
              }
            }
          }
        } else if (BuiltinFloatFunctions.matchesFinite(calledFunctionName)) {
          if (parameterValues.size() == 1) {
            Value value = parameterValues.get(0);
            if (value.isExplicitlyKnown()) {
              NumericValue numericValue = value.asNumericValue();
              CSimpleType paramType =
                  BuiltinFloatFunctions.getTypeOfBuiltinFloatFunction(calledFunctionName);
              switch (paramType.getType()) {
                case FLOAT -> {
                  return Float.isInfinite(numericValue.floatValue())
                      ? new NumericValue(0)
                      : new NumericValue(1);
                }
                case DOUBLE -> {
                  return Double.isInfinite(numericValue.doubleValue())
                      ? new NumericValue(0)
                      : new NumericValue(1);
                }
                default -> {}
              }
            }
          }
>>>>>>> bb3eb49b
        } else if (BuiltinFloatFunctions.matchesFloor(calledFunctionName)) {
          return handleBuiltinFunction1(
              calledFunctionName,
              parameterValues,
              (FloatValue arg) -> new NumericValue(arg.round(RoundingMode.FLOOR)));

        } else if (BuiltinFloatFunctions.matchesCeil(calledFunctionName)) {
          return handleBuiltinFunction1(
              calledFunctionName,
              parameterValues,
              (FloatValue arg) -> new NumericValue(arg.round(RoundingMode.CEILING)));

        } else if (BuiltinFloatFunctions.matchesRound(calledFunctionName)) {
          return handleBuiltinFunction1(
              calledFunctionName,
              parameterValues,
              (FloatValue arg) -> new NumericValue(arg.round(RoundingMode.NEAREST_AWAY)));

        } else if (BuiltinFloatFunctions.matchesLround(calledFunctionName)) {
          return handleBuiltinFunction1(
              calledFunctionName,
              parameterValues,
              (FloatValue arg) -> {
                FloatValue value = arg.round(RoundingMode.NEAREST_AWAY);
                return switch (machineModel.getSizeofLongInt()) {
                  case Integer.BYTES -> new NumericValue(value.integerValue());
                  case Long.BYTES -> new NumericValue(value.longValue());
                  default -> Value.UnknownValue.getInstance();
                };
              });

        } else if (BuiltinFloatFunctions.matchesLlround(calledFunctionName)) {
          return handleBuiltinFunction1(
              calledFunctionName,
              parameterValues,
              (FloatValue arg) -> {
                FloatValue value = arg.round(RoundingMode.NEAREST_AWAY);
                return switch (machineModel.getSizeofLongLongInt()) {
                  case Integer.BYTES -> new NumericValue(value.integerValue());
                  case Long.BYTES -> new NumericValue(value.longValue());
                  default -> Value.UnknownValue.getInstance();
                };
              });

        } else if (BuiltinFloatFunctions.matchesTrunc(calledFunctionName)) {
          return handleBuiltinFunction1(
              calledFunctionName,
              parameterValues,
              (FloatValue arg) -> new NumericValue(arg.round(RoundingMode.TRUNCATE)));

        } else if (BuiltinFloatFunctions.matchesFdim(calledFunctionName)) {
          return handleBuiltinFunction2(
              calledFunctionName,
              parameterValues,
              (FloatValue arg1, FloatValue arg2) ->
                  new NumericValue(
                      arg1.lessOrEqual(arg2)
                          ? FloatValue.zero(arg1.getFormat())
                          : arg1.subtract(arg2)));

        } else if (BuiltinFloatFunctions.matchesFmax(calledFunctionName)) {
          // TODO: Add a warning message for fmax(0.0,-0.0) and fmax(-0.0, 0.0)
          // The value is undefined and we simply pick 0.0 in those cases, but gcc will always
          // return the first argument.
          return handleBuiltinFunction2(
              calledFunctionName,
              parameterValues,
              (FloatValue arg1, FloatValue arg2) ->
                  new NumericValue(
                      switch (arg1.compareWithTotalOrder(arg2)) {
                        case -1 -> arg2.isNan() ? arg1 : arg2;
                        case +1 -> arg1.isNan() ? arg2 : arg1;
                        default -> arg1;
                      }));

        } else if (BuiltinFloatFunctions.matchesFmin(calledFunctionName)) {
          // FIXME: Add a warning message for fmin(0.0,-0.0) and fmin(-0.0, 0.0)
          // The value is undefined and we pick -0.0 in those cases, but gcc will return the first
          // argument for `float` or `double` and the second for `long double`
          return handleBuiltinFunction2(
              calledFunctionName,
              parameterValues,
              (FloatValue arg1, FloatValue arg2) ->
                  new NumericValue(
                      switch (arg1.compareWithTotalOrder(arg2)) {
                        case -1 -> arg1.isNan() ? arg2 : arg1;
                        case +1 -> arg2.isNan() ? arg1 : arg2;
                        default -> arg1;
                      }));

        } else if (BuiltinFloatFunctions.matchesSignbit(calledFunctionName)) {
          return handleBuiltinFunction1(
              calledFunctionName,
              parameterValues,
              (FloatValue arg) -> new NumericValue(arg.isNegative() ? 1 : 0));

        } else if (BuiltinFloatFunctions.matchesCopysign(calledFunctionName)) {
          return handleBuiltinFunction2(
              calledFunctionName,
              parameterValues,
              (FloatValue arg1, FloatValue arg2) -> new NumericValue(arg1.copySign(arg2)));

        } else if (BuiltinFloatFunctions.matchesFloatClassify(calledFunctionName)) {
          return handleBuiltinFunction1(
              calledFunctionName,
              parameterValues,
              (FloatValue arg) -> {
                int fpClass;
                if (arg.isNan()) {
                  fpClass = 0;
                } else if (arg.isInfinite()) {
                  fpClass = 1;
                } else if (arg.isZero()) {
                  fpClass = 2;
                } else if (arg.isSubnormal()) {
                  fpClass = 3;
                } else {
                  // Normal number
                  fpClass = 4;
                }
                return new NumericValue(fpClass);
              });

<<<<<<< HEAD
=======
          if (parameterValues.size() == 1) {
            Value value = parameterValues.get(0);
            if (value.isExplicitlyKnown()) {
              NumericValue numericValue = value.asNumericValue();
              CSimpleType paramType =
                  BuiltinFloatFunctions.getTypeOfBuiltinFloatFunction(calledFunctionName);
              switch (paramType.getType()) {
                case FLOAT -> {
                  float v = numericValue.floatValue();
                  if (Float.isNaN(v)) {
                    return new NumericValue(0);
                  }
                  if (Float.isInfinite(v)) {
                    return new NumericValue(1);
                  }
                  if (v == 0.0) {
                    return new NumericValue(2);
                  }
                  if (Float.toHexString(v).startsWith("0x0.")) {
                    return new NumericValue(3);
                  }
                  return new NumericValue(4);
                }
                case DOUBLE -> {
                  double v = numericValue.doubleValue();
                  if (Double.isNaN(v)) {
                    return new NumericValue(0);
                  }
                  if (Double.isInfinite(v)) {
                    return new NumericValue(1);
                  }
                  if (v == 0.0) {
                    return new NumericValue(2);
                  }
                  if (Double.toHexString(v).startsWith("0x0.")) {
                    return new NumericValue(3);
                  }
                  return new NumericValue(4);
                }
                default -> {}
              }
            }
          }
>>>>>>> bb3eb49b
        } else if (BuiltinFloatFunctions.matchesModf(calledFunctionName)) {
          // We only need the return value and can ignore the integer part that needs to be written
          // to the pointer in the 2nd argument
          if (parameterValues.size() == 2) {
            Value value = parameterValues.get(0);
            if (value.isExplicitlyKnown()) {
<<<<<<< HEAD
              FloatValue arg =
                  castToFloat(
                      machineModel,
                      BuiltinFloatFunctions.getTypeOfBuiltinFloatFunction(calledFunctionName),
                      (NumericValue) value);

              if (arg.isInfinite()) {
                // Return zero if the number is infinite
                return new NumericValue(
                    arg.isNegative()
                        ? FloatValue.negativeZero(arg.getFormat())
                        : FloatValue.zero(arg.getFormat()));
              } else {
                // Otherwise, get the fractional part
                return new NumericValue(arg.modulo(FloatValue.one(arg.getFormat())));
=======
              NumericValue numericValue = value.asNumericValue();
              CSimpleType paramType =
                  BuiltinFloatFunctions.getTypeOfBuiltinFloatFunction(calledFunctionName);
              switch (paramType.getType()) {
                case FLOAT -> {
                  long integralPart = (long) numericValue.floatValue();
                  float fractionalPart = numericValue.floatValue() - integralPart;
                  return new NumericValue(fractionalPart);
                }
                case DOUBLE -> {
                  long integralPart = (long) numericValue.doubleValue();
                  double fractionalPart = numericValue.doubleValue() - integralPart;
                  return new NumericValue(fractionalPart);
                }
                default -> {}
>>>>>>> bb3eb49b
              }
            }
          }

        } else if (BuiltinFloatFunctions.matchesFremainder(calledFunctionName)) {
<<<<<<< HEAD
          return handleBuiltinFunction2(
              calledFunctionName,
              parameterValues,
              (FloatValue arg1, FloatValue arg2) -> new NumericValue(arg1.remainder(arg2)));

        } else if (BuiltinFloatFunctions.matchesFmod(calledFunctionName)) {
          return handleBuiltinFunction2(
              calledFunctionName,
              parameterValues,
              (FloatValue arg1, FloatValue arg2) -> new NumericValue(arg1.modulo(arg2)));

=======
          if (parameterValues.size() == 2) {
            Value numer = parameterValues.get(0);
            Value denom = parameterValues.get(1);
            if (numer.isExplicitlyKnown() && denom.isExplicitlyKnown()) {
              NumericValue numerValue = numer.asNumericValue();
              NumericValue denomValue = denom.asNumericValue();
              switch (BuiltinFloatFunctions.getTypeOfBuiltinFloatFunction(calledFunctionName)
                  .getType()) {
                case FLOAT -> {
                  float num = numerValue.floatValue();
                  float den = denomValue.floatValue();
                  if (Float.isNaN(num) || Float.isNaN(den) || Float.isInfinite(num) || den == 0) {
                    return new NumericValue(Float.NaN);
                  }
                  return new NumericValue((float) Math.IEEEremainder(num, den));
                }
                case DOUBLE -> {
                  double num = numerValue.doubleValue();
                  double den = denomValue.doubleValue();
                  if (Double.isNaN(num)
                      || Double.isNaN(den)
                      || Double.isInfinite(num)
                      || den == 0) {
                    return new NumericValue(Double.NaN);
                  }
                  return new NumericValue(Math.IEEEremainder(num, den));
                }
                default -> {}
              }
            }
          }
        } else if (BuiltinFloatFunctions.matchesFmod(calledFunctionName)) {
          if (parameterValues.size() == 2) {
            Value numer = parameterValues.get(0);
            Value denom = parameterValues.get(1);
            if (numer.isExplicitlyKnown() && denom.isExplicitlyKnown()) {
              NumericValue numerValue = numer.asNumericValue();
              NumericValue denomValue = denom.asNumericValue();
              switch (BuiltinFloatFunctions.getTypeOfBuiltinFloatFunction(calledFunctionName)
                  .getType()) {
                case FLOAT -> {
                  float num = numerValue.floatValue();
                  float den = denomValue.floatValue();
                  if (Float.isNaN(num) || Float.isNaN(den) || Float.isInfinite(num) || den == 0) {
                    return new NumericValue(Float.NaN);
                  }
                  if (num == 0 && den != 0) {
                    // keep the sign on +0 and -0
                    return numer;
                  }
                  // TODO computations on float/double are imprecise! Use epsilon environment?
                  return new NumericValue(num % den);
                }
                case DOUBLE -> {
                  double num = numerValue.doubleValue();
                  double den = denomValue.doubleValue();
                  if (Double.isNaN(num)
                      || Double.isNaN(den)
                      || Double.isInfinite(num)
                      || den == 0) {
                    return new NumericValue(Double.NaN);
                  }
                  if (num == 0 && den != 0) {
                    // keep the sign on +0 and -0
                    return numer;
                  }
                  // TODO computations on float/double are imprecise! Use epsilon environment?
                  return new NumericValue(num % den);
                }
                default -> {}
              }
            }
          }
>>>>>>> bb3eb49b
        } else if (BuiltinFloatFunctions.matchesIsgreater(calledFunctionName)) {
          return handleBuiltinFunction2(
              calledFunctionName,
              parameterValues,
              (FloatValue arg1, FloatValue arg2) ->
                  new NumericValue(arg1.greaterThan(arg2) ? 1 : 0));

        } else if (BuiltinFloatFunctions.matchesIsgreaterequal(calledFunctionName)) {
          return handleBuiltinFunction2(
              calledFunctionName,
              parameterValues,
              (FloatValue arg1, FloatValue arg2) ->
                  new NumericValue(arg1.greaterOrEqual(arg2) ? 1 : 0));

        } else if (BuiltinFloatFunctions.matchesIsless(calledFunctionName)) {
          return handleBuiltinFunction2(
              calledFunctionName,
              parameterValues,
              (FloatValue arg1, FloatValue arg2) -> new NumericValue(arg1.lessThan(arg2) ? 1 : 0));

        } else if (BuiltinFloatFunctions.matchesIslessequal(calledFunctionName)) {
          return handleBuiltinFunction2(
              calledFunctionName,
              parameterValues,
              (FloatValue arg1, FloatValue arg2) ->
                  new NumericValue(arg1.lessOrEqual(arg2) ? 1 : 0));

        } else if (BuiltinFloatFunctions.matchesIslessgreater(calledFunctionName)) {
          return handleBuiltinFunction2(
              calledFunctionName,
              parameterValues,
              (FloatValue arg1, FloatValue arg2) ->
                  new NumericValue(arg1.lessOrGreater(arg2) ? 1 : 0));

        } else if (BuiltinFloatFunctions.matchesIsunordered(calledFunctionName)) {
          return handleBuiltinFunction2(
              calledFunctionName,
              parameterValues,
              (FloatValue arg1, FloatValue arg2) ->
                  new NumericValue((arg1.isNan() || arg2.isNan()) ? 1 : 0));
        }
      }
    }
    // Return 'unknown' if it's not a builtin function that we support
    return Value.UnknownValue.getInstance();
  }

<<<<<<< HEAD
=======
  private Value fmax(Number pOp1, Number pOp2) {
    if (Double.isNaN(pOp1.doubleValue())
        || (Double.isInfinite(pOp1.doubleValue()) && pOp1.doubleValue() < 0)
        || (Double.isInfinite(pOp2.doubleValue()) && pOp2.doubleValue() > 0)) {
      return new NumericValue(pOp2);
    }
    if (Double.isNaN(pOp2.doubleValue())
        || (Double.isInfinite(pOp2.doubleValue()) && pOp2.doubleValue() < 0)
        || (Double.isInfinite(pOp1.doubleValue()) && pOp1.doubleValue() > 0)) {
      return new NumericValue(pOp1);
    }

    final BigDecimal op1bd;
    final BigDecimal op2bd;

    if (pOp1 instanceof BigDecimal) {
      op1bd = (BigDecimal) pOp1;
    } else {
      op1bd = BigDecimal.valueOf(pOp1.doubleValue());
    }
    if (pOp2 instanceof BigDecimal) {
      op2bd = (BigDecimal) pOp2;
    } else {
      op2bd = BigDecimal.valueOf(pOp2.doubleValue());
    }

    if (op1bd.compareTo(op2bd) > 0) {
      return new NumericValue(op1bd);
    }
    return new NumericValue(op2bd);
  }

  private Value fmin(Number pOp1, Number pOp2) {
    if (Double.isNaN(pOp1.doubleValue())
        || (Double.isInfinite(pOp1.doubleValue()) && pOp1.doubleValue() > 0)
        || (Double.isInfinite(pOp2.doubleValue()) && pOp2.doubleValue() < 0)) {
      return new NumericValue(pOp2);
    }
    if (Double.isNaN(pOp2.doubleValue())
        || (Double.isInfinite(pOp2.doubleValue()) && pOp2.doubleValue() > 0)
        || (Double.isInfinite(pOp1.doubleValue()) && pOp1.doubleValue() < 0)) {
      return new NumericValue(pOp1);
    }

    final BigDecimal op1bd;
    final BigDecimal op2bd;

    if (pOp1 instanceof BigDecimal) {
      op1bd = (BigDecimal) pOp1;
    } else {
      op1bd = BigDecimal.valueOf(pOp1.doubleValue());
    }
    if (pOp2 instanceof BigDecimal) {
      op2bd = (BigDecimal) pOp2;
    } else {
      op2bd = BigDecimal.valueOf(pOp2.doubleValue());
    }

    if (op1bd.compareTo(op2bd) < 0) {
      return new NumericValue(op1bd);
    }
    return new NumericValue(op2bd);
  }

  private Value fdim(Number pOp1, Number pOp2, String pFunctionName) {
    if (Double.isNaN(pOp1.doubleValue()) || Double.isNaN(pOp2.doubleValue())) {
      return new NumericValue(Double.NaN);
    }

    if (Double.isInfinite(pOp1.doubleValue())) {
      if (Double.isInfinite(pOp2.doubleValue())) {
        if (pOp1.doubleValue() > pOp2.doubleValue()) {
          return new NumericValue(pOp1.doubleValue() - pOp2.doubleValue());
        }
        return new NumericValue(0.0);
      }
      if (pOp1.doubleValue() < 0) {
        return new NumericValue(0.0);
      }
      return new NumericValue(pOp1);
    }
    if (Double.isInfinite(pOp2.doubleValue())) {
      if (pOp2.doubleValue() < 0) {
        return new NumericValue(Double.NaN);
      }
      return new NumericValue(0.0);
    }

    final BigDecimal op1bd;
    final BigDecimal op2bd;

    if (pOp1 instanceof BigDecimal) {
      op1bd = (BigDecimal) pOp1;
    } else {
      op1bd = BigDecimal.valueOf(pOp1.doubleValue());
    }
    if (pOp2 instanceof BigDecimal) {
      op2bd = (BigDecimal) pOp2;
    } else {
      op2bd = BigDecimal.valueOf(pOp2.doubleValue());
    }
    if (op1bd.compareTo(op2bd) > 0) {
      BigDecimal difference = op1bd.subtract(op2bd);

      CSimpleType type = BuiltinFloatFunctions.getTypeOfBuiltinFloatFunction(pFunctionName);
      BigDecimal maxValue;
      switch (type.getType()) {
        case FLOAT -> maxValue = BigDecimal.valueOf(Float.MAX_VALUE);
        case DOUBLE -> maxValue = BigDecimal.valueOf(Double.MAX_VALUE);
        default -> {
          return Value.UnknownValue.getInstance();
        }
      }
      if (difference.compareTo(maxValue) > 0) {
        return new NumericValue(Double.POSITIVE_INFINITY);
      }
      return new NumericValue(difference);
    }
    return new NumericValue(0.0);
  }

  private Optional<Boolean> isNegative(Number pNumber) {
    if (pNumber instanceof BigDecimal) {
      return Optional.of(((BigDecimal) pNumber).signum() < 0);
    } else if (pNumber instanceof Float) {
      float number = pNumber.floatValue();
      if (Float.isNaN(number)) {
        return Optional.of(false);
      }
      return Optional.of(number < 0 || 1 / number < 0);
    } else if (pNumber instanceof Double) {
      double number = pNumber.doubleValue();
      if (Double.isNaN(number)) {
        return Optional.of(false);
      }
      return Optional.of(number < 0 || 1 / number < 0);
    } else if (pNumber instanceof NegativeNaN) {
      return Optional.of(true);
    }
    return Optional.empty();
  }

>>>>>>> bb3eb49b
  private boolean isUnspecifiedType(CType pType) {
    return pType instanceof CSimpleType
        && ((CSimpleType) pType).getType() == CBasicType.UNSPECIFIED;
  }

  @Override
  public Value visit(CCharLiteralExpression pE) throws UnrecognizedCodeException {
    return new NumericValue((long) pE.getCharacter());
  }

  @Override
  public Value visit(CFloatLiteralExpression pE) throws UnrecognizedCodeException {
    return new NumericValue(pE.getValue());
  }

  @Override
  public Value visit(CIntegerLiteralExpression pE) throws UnrecognizedCodeException {
    return new NumericValue(pE.getValue());
  }

  @Override
  public Value visit(CImaginaryLiteralExpression pE) throws UnrecognizedCodeException {
    return pE.getValue().accept(this);
  }

  @Override
  public Value visit(CStringLiteralExpression pE) throws UnrecognizedCodeException {
    return Value.UnknownValue.getInstance();
  }

  @Override
  public Value visit(final CTypeIdExpression pE) {
    final TypeIdOperator idOperator = pE.getOperator();
    final CType innerType = pE.getType();

    switch (idOperator) {
      case SIZEOF -> {
        if (innerType.hasKnownConstantSize()) {
          BigInteger size = machineModel.getSizeof(innerType);
          return new NumericValue(size);
        }
        return Value.UnknownValue.getInstance();
      }
      case ALIGNOF -> {
        return new NumericValue(machineModel.getAlignof(innerType));
      }
      default -> {
        // TODO support more operators
        return Value.UnknownValue.getInstance();
      }
    }
  }

  /**
   * Computes size of a type. Result can be an unknown value! Prefer this method over {@link
   * MachineModel#getSizeof(CType)} because it works for variable-length arrays if the current
   * visitor instance is able to evalue the length expression.
   */
  protected Value sizeof(CType pType) throws UnrecognizedCodeException {
    return new SizeofVisitor().evaluateSizeof(pType);
  }

  private final class SizeofVisitor extends BaseSizeofVisitor<UnrecognizedCodeException> {

    private boolean sizeKnown = true;

    SizeofVisitor() {
      super(machineModel);
    }

    Value evaluateSizeof(CType pType) throws UnrecognizedCodeException {
      BigInteger size = machineModel.getSizeof(pType, this);
      if (sizeKnown) {
        return new NumericValue(size);
      } else {
        return Value.UnknownValue.getInstance();
      }
    }

    @Override
    protected BigInteger evaluateArrayLength(CExpression pLength, CArrayType pArrayType)
        throws UnrecognizedCodeException {
      // This covers the most common and relevant case, handling other cases could be unsound
      // because we would need to use variable values from the declaration time of the array.
      // cf. https://gitlab.com/sosy-lab/software/cpachecker/-/issues/1146
      if (pLength instanceof CIdExpression idExpression
          && idExpression.getExpressionType().isConst()) {
        Value lengthValue = pLength.accept(AbstractExpressionValueVisitor.this);
        if (lengthValue.isNumericValue()) {
          return lengthValue.asNumericValue().bigIntegerValue();
        }
      }

      sizeKnown = false;
      return BigInteger.ZERO; // dummy value, will be ignored in evaluateSizeof()
    }
  }

  @Override
  public Value visit(CIdExpression idExp) throws UnrecognizedCodeException {
    if (idExp.getDeclaration() instanceof CEnumerator enumerator) {
      return new NumericValue(enumerator.getValue());
    }

    return evaluateCIdExpression(idExp);
  }

  @Override
  public Value visit(CUnaryExpression unaryExpression) throws UnrecognizedCodeException {
    final UnaryOperator unaryOperator = unaryExpression.getOperator();
    final CExpression unaryOperand = unaryExpression.getOperand();

    return switch (unaryOperator) {
      case SIZEOF -> sizeof(unaryOperand.getExpressionType());

      case ALIGNOF -> new NumericValue(machineModel.getAlignof(unaryOperand.getExpressionType()));

      case AMPER -> {
        // We can handle &((struct foo*)0)->field
        if (unaryOperand instanceof CFieldReference fieldRef
            && fieldRef.isPointerDereference()
            && fieldRef.getFieldOwner() instanceof CCastExpression cast
            && cast.getCastType().getCanonicalType() instanceof CPointerType pointerType
            && pointerType.getType().getCanonicalType() instanceof CCompositeType structType) {
          Value baseAddress = cast.getOperand().accept(this);
          if (baseAddress.isNumericValue()) {
            Optional<BigInteger> offset =
                machineModel.getFieldOffsetInBytes(structType, fieldRef.getFieldName());
            if (offset.isPresent()) {
              yield new NumericValue(
                  baseAddress.asNumericValue().bigIntegerValue().add(offset.orElseThrow()));
            }
          }
        }
        yield Value.UnknownValue.getInstance();
      }

      default -> {
        final Value value = unaryOperand.accept(this);

        if (value.isUnknown()) {
          yield Value.UnknownValue.getInstance();
        }

        if (value instanceof SymbolicValue) {
          final CType expressionType = unaryExpression.getExpressionType();
          final CType operandType = unaryOperand.getExpressionType();

          yield createSymbolicExpression(value, operandType, unaryOperator, expressionType);

        } else if (!value.isNumericValue()) {
          logger.logf(
              Level.FINE, "Invalid argument %s for unary operator %s.", value, unaryOperator);
          yield Value.UnknownValue.getInstance();
        }

        final NumericValue numericValue = (NumericValue) value;
        yield switch (unaryOperator) {
          case MINUS -> numericValue.negate();
          case TILDE -> new NumericValue(~numericValue.longValue());
          default -> throw new AssertionError("unknown operator: " + unaryOperator);
        };
      }
    };
  }

  private Value createSymbolicExpression(
      Value pValue, CType pOperandType, UnaryOperator pUnaryOperator, CType pExpressionType) {
    final SymbolicValueFactory factory = SymbolicValueFactory.getInstance();
    SymbolicExpression operand = factory.asConstant(pValue, pOperandType);

    return switch (pUnaryOperator) {
      case MINUS -> factory.negate(operand, pExpressionType);
      case TILDE -> factory.binaryNot(operand, pExpressionType);
      default -> throw new AssertionError("Unhandled unary operator " + pUnaryOperator);
    };
  }

  @Override
  public Value visit(CPointerExpression pointerExpression) throws UnrecognizedCodeException {
    return evaluateCPointerExpression(pointerExpression);
  }

  @Override
  public Value visit(CFieldReference fieldReferenceExpression) throws UnrecognizedCodeException {
    return evaluateCFieldReference(fieldReferenceExpression);
  }

  @Override
  public Value visit(CArraySubscriptExpression pE) throws UnrecognizedCodeException {
    return evaluateCArraySubscriptExpression(pE);
  }

  @Override
  public Value visit(JCharLiteralExpression pE) {
    return new NumericValue((long) pE.getCharacter());
  }

  @Override
  public Value visit(JBinaryExpression pE) {
    JBinaryExpression.BinaryOperator binaryOperator = pE.getOperator();
    JExpression lVarInBinaryExp = pE.getOperand1();
    JExpression rVarInBinaryExp = pE.getOperand2();
    JType lValType = lVarInBinaryExp.getExpressionType();
    JType rValType = rVarInBinaryExp.getExpressionType();
    JType expressionType = pE.getExpressionType();

    // Get the concrete values of the lefthandside and righthandside
    final Value lValue = lVarInBinaryExp.accept(this);
    if (lValue.isUnknown()) {
      return UnknownValue.getInstance();
    }

    final Value rValue = rVarInBinaryExp.accept(this);
    if (rValue.isUnknown()) {
      return UnknownValue.getInstance();
    }

    try {
      return calculateBinaryOperation(
          binaryOperator, lValue, lValType, rValue, rValType, expressionType, pE);

    } catch (IllegalOperationException e) {
      logger.logUserException(Level.SEVERE, e, pE.getFileLocation().toString());
      return UnknownValue.getInstance();
    }
  }

  private Value calculateBinaryOperation(
      JBinaryExpression.BinaryOperator pOperator,
      Value pLValue,
      JType pLType,
      Value pRValue,
      JType pRType,
      JType pExpType,
      JBinaryExpression pExpression)
      throws IllegalOperationException {

    assert !pLValue.isUnknown() && !pRValue.isUnknown();

    if (pLValue instanceof SymbolicValue || pRValue instanceof SymbolicValue) {
      final JType expressionType = pExpression.getExpressionType();

      return createSymbolicExpression(
          pLValue, pLType, pRValue, pRType, pOperator, expressionType, expressionType);

    } else if (pLValue instanceof NumericValue) {

      assert pRValue instanceof NumericValue;
      assert pLType instanceof JSimpleType && pRType instanceof JSimpleType;
      assert pExpType instanceof JSimpleType;

      if (isFloatType(pLType) || isFloatType(pRType)) {
        return calculateFloatOperation(
            (NumericValue) pLValue,
            (NumericValue) pRValue,
            pOperator,
            (JSimpleType) pLType,
            (JSimpleType) pRType);

      } else {
        return calculateIntegerOperation(
            (NumericValue) pLValue,
            (NumericValue) pRValue,
            pOperator,
            (JSimpleType) pLType,
            (JSimpleType) pRType);
      }

    } else if (pLValue instanceof BooleanValue) {
      assert pRValue instanceof BooleanValue;

      boolean lVal = ((BooleanValue) pLValue).isTrue();
      boolean rVal = ((BooleanValue) pRValue).isTrue();

      return calculateBooleanOperation(lVal, rVal, pOperator);

    } else if (pOperator == JBinaryExpression.BinaryOperator.EQUALS
        || pOperator == JBinaryExpression.BinaryOperator.NOT_EQUALS) {
      // true if EQUALS & (lValue == rValue) or if NOT_EQUALS & (lValue != rValue). False
      // otherwise. This is equivalent to an XNOR.
      return calculateComparison(pLValue, pRValue, pOperator);
    }

    return UnknownValue.getInstance();
  }

  private Value createSymbolicExpression(
      Value pLeftValue,
      JType pLeftType,
      Value pRightValue,
      JType pRightType,
      JBinaryExpression.BinaryOperator pOperator,
      JType pExpressionType,
      JType pCalculationType) {
    assert pLeftValue instanceof SymbolicValue || pRightValue instanceof SymbolicValue;

    final SymbolicValueFactory factory = SymbolicValueFactory.getInstance();
    SymbolicExpression leftOperand = factory.asConstant(pLeftValue, pLeftType);
    SymbolicExpression rightOperand = factory.asConstant(pRightValue, pRightType);

    return switch (pOperator) {
      case PLUS -> factory.add(leftOperand, rightOperand, pExpressionType, pCalculationType);
      case MINUS -> factory.minus(leftOperand, rightOperand, pExpressionType, pCalculationType);
      case MULTIPLY ->
          factory.multiply(leftOperand, rightOperand, pExpressionType, pCalculationType);
      case DIVIDE -> factory.divide(leftOperand, rightOperand, pExpressionType, pCalculationType);
      case MODULO -> factory.modulo(leftOperand, rightOperand, pExpressionType, pCalculationType);
      case SHIFT_LEFT ->
          factory.shiftLeft(leftOperand, rightOperand, pExpressionType, pCalculationType);
      case SHIFT_RIGHT_SIGNED ->
          factory.shiftRightSigned(leftOperand, rightOperand, pExpressionType, pCalculationType);
      case SHIFT_RIGHT_UNSIGNED ->
          factory.shiftRightUnsigned(leftOperand, rightOperand, pExpressionType, pCalculationType);
      case BINARY_AND ->
          factory.binaryAnd(leftOperand, rightOperand, pExpressionType, pCalculationType);
      case LOGICAL_AND ->
          factory.logicalAnd(leftOperand, rightOperand, pExpressionType, pCalculationType);
      case BINARY_OR ->
          factory.binaryOr(leftOperand, rightOperand, pExpressionType, pCalculationType);
      case LOGICAL_OR ->
          factory.logicalOr(leftOperand, rightOperand, pExpressionType, pCalculationType);
      case BINARY_XOR, LOGICAL_XOR ->
          factory.binaryXor(leftOperand, rightOperand, pExpressionType, pCalculationType);
      case EQUALS -> factory.equal(leftOperand, rightOperand, pExpressionType, pCalculationType);
      case NOT_EQUALS ->
          factory.notEqual(leftOperand, rightOperand, pExpressionType, pCalculationType);
      case LESS_THAN ->
          factory.lessThan(leftOperand, rightOperand, pExpressionType, pCalculationType);
      case LESS_EQUAL ->
          factory.lessThanOrEqual(leftOperand, rightOperand, pExpressionType, pCalculationType);
      case GREATER_THAN ->
          factory.greaterThan(leftOperand, rightOperand, pExpressionType, pCalculationType);
      case GREATER_EQUAL ->
          factory.greaterThanOrEqual(leftOperand, rightOperand, pExpressionType, pCalculationType);
      default -> throw new AssertionError("Unhandled binary operation " + pOperator);
    };
  }

  /*
   * Calculates the result of the given operation for the given integer values.
   * The given values have to be of a Java integer type, that is long, int, short, or byte.
   */
  private Value calculateIntegerOperation(
      NumericValue pLeftValue,
      NumericValue pRightValue,
      JBinaryExpression.BinaryOperator pBinaryOperator,
      JSimpleType pLeftType,
      JSimpleType pRightType)
      throws IllegalOperationException {

    checkNotNull(pLeftType);
    checkNotNull(pRightType);

    final long lVal = pLeftValue.longValue();
    final long rVal = pRightValue.longValue();
    long numResult;

    switch (pBinaryOperator) {
      case PLUS,
          MINUS,
          DIVIDE,
          MULTIPLY,
          SHIFT_LEFT,
          BINARY_AND,
          BINARY_OR,
          BINARY_XOR,
          MODULO,
          SHIFT_RIGHT_SIGNED,
          SHIFT_RIGHT_UNSIGNED -> {
        switch (pBinaryOperator) {
          case PLUS:
            numResult = lVal + rVal;
            break;

<<<<<<< HEAD
              numResult = lVal / rVal;
              break;

            case MULTIPLY:
              numResult = lVal * rVal;
              break;

            case BINARY_AND:
              numResult = lVal & rVal;
              break;

            case BINARY_OR:
              numResult = lVal | rVal;
              break;

            case BINARY_XOR:
              numResult = lVal ^ rVal;
              break;

            case MODULO:
              numResult = lVal % rVal;
              break;

            case SHIFT_LEFT:
              // shift operations' behaviour is determined by whether the left hand side value is of
              // type int or long, so we have to cast if the actual type is int.
              if (pLeftType != JSimpleType.LONG && pRightType != JSimpleType.LONG) {
                final int intResult = ((int) lVal) << rVal;
                numResult = intResult;
              } else {
                numResult = lVal << rVal;
              }
              break;

            case SHIFT_RIGHT_SIGNED:
              if (pLeftType != JSimpleType.LONG && pRightType != JSimpleType.LONG) {
                final int intResult = ((int) lVal) >> rVal;
                numResult = intResult;
              } else {
                numResult = lVal >> rVal;
              }
              break;

            case SHIFT_RIGHT_UNSIGNED:
              if (pLeftType != JSimpleType.LONG && pRightType != JSimpleType.LONG) {
                final int intResult = ((int) lVal) >>> rVal;
                numResult = intResult;
              } else {
                numResult = lVal >>> rVal;
              }
              break;
=======
          case MINUS:
            numResult = lVal - rVal;
            break;
>>>>>>> bb3eb49b

          case DIVIDE:
            if (rVal == 0) {
              throw new IllegalOperationException("Division by zero: " + lVal + " / " + rVal);
            }

            numResult = lVal / rVal;
            break;

          case MULTIPLY:
            numResult = lVal * rVal;
            break;

          case BINARY_AND:
            numResult = lVal & rVal;
            break;

          case BINARY_OR:
            numResult = lVal | rVal;
            break;

          case BINARY_XOR:
            numResult = lVal ^ rVal;
            break;

          case MODULO:
            numResult = lVal % rVal;
            break;

          // shift operations' behaviour is determined by whether the left hand side value is of
          // type
          // int or long, so we have to cast if the actual type is int.
          case SHIFT_LEFT:
            if (pLeftType != JSimpleType.LONG && pRightType != JSimpleType.LONG) {
              final int intResult = ((int) lVal) << rVal;
              numResult = intResult;
            } else {
              numResult = lVal << rVal;
            }
            break;

          case SHIFT_RIGHT_SIGNED:
            if (pLeftType != JSimpleType.LONG && pRightType != JSimpleType.LONG) {
              final int intResult = ((int) lVal) >> rVal;
              numResult = intResult;
            } else {
              numResult = lVal >> rVal;
            }
            break;

          case SHIFT_RIGHT_UNSIGNED:
            if (pLeftType != JSimpleType.LONG && pRightType != JSimpleType.LONG) {
              final int intResult = ((int) lVal) >>> rVal;
              numResult = intResult;
            } else {
              numResult = lVal >>> rVal;
            }
            break;

          default:
            throw new AssertionError("Unhandled operator " + pBinaryOperator);
        }

        if (pLeftType != JSimpleType.LONG && pRightType != JSimpleType.LONG) {
          int intNumResult = (int) numResult;
          numResult = intNumResult;
        }

        return new NumericValue(numResult);
      }
      case EQUALS, NOT_EQUALS, GREATER_THAN, GREATER_EQUAL, LESS_THAN, LESS_EQUAL -> {
        final boolean result =
            switch (pBinaryOperator) {
              case EQUALS -> (lVal == rVal);
              case NOT_EQUALS -> (lVal != rVal);
              case GREATER_THAN -> (lVal > rVal);
              case GREATER_EQUAL -> (lVal >= rVal);
              case LESS_THAN -> (lVal < rVal);
              case LESS_EQUAL -> (lVal <= rVal);
              default -> throw new AssertionError("Unhandled operation " + pBinaryOperator);
            };
        return BooleanValue.valueOf(result);
      }
      default -> {
        // TODO check which cases can be handled
        return UnknownValue.getInstance();
      }
    }
  }

  /*
   * Calculates the result of the given operation for the given floating point values.
   * The given values have to be of Java types float or double.
   */
  private Value calculateFloatOperation(
      NumericValue pLeftValue,
      NumericValue pRightValue,
      JBinaryExpression.BinaryOperator pBinaryOperator,
      JSimpleType pLeftOperand,
      JSimpleType pRightOperand)
      throws IllegalOperationException {

    final double lVal;
    final double rVal;

    if (pLeftOperand != JSimpleType.DOUBLE && pRightOperand != JSimpleType.DOUBLE) {
      lVal = pLeftValue.floatValue();
      rVal = pRightValue.floatValue();
    } else {
      lVal = pLeftValue.doubleValue();
      rVal = pRightValue.doubleValue();
    }

    switch (pBinaryOperator) {
      case PLUS, MINUS, DIVIDE, MULTIPLY, MODULO -> {
        switch (pBinaryOperator) {
          case PLUS:
            return new NumericValue(lVal + rVal);

          case MINUS:
            return new NumericValue(lVal - rVal);

          case DIVIDE:
            if (rVal == 0) {
              throw new IllegalOperationException("Division by zero: " + lVal + " / " + rVal);
            }
            return new NumericValue(lVal / rVal);

          case MULTIPLY:
            return new NumericValue(lVal * rVal);

          case MODULO:
            return new NumericValue(lVal % rVal);

          default:
            throw new AssertionError(
                "Unsupported binary operation " + pBinaryOperator + " on double values");
        }
      }
      case EQUALS, NOT_EQUALS, GREATER_THAN, GREATER_EQUAL, LESS_THAN, LESS_EQUAL -> {
        final boolean result =
            switch (pBinaryOperator) {
              case EQUALS -> (lVal == rVal);
              case NOT_EQUALS -> (lVal != rVal);
              case GREATER_THAN -> (lVal > rVal);
              case GREATER_EQUAL -> (lVal >= rVal);
              case LESS_THAN -> (lVal < rVal);
              case LESS_EQUAL -> (lVal <= rVal);
              default ->
                  throw new AssertionError(
                      "Unsupported binary operation "
                          + pBinaryOperator
                          + " on floating point values");
            };
        // return 1 if expression holds, 0 otherwise
        return BooleanValue.valueOf(result);
      }
      default -> {
        // TODO check which cases can be handled
        return UnknownValue.getInstance();
      }
    }
  }

  private Value calculateBooleanOperation(
      boolean lVal, boolean rVal, JBinaryExpression.BinaryOperator operator) {

    return switch (operator) {
      case CONDITIONAL_AND,
          LOGICAL_AND -> // we do not care about sideeffects through evaluation of the
          // righthandside at this point -
          // this must be handled
          // earlier
          BooleanValue.valueOf(lVal && rVal);
      case CONDITIONAL_OR,
          LOGICAL_OR -> // we do not care about sideeffects through evaluation of the
          // righthandside at this point
          BooleanValue.valueOf(lVal || rVal);
      case LOGICAL_XOR -> BooleanValue.valueOf(lVal ^ rVal);
      case EQUALS -> BooleanValue.valueOf(lVal == rVal);
      case NOT_EQUALS -> BooleanValue.valueOf(lVal != rVal);
      default ->
          throw new AssertionError("Unhandled operator " + operator + " for boolean expression");
    };
  }

  private Value calculateComparison(
      Value pLeftValue, Value pRightValue, JBinaryExpression.BinaryOperator pOperator) {
    assert pOperator == JBinaryExpression.BinaryOperator.NOT_EQUALS
        || pOperator == JBinaryExpression.BinaryOperator.EQUALS;

    return BooleanValue.valueOf(
        pOperator != JBinaryExpression.BinaryOperator.EQUALS ^ pLeftValue.equals(pRightValue));
  }

  @Override
  public Value visit(JIdExpression idExp) {

    ASimpleDeclaration decl = idExp.getDeclaration();

    // Java IdExpression could not be resolved
    if (decl == null) {
      return UnknownValue.getInstance();
    }

    if (decl instanceof JFieldDeclaration && !((JFieldDeclaration) decl).isStatic()) {
      missingFieldAccessInformation = true;

      return UnknownValue.getInstance();
    }

    return evaluateJIdExpression(idExp);
  }

  @Override
  public Value visit(JUnaryExpression unaryExpression) {

    JUnaryExpression.UnaryOperator unaryOperator = unaryExpression.getOperator();
    JExpression unaryOperand = unaryExpression.getOperand();
    final Value valueObject = unaryOperand.accept(this);

    // possible error msg if no case fits
    final String errorMsg =
        "Invalid argument [" + valueObject + "] for unary operator [" + unaryOperator + "].";

    if (valueObject.isUnknown()) {
      return UnknownValue.getInstance();

    } else if (valueObject.isNumericValue()) {
      NumericValue value = (NumericValue) valueObject;

      return switch (unaryOperator) {
        case MINUS -> value.negate();
        case COMPLEMENT -> evaluateComplement(unaryOperand, value);
        case PLUS -> value;
        default -> {
          logger.log(Level.FINE, errorMsg);
          yield UnknownValue.getInstance();
        }
      };

    } else if (valueObject instanceof BooleanValue
        && unaryOperator == JUnaryExpression.UnaryOperator.NOT) {
      return ((BooleanValue) valueObject).negate();

    } else if (valueObject instanceof SymbolicValue) {
      final JType expressionType = unaryExpression.getExpressionType();
      final JType operandType = unaryOperand.getExpressionType();

      return createSymbolicExpression(valueObject, operandType, unaryOperator, expressionType);

    } else {
      logger.log(Level.FINE, errorMsg);
      return UnknownValue.getInstance();
    }
  }

  private Value createSymbolicExpression(
      Value pValue,
      JType pOperandType,
      JUnaryExpression.UnaryOperator pUnaryOperator,
      JType pExpressionType) {

    final SymbolicValueFactory factory = SymbolicValueFactory.getInstance();
    SymbolicExpression operand = factory.asConstant(pValue, pOperandType);

    return switch (pUnaryOperator) {
      case COMPLEMENT -> factory.binaryNot(operand, pExpressionType);
      case NOT -> factory.logicalNot(operand, pExpressionType);
      case MINUS -> factory.negate(operand, pExpressionType);
      case PLUS -> pValue;
      default -> throw new AssertionError("Unhandled unary operator " + pUnaryOperator);
    };
  }

  private Value evaluateComplement(JExpression pExpression, NumericValue value) {
    JType type = pExpression.getExpressionType();

    if (isIntegerType(type)) {
      return new NumericValue(~value.longValue());

    } else {
      logger.logf(Level.FINE, "Invalid argument %s for unary operator ~.", value);
      return Value.UnknownValue.getInstance();
    }
  }

  private static boolean isIntegerType(JType type) {
    return type instanceof JSimpleType && ((JSimpleType) type).isIntegerType();
  }

  private static boolean isFloatType(JType type) {
    return type instanceof JSimpleType && ((JSimpleType) type).isFloatingPointType();
  }

  @Override
  public Value visit(JIntegerLiteralExpression pE) {
    return new NumericValue(pE.asLong());
  }

  @Override
  public Value visit(JBooleanLiteralExpression pE) {
    return BooleanValue.valueOf(pE.getBoolean());
  }

  @Override
  public Value visit(JArraySubscriptExpression pJArraySubscriptExpression) {
    Value subscriptValue = pJArraySubscriptExpression.getSubscriptExpression().accept(this);
    JExpression arrayExpression = pJArraySubscriptExpression.getArrayExpression();
    Value idValue = arrayExpression.accept(this);

    if (!idValue.isUnknown() && subscriptValue.isNumericValue()) {
      ArrayValue innerMostArray = (ArrayValue) arrayExpression.accept(this);
      assert ((NumericValue) subscriptValue).longValue() >= 0
          && ((NumericValue) subscriptValue).longValue() <= Integer.MAX_VALUE;
      return innerMostArray.getValueAt((int) ((NumericValue) subscriptValue).longValue());

    } else {
      return Value.UnknownValue.getInstance();
    }
  }

  @Override
  public Value visit(JArrayLengthExpression pJArrayLengthExpression) {
    final JExpression arrayId = pJArrayLengthExpression.getQualifier();

    Value array = arrayId.accept(this);

    if (!array.isExplicitlyKnown()) {
      return UnknownValue.getInstance();

    } else {
      assert array instanceof ArrayValue;
      return new NumericValue(((ArrayValue) array).getArraySize());
    }
  }

  @Override
  public Value visit(JEnumConstantExpression pJEnumConstantExpression) {
    String fullName = pJEnumConstantExpression.getConstantName();

    return new EnumConstantValue(fullName);
  }

  @Override
  public Value visit(JCastExpression pJCastExpression) {
    JExpression operand = pJCastExpression.getOperand();
    JType castType = pJCastExpression.getCastType();

    return castJValue(
        operand.accept(this),
        operand.getExpressionType(),
        castType,
        logger,
        pJCastExpression.getFileLocation());
  }

  @Override
  public Value visit(JMethodInvocationExpression pAFunctionCallExpression) {
    return UnknownValue.getInstance();
  }

  @Override
  public Value visit(JClassInstanceCreation pJClassInstanceCreation) {
    return UnknownValue.getInstance();
  }

  @Override
  public Value visit(JStringLiteralExpression pPaStringLiteralExpression) {
    return UnknownValue.getInstance();
  }

  @Override
  public Value visit(JFloatLiteralExpression pJBooleanLiteralExpression) {
    return new NumericValue(pJBooleanLiteralExpression.getValue());
  }

  @Override
  public Value visit(JArrayCreationExpression pJArrayCreationExpression) {
    Value lastArrayValue;
    Value currentArrayValue = null;
    int currentDimension = 0;
    long concreteArraySize;
    final JType elementType = pJArrayCreationExpression.getExpressionType().getElementType();

    for (JExpression sizeExpression : Lists.reverse(pJArrayCreationExpression.getLength())) {
      currentDimension++;
      lastArrayValue = currentArrayValue;
      Value sizeValue = sizeExpression.accept(this);

      if (sizeValue.isUnknown()) {
        currentArrayValue = UnknownValue.getInstance();

      } else {
        concreteArraySize = ((NumericValue) sizeValue).longValue();
        currentArrayValue =
            createArrayValue(new JArrayType(elementType, currentDimension), concreteArraySize);

        if (lastArrayValue != null) {
          Value newValue = lastArrayValue;

          for (int index = 0; index < concreteArraySize; index++) {
            ((ArrayValue) currentArrayValue).setValue(newValue, index);

            // do not put the same ArrayValue instance in each slot
            // - this would mess up later value assignments because of call by reference
            if (lastArrayValue instanceof ArrayValue) {
              newValue = ArrayValue.copyOf((ArrayValue) lastArrayValue);
            }
          }
        }
      }
    }

    return currentArrayValue;
  }

  private ArrayValue createArrayValue(JArrayType pType, long pArraySize) {

    if (pArraySize < 0 || pArraySize > Integer.MAX_VALUE) {
      throw new AssertionError(
          "Trying to create array of size "
              + pArraySize
              + ". Java arrays can't be smaller than 0 or bigger than the max int value.");
    }

    return new ArrayValue(pType, (int) pArraySize);
  }

  @Override
  public Value visit(JArrayInitializer pJArrayInitializer) {
    final JArrayType arrayType = pJArrayInitializer.getExpressionType();
    final List<JExpression> initializerExpressions = pJArrayInitializer.getInitializerExpressions();

    // this list stores the values in the array's slots, in occurring order
    List<Value> slotValues = new ArrayList<>();

    for (JExpression currentExpression : initializerExpressions) {
      slotValues.add(currentExpression.accept(this));
    }

    return new ArrayValue(arrayType, slotValues);
  }

  @Override
  public Value visit(JVariableRunTimeType pJThisRunTimeType) {
    return UnknownValue.getInstance();
  }

  @Override
  public Value visit(JRunTimeTypeEqualsType pJRunTimeTypeEqualsType) {
    return UnknownValue.getInstance();
  }

  @Override
  public Value visit(JNullLiteralExpression pJNullLiteralExpression) {
    return NullValue.getInstance();
  }

  @Override
  public Value visit(JThisExpression pThisExpression) {
    return UnknownValue.getInstance();
  }

  /* abstract methods */

  protected abstract Value evaluateCPointerExpression(CPointerExpression pCPointerExpression)
      throws UnrecognizedCodeException;

  protected abstract Value evaluateCIdExpression(CIdExpression pCIdExpression)
      throws UnrecognizedCodeException;

  protected abstract Value evaluateJIdExpression(JIdExpression varName);

  protected abstract Value evaluateCFieldReference(CFieldReference pLValue)
      throws UnrecognizedCodeException;

  protected abstract Value evaluateCArraySubscriptExpression(CArraySubscriptExpression pLValue)
      throws UnrecognizedCodeException;

  /* additional methods */

  public String getFunctionName() {
    return functionName;
  }

  protected MachineModel getMachineModel() {
    return machineModel;
  }

  protected LogManagerWithoutDuplicates getLogger() {
    return logger;
  }

  /**
   * This method returns the value of an expression, reduced to match the type. This method handles
   * overflows and casts. If necessary warnings for the user are printed.
   *
   * @param pExp expression to evaluate
   * @param pTargetType the type of the left side of an assignment
   * @return if evaluation successful, then value, else null
   */
  public Value evaluate(final CRightHandSide pExp, final CType pTargetType)
      throws UnrecognizedCodeException {
    return castCValue(pExp.accept(this), pTargetType, machineModel, logger, pExp.getFileLocation());
  }

  /**
   * This method returns the value of an expression, reduced to match the given target type. This
   * method handles overflows and casts. If necessary warnings for the user are printed.
   *
   * @param pExp the expression to evaluate
   * @param pTargetType the target type of the assignment (the type of the left side of the
   *     assignment)
   * @return the corresponding value of the given expression, if the evaluation was successful.
   *     <code>Null</code>, otherwise
   */
  public Value evaluate(final JRightHandSide pExp, final JType pTargetType) {
    return castJValue(
        pExp.accept(this),
        (JType) pExp.getExpressionType(),
        pTargetType,
        logger,
        pExp.getFileLocation());
  }

  /**
   * This method returns the input-value, casted to match the type. If the value matches the type,
   * it is returned unchanged. This method handles overflows and print warnings for the user.
   * Example: This method is called, when an value of type 'integer' is assigned to a variable of
   * type 'char'.
   *
   * @param value will be casted.
   * @param targetType value will be casted to targetType.
   * @param machineModel contains information about types
   * @param logger for logging
   * @param fileLocation the location of the corresponding code in the source file
   * @return the casted Value
   */
  public static Value castCValue(
      @NonNull final Value value,
      final CType targetType,
      final MachineModel machineModel,
      final LogManagerWithoutDuplicates logger,
      final FileLocation fileLocation) {

    if (!value.isExplicitlyKnown()) {
      return castIfSymbolic(value, targetType);
    }

    // For now can only cast numeric value's
    if (!value.isNumericValue()) {
      logger.logf(
          Level.FINE, "Can not cast C value %s to %s", value.toString(), targetType.toString());
      return value;
    }
    NumericValue numericValue = (NumericValue) value;

    CType type = targetType.getCanonicalType();
    final int size;
    if (type instanceof CSimpleType st) {
      size = machineModel.getSizeofInBits(st);
    } else if (type instanceof CBitFieldType) {
      size = ((CBitFieldType) type).getBitFieldSize();
      type = ((CBitFieldType) type).getType();

    } else {
      return value;
    }

    return castNumeric(numericValue, type, machineModel, size);
  }

  private static Value castNumeric(
      @NonNull final NumericValue numericValue,
      final CType type,
      final MachineModel machineModel,
      final int size) {

    if (!(type instanceof CSimpleType)) {
      return numericValue;
    }

    final CSimpleType st = (CSimpleType) type;

    switch (st.getType()) {
      case BOOL -> {
        return convertToBool(numericValue);
<<<<<<< HEAD
      case INT128:
      case INT:
      case CHAR:
        {
          // TODO: look more closely at the INT/CHAR cases, especially at the loggedEdges stuff
          // TODO: check for overflow(source larger than the highest number we can store in target
          // etc.)

          boolean targetIsSigned = machineModel.isSigned(st);
          BigInteger integerValue;

          // Convert the value to integer
          if (numericValue.hasFloatType()) {
            // Casting from a floating point value to BigInteger
            Optional<BigInteger> maybeInteger = numericValue.getFloatValue().toInteger();
            if (maybeInteger.isEmpty()) {
              // If the value was NaN or Infinity the result of the conversion is undefined
              return UnknownValue.getInstance();
            } else {
              integerValue = maybeInteger.orElseThrow();
            }
          } else {
            // Casting from Rational or one of the integer types
            integerValue = numericValue.bigIntegerValue();
          }

          // Calculate bounds for overflow
          final BigInteger maxValue = BigInteger.ONE.shiftLeft(size); // 2^size
          BigInteger signedUpperBound;
          BigInteger signedLowerBound;
          if (targetIsSigned) {
            // signed value must be put in interval [-(maxValue/2), (maxValue/2)-1]
            // upper bound maxValue / 2 - 1
            signedUpperBound = maxValue.divide(BigInteger.valueOf(2)).subtract(BigInteger.ONE);
            // lower bound -maxValue / 2
            signedLowerBound = maxValue.divide(BigInteger.valueOf(2)).negate();
          } else {
            signedUpperBound = maxValue.subtract(BigInteger.ONE);
            signedLowerBound = BigInteger.ZERO;
          }

          BigInteger result;

          // Check for overflows
          if (numericValue.hasFloatType()) {
            // Casting from a floating point value
            if (isGreaterThan(integerValue, signedUpperBound)
                || isLessThan(integerValue, signedLowerBound)) {
              // If the number does not fit into the target type the result is undefined
              return UnknownValue.getInstance();
            } else {
              result = integerValue;
            }
          } else {
            // Casting from Rational or an integer type
            result = integerValue.remainder(maxValue); // shrink to number of bits

            if (isGreaterThan(result, signedUpperBound)) {
              // if result overflows, let it 'roll around' and add overflow to lower bound
              result = result.subtract(maxValue);
            } else if (isLessThan(result, signedLowerBound)) {
              result = result.add(maxValue);
            }
          }

          // transform result to a long and fail if it doesn't fit
          if (size < SIZE_OF_JAVA_LONG || (size == SIZE_OF_JAVA_LONG && targetIsSigned)) {
            return new NumericValue(result.longValueExact());
          } else {
            return new NumericValue(result);
          }
        }

      case FLOAT:
      case DOUBLE:
      case FLOAT128:
        {
          FloatValue.Format target;

          // Find the target format
          final int bitPerByte = machineModel.getSizeofCharInBits();
          if (size == machineModel.getSizeofFloat() * bitPerByte) {
            target = FloatValue.Format.Float32;
          } else if (size == machineModel.getSizeofDouble() * bitPerByte) {
            target = FloatValue.Format.Float64;
          } else if (size == machineModel.getSizeofLongDouble() * bitPerByte) {
            // Must be Linux32 or Linux64, otherwise the second clause would have matched
            target = FloatValue.Format.Float80;
          } else if (size == machineModel.getSizeofFloat128() * bitPerByte) {
            target = FloatValue.Format.Float128;
          } else {
            // Unsupported target format
            throw new AssertionError(
                String.format(
                    "Unsupported target format. Value `%s` with bit width %d can't be cast to type"
                        + "`%s`",
                    numericValue, size, st.getType()));
          }

          Number result;

          // Convert to target format
          // TODO: Add warnings for lossy conversions?
          if (numericValue.hasFloatType()) {
            // Casting from a floating point value
            if (numericValue.getNumber() instanceof FloatValue floatValue) {
              // Already a FloatValue
              // We just need to adjust the precision
              result = floatValue.withPrecision(target);
            } else {
              // Either Double or Float
              // Cast to double and then convert
              result = FloatValue.fromDouble(numericValue.doubleValue()).withPrecision(target);
            }
          } else if (numericValue.hasIntegerType()) {
            // Casting from an integer
            result = FloatValue.fromInteger(target, numericValue.bigIntegerValue());
          } else if (numericValue.getNumber() instanceof Rational rationalValue) {
            // Casting from a rational
            result = FloatValue.fromRational(target, rationalValue);
          } else {
            // Unsupported value type
            throw new AssertionError(
                String.format(
                    "Unsupported type. Value `%s` has type `%s`, but only integers, floating points"
                        + "and rationals are allowed.",
                    numericValue, numericValue.getNumber().getClass().getSimpleName()));
          }

          return new NumericValue(result);
=======
      }
      case INT128, INT, CHAR -> {
        if (isNan(numericValue)) {
          // result of conversion of NaN to integer is undefined
          return UnknownValue.getInstance();

        } else if ((numericValue.getNumber() instanceof Float
                || numericValue.getNumber() instanceof Double)
            && Math.abs(numericValue.doubleValue() - numericValue.longValue()) >= 1) {
          // if number is a float and float can not be exactly represented as integer, the
          // result of the conversion of float to integer is undefined
          return UnknownValue.getInstance();
        }

        final BigInteger valueToCastAsInt = numericValue.bigIntegerValue();
        final boolean targetIsSigned = machineModel.isSigned(st);

        final BigInteger maxValue = BigInteger.ONE.shiftLeft(size); // 2^size
        BigInteger result = valueToCastAsInt.remainder(maxValue); // shrink to number of bits

        BigInteger signedUpperBound;
        BigInteger signedLowerBound;
        if (targetIsSigned) {
          // signed value must be put in interval [-(maxValue/2), (maxValue/2)-1]
          // upper bound maxValue / 2 - 1
          signedUpperBound = maxValue.divide(BigInteger.valueOf(2)).subtract(BigInteger.ONE);
          // lower bound -maxValue / 2
          signedLowerBound = maxValue.divide(BigInteger.valueOf(2)).negate();
        } else {
          signedUpperBound = maxValue.subtract(BigInteger.ONE);
          signedLowerBound = BigInteger.ZERO;
        }

        if (isGreaterThan(result, signedUpperBound)) {
          // if result overflows, let it 'roll around' and add overflow to lower bound
          result = result.subtract(maxValue);
        } else if (isLessThan(result, signedLowerBound)) {
          result = result.add(maxValue);
        }

        if (size < SIZE_OF_JAVA_LONG || (size == SIZE_OF_JAVA_LONG && targetIsSigned)) {
          // transform result to a long and fail if it doesn't fit
          return new NumericValue(result.longValueExact());

        } else {
          return new NumericValue(result);
        }
      }
      case FLOAT, DOUBLE, FLOAT128 -> {
        // TODO: look more closely at the INT/CHAR cases, especially at the loggedEdges stuff
        // TODO: check for overflow(source larger than the highest number we can store in target
        // etc.)
        // casting to DOUBLE, if value is INT or FLOAT. This is sound, if we would also do this
        // cast in C.
        Value result;

        final int bitPerByte = machineModel.getSizeofCharInBits();

        if (isNan(numericValue) || isInfinity(numericValue)) {
          result = numericValue;
        } else if (size == SIZE_OF_JAVA_FLOAT) {
          // 32 bit means Java float
          result = new NumericValue(numericValue.floatValue());
        } else if (size == SIZE_OF_JAVA_DOUBLE) {
          // 64 bit means Java double
          result = new NumericValue(numericValue.doubleValue());

        } else if (size == machineModel.getSizeofFloat128() * 8) {
          result = new NumericValue(numericValue.bigDecimalValue());
        } else if (size == machineModel.getSizeofLongDouble() * bitPerByte) {

          if (numericValue.bigDecimalValue().doubleValue() == numericValue.doubleValue()) {
            result = new NumericValue(numericValue.doubleValue());
          } else if (numericValue.bigDecimalValue().floatValue() == numericValue.floatValue()) {
            result = new NumericValue(numericValue.floatValue());
          } else {
            result = UnknownValue.getInstance();
          }
        } else {
          throw new AssertionError("Unhandled floating point type: " + type);
>>>>>>> bb3eb49b
        }
        return result;
      }
      default -> throw new AssertionError("Unhandled type: " + type);
    }
  }

  private static Value convertToBool(final NumericValue pValue) {
    Number n = pValue.getNumber();
    if (isBooleanFalseRepresentation(n)) {
      return new NumericValue(0);
    } else {
      return new NumericValue(1);
    }
  }

  private static boolean isBooleanFalseRepresentation(final Number n) {
    return ((n instanceof Float || n instanceof Double) && 0 == n.doubleValue())
        || (n instanceof BigInteger && BigInteger.ZERO.equals(n))
        || (n instanceof FloatValue && ((FloatValue) n).isZero())
        || 0 == n.longValue();
  }

  /** Returns whether first integer is greater than second integer */
  private static boolean isGreaterThan(BigInteger i1, BigInteger i2) {
    return i1.compareTo(i2) > 0;
  }

  /** Returns whether first integer is less than second integer */
  private static boolean isLessThan(BigInteger i1, BigInteger i2) {
    return i1.compareTo(i2) < 0;
  }

  private static Value castIfSymbolic(Value pValue, Type pTargetType) {
    final SymbolicValueFactory factory = SymbolicValueFactory.getInstance();

    if (pValue instanceof SymbolicValue
        && (pTargetType instanceof JSimpleType || pTargetType instanceof CSimpleType)) {

      return factory.cast((SymbolicValue) pValue, pTargetType);
    }

    // If the value is not symbolic, just return it.
    return pValue;
  }

  /**
   * Casts the given value to the specified Java type. This also handles overflows.
   *
   * <p>In Java, numeric values are the only primitive types that can be cast. In consequence, all
   * values of other primitive types (and not explicitly known values) will simply be returned in
   * their original form.
   *
   * @param value the value to cast
   * @param sourceType the original type of the given value
   * @param targetType the type the given value should be cast to
   * @param logger the logger error and warning messages will be logged to
   * @param fileLocation the location of the corresponding code in the source file
   * @return the cast value, if a cast from the source to the target type is possible. Otherwise,
   *     the given value will be returned without a change
   */
  public static Value castJValue(
      @NonNull final Value value,
      JType sourceType,
      JType targetType,
      final LogManagerWithoutDuplicates logger,
      final FileLocation fileLocation) {

    if (!value.isExplicitlyKnown()) {
      return castIfSymbolic(value, targetType);
    }

    // Other than symbolic values, we can only cast numeric values, for now.
    if (!value.isNumericValue()) {
      logger.logf(
          Level.FINE, "Can not cast Java value %s to %s", value.toString(), targetType.toString());
      return value;
    }

    NumericValue numericValue = (NumericValue) value;

    if (targetType instanceof JSimpleType st) {
      if (isIntegerType(sourceType)) {
        long longValue = numericValue.longValue();

        return createValue(longValue, st);

      } else if (isFloatType(sourceType)) {
        double doubleValue = numericValue.doubleValue();

        return createValue(doubleValue, st);

      } else {
        throw new AssertionError(
            "Cast from " + sourceType + " to " + targetType + " not possible.");
      }
    } else {
      return value; // TODO handle casts between object types
    }
  }

  private static Value createValue(long value, JSimpleType targetType) {
    switch (targetType) {
      case BYTE -> {
        return new NumericValue((byte) value);
      }
      case CHAR -> {
        char castedValue = (char) value;
        return new NumericValue((int) castedValue);
      }
      case SHORT -> {
        return new NumericValue((short) value);
      }
      case INT -> {
        return new NumericValue((int) value);
      }
      case LONG -> {
        return new NumericValue(value);
      }
      case FLOAT -> {
        return new NumericValue((float) value);
      }
      case DOUBLE -> {
        return new NumericValue((double) value);
      }
      default -> throw new AssertionError("Trying to cast to unsupported type " + targetType);
    }
  }

  private static Value createValue(double value, JSimpleType targetType) {
    return switch (targetType) {
      case BYTE -> new NumericValue((byte) value);
      case CHAR, SHORT -> new NumericValue((short) value);
      case INT -> new NumericValue((int) value);
      case LONG -> new NumericValue(value);
      case FLOAT -> new NumericValue((float) value);
      case DOUBLE -> new NumericValue(value);
      default -> throw new AssertionError("Trying to cast to unsupported type " + targetType);
    };
  }

  /**
   * Returns a numeric type that can be used to perform arithmetics on an instance of the type
   * directly, or null if none.
   *
   * <p>Most notably, CPointerType will be converted to the unsigned integer type of correct size.
   *
   * @param type the input type
   */
  public static CSimpleType getArithmeticType(CType type) {
    type = type.getCanonicalType();
    if (type instanceof CPointerType) {
      // TODO: introduce an integer type of the right size, similar to intptr_t
      return CNumericTypes.INT;
    } else if (type instanceof CSimpleType) {
      return (CSimpleType) type;
    } else {
      return null;
    }
  }

  /**
   * Exception for illegal operations that cannot be reflected by the analysis methods return values
   * (For example division by zero)
   */
  protected static class IllegalOperationException extends CPAException {

    @Serial private static final long serialVersionUID = 5420891133452817345L;

    public IllegalOperationException(String msg) {
      super(msg);
    }

    public IllegalOperationException(String msg, Throwable cause) {
      super(msg, cause);
    }
  }
}<|MERGE_RESOLUTION|>--- conflicted
+++ resolved
@@ -614,34 +614,6 @@
 
     try {
       switch (type.getType()) {
-<<<<<<< HEAD
-        case INT:
-          {
-            // Both l and r must be of the same type, which in this case is INT, so we can cast to
-            // long.
-            long lVal = lNum.getNumber().longValue();
-            long rVal = rNum.getNumber().longValue();
-            long result =
-                arithmeticOperation(lVal, rVal, op, calculationType, machineModel, logger);
-            return new NumericValue(result);
-          }
-        case INT128:
-          {
-            BigInteger lVal = lNum.bigIntegerValue();
-            BigInteger rVal = rNum.bigIntegerValue();
-            BigInteger result = arithmeticOperation(lVal, rVal, op, logger);
-            return new NumericValue(result);
-          }
-        case FLOAT:
-        case DOUBLE:
-        case FLOAT128:
-          {
-            return new NumericValue(
-                arithmeticOperation(
-                    op,
-                    castToFloat(machineModel, type, lNum),
-                    castToFloat(machineModel, type, rNum)));
-=======
         case INT -> {
           // Both l and r must be of the same type, which in this case is INT, so we can cast to
           // long.
@@ -656,23 +628,12 @@
           BigInteger result = arithmeticOperation(lVal, rVal, op, logger);
           return new NumericValue(result);
         }
-        case DOUBLE -> {
-          if (type.hasLongSpecifier()) {
-            return arithmeticOperationForLongDouble(
-                lNum, rNum, op, calculationType, machineModel, logger);
-          } else {
-            double lVal = lNum.doubleValue();
-            double rVal = rNum.doubleValue();
-            double result = arithmeticOperation(lVal, rVal, op, calculationType);
-            return new NumericValue(result);
->>>>>>> bb3eb49b
-          }
-        }
-        case FLOAT -> {
-          float lVal = lNum.floatValue();
-          float rVal = rNum.floatValue();
-          float result = arithmeticOperation(lVal, rVal, op);
-          return new NumericValue(result);
+        case FLOAT, DOUBLE, FLOAT128 -> {
+          return new NumericValue(
+              arithmeticOperation(
+                  op,
+                  castToFloat(machineModel, type, lNum),
+                  castToFloat(machineModel, type, rNum)));
         }
         default -> {
           logger.logf(
@@ -709,89 +670,41 @@
     }
 
     switch (type.getType()) {
-<<<<<<< HEAD
-      case INT128:
-      case CHAR:
-      case INT:
-        {
-          CSimpleType canonicalType = type.getCanonicalType();
-          int sizeInBits =
-              machineModel.getSizeof(canonicalType) * machineModel.getSizeofCharInBits();
-
-          // Compare the two numbers
-          final int cmp;
-          if ((!machineModel.isSigned(canonicalType) && sizeInBits == SIZE_OF_JAVA_LONG)
-              || sizeInBits > SIZE_OF_JAVA_LONG) {
-            BigInteger leftBigInt = l.bigIntegerValue();
-            BigInteger rightBigInt = r.bigIntegerValue();
-            cmp = leftBigInt.compareTo(rightBigInt);
-          } else {
-            cmp = Long.compare(l.longValue(), r.longValue());
-          }
-
-          // returns True, iff cmp fulfills the boolean operation.
-          boolean result =
-              switch (op) {
-                case GREATER_THAN -> cmp > 0;
-                case GREATER_EQUAL -> cmp >= 0;
-                case LESS_THAN -> cmp < 0;
-                case LESS_EQUAL -> cmp <= 0;
-                case EQUALS -> cmp == 0;
-                case NOT_EQUALS -> cmp != 0;
-                default -> throw new AssertionError("unknown binary operation: " + op);
-              };
-
-          // return 1 if expression holds, 0 otherwise
-          return new NumericValue(result ? 1 : 0);
-        }
-      case FLOAT:
-      case DOUBLE:
-      case FLOAT128:
-        {
-          boolean result =
-              comparisonOperation(
-                  op, castToFloat(machineModel, type, l), castToFloat(machineModel, type, r));
-          return new NumericValue(result ? 1 : 0);
-=======
       case INT128, CHAR, INT -> {
         CSimpleType canonicalType = type.getCanonicalType();
         int sizeInBits = machineModel.getSizeof(canonicalType) * machineModel.getSizeofCharInBits();
+
+        // Compare the two numbers
+        final int cmp;
         if ((!machineModel.isSigned(canonicalType) && sizeInBits == SIZE_OF_JAVA_LONG)
             || sizeInBits > SIZE_OF_JAVA_LONG) {
           BigInteger leftBigInt = l.bigIntegerValue();
           BigInteger rightBigInt = r.bigIntegerValue();
           cmp = leftBigInt.compareTo(rightBigInt);
-          break;
-        }
-        cmp = Long.compare(l.longValue(), r.longValue());
-      }
-      case FLOAT -> {
-        float lVal = l.floatValue();
-        float rVal = r.floatValue();
-
-        if (Float.isNaN(lVal) || Float.isNaN(rVal)) {
-          return new NumericValue(op == BinaryOperator.NOT_EQUALS ? 1L : 0L);
-        }
-        if (lVal == 0 && rVal == 0) {
-          cmp = 0;
         } else {
-          cmp = Float.compare(lVal, rVal);
-        }
-      }
-      case DOUBLE -> {
-        double lVal = l.doubleValue();
-        double rVal = r.doubleValue();
-
-        if (Double.isNaN(lVal) || Double.isNaN(rVal)) {
-          return new NumericValue(op == BinaryOperator.NOT_EQUALS ? 1L : 0L);
->>>>>>> bb3eb49b
-        }
-
-        if (lVal == 0 && rVal == 0) {
-          cmp = 0;
-        } else {
-          cmp = Double.compare(lVal, rVal);
-        }
+          cmp = Long.compare(l.longValue(), r.longValue());
+        }
+
+        // returns True, iff cmp fulfills the boolean operation.
+        boolean result =
+            switch (op) {
+              case GREATER_THAN -> cmp > 0;
+              case GREATER_EQUAL -> cmp >= 0;
+              case LESS_THAN -> cmp < 0;
+              case LESS_EQUAL -> cmp <= 0;
+              case EQUALS -> cmp == 0;
+              case NOT_EQUALS -> cmp != 0;
+              default -> throw new AssertionError("unknown binary operation: " + op);
+            };
+
+        // return 1 if expression holds, 0 otherwise
+        return new NumericValue(result ? 1 : 0);
+      }
+      case FLOAT, DOUBLE, FLOAT128 -> {
+        boolean result =
+            comparisonOperation(
+                op, castToFloat(machineModel, type, l), castToFloat(machineModel, type, r));
+        return new NumericValue(result ? 1 : 0);
       }
       default -> {
         logger.logf(
@@ -935,7 +848,6 @@
           return new NumericValue(FloatValue.nan(precision));
 
         } else if (BuiltinFloatFunctions.matchesIsNaN(calledFunctionName)) {
-<<<<<<< HEAD
           return handleBuiltinFunction1(
               calledFunctionName,
               parameterValues,
@@ -960,99 +872,6 @@
               parameterValues,
               (FloatValue arg) -> new NumericValue((arg.isInfinite() || arg.isNan()) ? 0 : 1));
 
-=======
-          if (parameterValues.size() == 1) {
-            Value value = parameterValues.get(0);
-            if (value.isExplicitlyKnown()) {
-              NumericValue numericValue = value.asNumericValue();
-              CSimpleType paramType =
-                  BuiltinFloatFunctions.getTypeOfBuiltinFloatFunction(calledFunctionName);
-              switch (paramType.getType()) {
-                case FLOAT -> {
-                  return Float.isNaN(numericValue.floatValue())
-                      ? new NumericValue(1)
-                      : new NumericValue(0);
-                }
-                case DOUBLE -> {
-                  return Double.isNaN(numericValue.doubleValue())
-                      ? new NumericValue(1)
-                      : new NumericValue(0);
-                }
-                default -> {}
-              }
-            }
-          }
-        } else if (BuiltinFloatFunctions.matchesIsInfinity(calledFunctionName)) {
-          if (parameterValues.size() == 1) {
-            Value value = parameterValues.get(0);
-            if (value.isExplicitlyKnown()) {
-              NumericValue numericValue = value.asNumericValue();
-              CSimpleType paramType =
-                  BuiltinFloatFunctions.getTypeOfBuiltinFloatFunction(calledFunctionName);
-              switch (paramType.getType()) {
-                case FLOAT -> {
-                  return Float.isInfinite(numericValue.floatValue())
-                      ? new NumericValue(1)
-                      : new NumericValue(0);
-                }
-                case DOUBLE -> {
-                  return Double.isInfinite(numericValue.doubleValue())
-                      ? new NumericValue(1)
-                      : new NumericValue(0);
-                }
-                default -> {}
-              }
-            }
-          }
-        } else if (BuiltinFloatFunctions.matchesIsInfinitySign(calledFunctionName)) {
-          if (parameterValues.size() == 1) {
-            Value value = parameterValues.get(0);
-            if (value.isExplicitlyKnown()) {
-              NumericValue numericValue = value.asNumericValue();
-              CSimpleType paramType =
-                  BuiltinFloatFunctions.getTypeOfBuiltinFloatFunction(calledFunctionName);
-              switch (paramType.getType()) {
-                case FLOAT -> {
-                  return numericValue.floatValue() == Float.POSITIVE_INFINITY
-                      ? new NumericValue(1)
-                      : numericValue.floatValue() == Float.NEGATIVE_INFINITY
-                          ? new NumericValue(-1)
-                          : new NumericValue(0);
-                }
-                case DOUBLE -> {
-                  return numericValue.doubleValue() == Double.POSITIVE_INFINITY
-                      ? new NumericValue(1)
-                      : numericValue.doubleValue() == Double.NEGATIVE_INFINITY
-                          ? new NumericValue(-1)
-                          : new NumericValue(0);
-                }
-                default -> {}
-              }
-            }
-          }
-        } else if (BuiltinFloatFunctions.matchesFinite(calledFunctionName)) {
-          if (parameterValues.size() == 1) {
-            Value value = parameterValues.get(0);
-            if (value.isExplicitlyKnown()) {
-              NumericValue numericValue = value.asNumericValue();
-              CSimpleType paramType =
-                  BuiltinFloatFunctions.getTypeOfBuiltinFloatFunction(calledFunctionName);
-              switch (paramType.getType()) {
-                case FLOAT -> {
-                  return Float.isInfinite(numericValue.floatValue())
-                      ? new NumericValue(0)
-                      : new NumericValue(1);
-                }
-                case DOUBLE -> {
-                  return Double.isInfinite(numericValue.doubleValue())
-                      ? new NumericValue(0)
-                      : new NumericValue(1);
-                }
-                default -> {}
-              }
-            }
-          }
->>>>>>> bb3eb49b
         } else if (BuiltinFloatFunctions.matchesFloor(calledFunctionName)) {
           return handleBuiltinFunction1(
               calledFunctionName,
@@ -1176,59 +995,12 @@
                 return new NumericValue(fpClass);
               });
 
-<<<<<<< HEAD
-=======
-          if (parameterValues.size() == 1) {
-            Value value = parameterValues.get(0);
-            if (value.isExplicitlyKnown()) {
-              NumericValue numericValue = value.asNumericValue();
-              CSimpleType paramType =
-                  BuiltinFloatFunctions.getTypeOfBuiltinFloatFunction(calledFunctionName);
-              switch (paramType.getType()) {
-                case FLOAT -> {
-                  float v = numericValue.floatValue();
-                  if (Float.isNaN(v)) {
-                    return new NumericValue(0);
-                  }
-                  if (Float.isInfinite(v)) {
-                    return new NumericValue(1);
-                  }
-                  if (v == 0.0) {
-                    return new NumericValue(2);
-                  }
-                  if (Float.toHexString(v).startsWith("0x0.")) {
-                    return new NumericValue(3);
-                  }
-                  return new NumericValue(4);
-                }
-                case DOUBLE -> {
-                  double v = numericValue.doubleValue();
-                  if (Double.isNaN(v)) {
-                    return new NumericValue(0);
-                  }
-                  if (Double.isInfinite(v)) {
-                    return new NumericValue(1);
-                  }
-                  if (v == 0.0) {
-                    return new NumericValue(2);
-                  }
-                  if (Double.toHexString(v).startsWith("0x0.")) {
-                    return new NumericValue(3);
-                  }
-                  return new NumericValue(4);
-                }
-                default -> {}
-              }
-            }
-          }
->>>>>>> bb3eb49b
         } else if (BuiltinFloatFunctions.matchesModf(calledFunctionName)) {
           // We only need the return value and can ignore the integer part that needs to be written
           // to the pointer in the 2nd argument
           if (parameterValues.size() == 2) {
             Value value = parameterValues.get(0);
             if (value.isExplicitlyKnown()) {
-<<<<<<< HEAD
               FloatValue arg =
                   castToFloat(
                       machineModel,
@@ -1244,29 +1016,11 @@
               } else {
                 // Otherwise, get the fractional part
                 return new NumericValue(arg.modulo(FloatValue.one(arg.getFormat())));
-=======
-              NumericValue numericValue = value.asNumericValue();
-              CSimpleType paramType =
-                  BuiltinFloatFunctions.getTypeOfBuiltinFloatFunction(calledFunctionName);
-              switch (paramType.getType()) {
-                case FLOAT -> {
-                  long integralPart = (long) numericValue.floatValue();
-                  float fractionalPart = numericValue.floatValue() - integralPart;
-                  return new NumericValue(fractionalPart);
-                }
-                case DOUBLE -> {
-                  long integralPart = (long) numericValue.doubleValue();
-                  double fractionalPart = numericValue.doubleValue() - integralPart;
-                  return new NumericValue(fractionalPart);
-                }
-                default -> {}
->>>>>>> bb3eb49b
               }
             }
           }
 
         } else if (BuiltinFloatFunctions.matchesFremainder(calledFunctionName)) {
-<<<<<<< HEAD
           return handleBuiltinFunction2(
               calledFunctionName,
               parameterValues,
@@ -1278,81 +1032,6 @@
               parameterValues,
               (FloatValue arg1, FloatValue arg2) -> new NumericValue(arg1.modulo(arg2)));
 
-=======
-          if (parameterValues.size() == 2) {
-            Value numer = parameterValues.get(0);
-            Value denom = parameterValues.get(1);
-            if (numer.isExplicitlyKnown() && denom.isExplicitlyKnown()) {
-              NumericValue numerValue = numer.asNumericValue();
-              NumericValue denomValue = denom.asNumericValue();
-              switch (BuiltinFloatFunctions.getTypeOfBuiltinFloatFunction(calledFunctionName)
-                  .getType()) {
-                case FLOAT -> {
-                  float num = numerValue.floatValue();
-                  float den = denomValue.floatValue();
-                  if (Float.isNaN(num) || Float.isNaN(den) || Float.isInfinite(num) || den == 0) {
-                    return new NumericValue(Float.NaN);
-                  }
-                  return new NumericValue((float) Math.IEEEremainder(num, den));
-                }
-                case DOUBLE -> {
-                  double num = numerValue.doubleValue();
-                  double den = denomValue.doubleValue();
-                  if (Double.isNaN(num)
-                      || Double.isNaN(den)
-                      || Double.isInfinite(num)
-                      || den == 0) {
-                    return new NumericValue(Double.NaN);
-                  }
-                  return new NumericValue(Math.IEEEremainder(num, den));
-                }
-                default -> {}
-              }
-            }
-          }
-        } else if (BuiltinFloatFunctions.matchesFmod(calledFunctionName)) {
-          if (parameterValues.size() == 2) {
-            Value numer = parameterValues.get(0);
-            Value denom = parameterValues.get(1);
-            if (numer.isExplicitlyKnown() && denom.isExplicitlyKnown()) {
-              NumericValue numerValue = numer.asNumericValue();
-              NumericValue denomValue = denom.asNumericValue();
-              switch (BuiltinFloatFunctions.getTypeOfBuiltinFloatFunction(calledFunctionName)
-                  .getType()) {
-                case FLOAT -> {
-                  float num = numerValue.floatValue();
-                  float den = denomValue.floatValue();
-                  if (Float.isNaN(num) || Float.isNaN(den) || Float.isInfinite(num) || den == 0) {
-                    return new NumericValue(Float.NaN);
-                  }
-                  if (num == 0 && den != 0) {
-                    // keep the sign on +0 and -0
-                    return numer;
-                  }
-                  // TODO computations on float/double are imprecise! Use epsilon environment?
-                  return new NumericValue(num % den);
-                }
-                case DOUBLE -> {
-                  double num = numerValue.doubleValue();
-                  double den = denomValue.doubleValue();
-                  if (Double.isNaN(num)
-                      || Double.isNaN(den)
-                      || Double.isInfinite(num)
-                      || den == 0) {
-                    return new NumericValue(Double.NaN);
-                  }
-                  if (num == 0 && den != 0) {
-                    // keep the sign on +0 and -0
-                    return numer;
-                  }
-                  // TODO computations on float/double are imprecise! Use epsilon environment?
-                  return new NumericValue(num % den);
-                }
-                default -> {}
-              }
-            }
-          }
->>>>>>> bb3eb49b
         } else if (BuiltinFloatFunctions.matchesIsgreater(calledFunctionName)) {
           return handleBuiltinFunction2(
               calledFunctionName,
@@ -1400,151 +1079,6 @@
     return Value.UnknownValue.getInstance();
   }
 
-<<<<<<< HEAD
-=======
-  private Value fmax(Number pOp1, Number pOp2) {
-    if (Double.isNaN(pOp1.doubleValue())
-        || (Double.isInfinite(pOp1.doubleValue()) && pOp1.doubleValue() < 0)
-        || (Double.isInfinite(pOp2.doubleValue()) && pOp2.doubleValue() > 0)) {
-      return new NumericValue(pOp2);
-    }
-    if (Double.isNaN(pOp2.doubleValue())
-        || (Double.isInfinite(pOp2.doubleValue()) && pOp2.doubleValue() < 0)
-        || (Double.isInfinite(pOp1.doubleValue()) && pOp1.doubleValue() > 0)) {
-      return new NumericValue(pOp1);
-    }
-
-    final BigDecimal op1bd;
-    final BigDecimal op2bd;
-
-    if (pOp1 instanceof BigDecimal) {
-      op1bd = (BigDecimal) pOp1;
-    } else {
-      op1bd = BigDecimal.valueOf(pOp1.doubleValue());
-    }
-    if (pOp2 instanceof BigDecimal) {
-      op2bd = (BigDecimal) pOp2;
-    } else {
-      op2bd = BigDecimal.valueOf(pOp2.doubleValue());
-    }
-
-    if (op1bd.compareTo(op2bd) > 0) {
-      return new NumericValue(op1bd);
-    }
-    return new NumericValue(op2bd);
-  }
-
-  private Value fmin(Number pOp1, Number pOp2) {
-    if (Double.isNaN(pOp1.doubleValue())
-        || (Double.isInfinite(pOp1.doubleValue()) && pOp1.doubleValue() > 0)
-        || (Double.isInfinite(pOp2.doubleValue()) && pOp2.doubleValue() < 0)) {
-      return new NumericValue(pOp2);
-    }
-    if (Double.isNaN(pOp2.doubleValue())
-        || (Double.isInfinite(pOp2.doubleValue()) && pOp2.doubleValue() > 0)
-        || (Double.isInfinite(pOp1.doubleValue()) && pOp1.doubleValue() < 0)) {
-      return new NumericValue(pOp1);
-    }
-
-    final BigDecimal op1bd;
-    final BigDecimal op2bd;
-
-    if (pOp1 instanceof BigDecimal) {
-      op1bd = (BigDecimal) pOp1;
-    } else {
-      op1bd = BigDecimal.valueOf(pOp1.doubleValue());
-    }
-    if (pOp2 instanceof BigDecimal) {
-      op2bd = (BigDecimal) pOp2;
-    } else {
-      op2bd = BigDecimal.valueOf(pOp2.doubleValue());
-    }
-
-    if (op1bd.compareTo(op2bd) < 0) {
-      return new NumericValue(op1bd);
-    }
-    return new NumericValue(op2bd);
-  }
-
-  private Value fdim(Number pOp1, Number pOp2, String pFunctionName) {
-    if (Double.isNaN(pOp1.doubleValue()) || Double.isNaN(pOp2.doubleValue())) {
-      return new NumericValue(Double.NaN);
-    }
-
-    if (Double.isInfinite(pOp1.doubleValue())) {
-      if (Double.isInfinite(pOp2.doubleValue())) {
-        if (pOp1.doubleValue() > pOp2.doubleValue()) {
-          return new NumericValue(pOp1.doubleValue() - pOp2.doubleValue());
-        }
-        return new NumericValue(0.0);
-      }
-      if (pOp1.doubleValue() < 0) {
-        return new NumericValue(0.0);
-      }
-      return new NumericValue(pOp1);
-    }
-    if (Double.isInfinite(pOp2.doubleValue())) {
-      if (pOp2.doubleValue() < 0) {
-        return new NumericValue(Double.NaN);
-      }
-      return new NumericValue(0.0);
-    }
-
-    final BigDecimal op1bd;
-    final BigDecimal op2bd;
-
-    if (pOp1 instanceof BigDecimal) {
-      op1bd = (BigDecimal) pOp1;
-    } else {
-      op1bd = BigDecimal.valueOf(pOp1.doubleValue());
-    }
-    if (pOp2 instanceof BigDecimal) {
-      op2bd = (BigDecimal) pOp2;
-    } else {
-      op2bd = BigDecimal.valueOf(pOp2.doubleValue());
-    }
-    if (op1bd.compareTo(op2bd) > 0) {
-      BigDecimal difference = op1bd.subtract(op2bd);
-
-      CSimpleType type = BuiltinFloatFunctions.getTypeOfBuiltinFloatFunction(pFunctionName);
-      BigDecimal maxValue;
-      switch (type.getType()) {
-        case FLOAT -> maxValue = BigDecimal.valueOf(Float.MAX_VALUE);
-        case DOUBLE -> maxValue = BigDecimal.valueOf(Double.MAX_VALUE);
-        default -> {
-          return Value.UnknownValue.getInstance();
-        }
-      }
-      if (difference.compareTo(maxValue) > 0) {
-        return new NumericValue(Double.POSITIVE_INFINITY);
-      }
-      return new NumericValue(difference);
-    }
-    return new NumericValue(0.0);
-  }
-
-  private Optional<Boolean> isNegative(Number pNumber) {
-    if (pNumber instanceof BigDecimal) {
-      return Optional.of(((BigDecimal) pNumber).signum() < 0);
-    } else if (pNumber instanceof Float) {
-      float number = pNumber.floatValue();
-      if (Float.isNaN(number)) {
-        return Optional.of(false);
-      }
-      return Optional.of(number < 0 || 1 / number < 0);
-    } else if (pNumber instanceof Double) {
-      double number = pNumber.doubleValue();
-      if (Double.isNaN(number)) {
-        return Optional.of(false);
-      }
-      return Optional.of(number < 0 || 1 / number < 0);
-    } else if (pNumber instanceof NegativeNaN) {
-      return Optional.of(true);
-    }
-    return Optional.empty();
-  }
-
->>>>>>> bb3eb49b
   private boolean isUnspecifiedType(CType pType) {
     return pType instanceof CSimpleType
         && ((CSimpleType) pType).getType() == CBasicType.UNSPECIFIED;
@@ -1920,63 +1454,9 @@
             numResult = lVal + rVal;
             break;
 
-<<<<<<< HEAD
-              numResult = lVal / rVal;
-              break;
-
-            case MULTIPLY:
-              numResult = lVal * rVal;
-              break;
-
-            case BINARY_AND:
-              numResult = lVal & rVal;
-              break;
-
-            case BINARY_OR:
-              numResult = lVal | rVal;
-              break;
-
-            case BINARY_XOR:
-              numResult = lVal ^ rVal;
-              break;
-
-            case MODULO:
-              numResult = lVal % rVal;
-              break;
-
-            case SHIFT_LEFT:
-              // shift operations' behaviour is determined by whether the left hand side value is of
-              // type int or long, so we have to cast if the actual type is int.
-              if (pLeftType != JSimpleType.LONG && pRightType != JSimpleType.LONG) {
-                final int intResult = ((int) lVal) << rVal;
-                numResult = intResult;
-              } else {
-                numResult = lVal << rVal;
-              }
-              break;
-
-            case SHIFT_RIGHT_SIGNED:
-              if (pLeftType != JSimpleType.LONG && pRightType != JSimpleType.LONG) {
-                final int intResult = ((int) lVal) >> rVal;
-                numResult = intResult;
-              } else {
-                numResult = lVal >> rVal;
-              }
-              break;
-
-            case SHIFT_RIGHT_UNSIGNED:
-              if (pLeftType != JSimpleType.LONG && pRightType != JSimpleType.LONG) {
-                final int intResult = ((int) lVal) >>> rVal;
-                numResult = intResult;
-              } else {
-                numResult = lVal >>> rVal;
-              }
-              break;
-=======
           case MINUS:
             numResult = lVal - rVal;
             break;
->>>>>>> bb3eb49b
 
           case DIVIDE:
             if (rVal == 0) {
@@ -2006,10 +1486,9 @@
             numResult = lVal % rVal;
             break;
 
-          // shift operations' behaviour is determined by whether the left hand side value is of
-          // type
-          // int or long, so we have to cast if the actual type is int.
           case SHIFT_LEFT:
+            // shift operations' behaviour is determined by whether the left hand side value is of
+            // type int or long, so we have to cast if the actual type is int.
             if (pLeftType != JSimpleType.LONG && pRightType != JSimpleType.LONG) {
               final int intResult = ((int) lVal) << rVal;
               numResult = intResult;
@@ -2565,158 +2044,32 @@
     switch (st.getType()) {
       case BOOL -> {
         return convertToBool(numericValue);
-<<<<<<< HEAD
-      case INT128:
-      case INT:
-      case CHAR:
-        {
-          // TODO: look more closely at the INT/CHAR cases, especially at the loggedEdges stuff
-          // TODO: check for overflow(source larger than the highest number we can store in target
-          // etc.)
-
-          boolean targetIsSigned = machineModel.isSigned(st);
-          BigInteger integerValue;
-
-          // Convert the value to integer
-          if (numericValue.hasFloatType()) {
-            // Casting from a floating point value to BigInteger
-            Optional<BigInteger> maybeInteger = numericValue.getFloatValue().toInteger();
-            if (maybeInteger.isEmpty()) {
-              // If the value was NaN or Infinity the result of the conversion is undefined
-              return UnknownValue.getInstance();
-            } else {
-              integerValue = maybeInteger.orElseThrow();
-            }
+      }
+      case INT128, INT, CHAR -> {
+        // TODO: look more closely at the INT/CHAR cases, especially at the loggedEdges stuff
+        // TODO: check for overflow(source larger than the highest number we can store in target
+        // etc.)
+
+        boolean targetIsSigned = machineModel.isSigned(st);
+        BigInteger integerValue;
+
+        // Convert the value to integer
+        if (numericValue.hasFloatType()) {
+          // Casting from a floating point value to BigInteger
+          Optional<BigInteger> maybeInteger = numericValue.getFloatValue().toInteger();
+          if (maybeInteger.isEmpty()) {
+            // If the value was NaN or Infinity the result of the conversion is undefined
+            return UnknownValue.getInstance();
           } else {
-            // Casting from Rational or one of the integer types
-            integerValue = numericValue.bigIntegerValue();
+            integerValue = maybeInteger.orElseThrow();
           }
-
-          // Calculate bounds for overflow
-          final BigInteger maxValue = BigInteger.ONE.shiftLeft(size); // 2^size
-          BigInteger signedUpperBound;
-          BigInteger signedLowerBound;
-          if (targetIsSigned) {
-            // signed value must be put in interval [-(maxValue/2), (maxValue/2)-1]
-            // upper bound maxValue / 2 - 1
-            signedUpperBound = maxValue.divide(BigInteger.valueOf(2)).subtract(BigInteger.ONE);
-            // lower bound -maxValue / 2
-            signedLowerBound = maxValue.divide(BigInteger.valueOf(2)).negate();
-          } else {
-            signedUpperBound = maxValue.subtract(BigInteger.ONE);
-            signedLowerBound = BigInteger.ZERO;
-          }
-
-          BigInteger result;
-
-          // Check for overflows
-          if (numericValue.hasFloatType()) {
-            // Casting from a floating point value
-            if (isGreaterThan(integerValue, signedUpperBound)
-                || isLessThan(integerValue, signedLowerBound)) {
-              // If the number does not fit into the target type the result is undefined
-              return UnknownValue.getInstance();
-            } else {
-              result = integerValue;
-            }
-          } else {
-            // Casting from Rational or an integer type
-            result = integerValue.remainder(maxValue); // shrink to number of bits
-
-            if (isGreaterThan(result, signedUpperBound)) {
-              // if result overflows, let it 'roll around' and add overflow to lower bound
-              result = result.subtract(maxValue);
-            } else if (isLessThan(result, signedLowerBound)) {
-              result = result.add(maxValue);
-            }
-          }
-
-          // transform result to a long and fail if it doesn't fit
-          if (size < SIZE_OF_JAVA_LONG || (size == SIZE_OF_JAVA_LONG && targetIsSigned)) {
-            return new NumericValue(result.longValueExact());
-          } else {
-            return new NumericValue(result);
-          }
-        }
-
-      case FLOAT:
-      case DOUBLE:
-      case FLOAT128:
-        {
-          FloatValue.Format target;
-
-          // Find the target format
-          final int bitPerByte = machineModel.getSizeofCharInBits();
-          if (size == machineModel.getSizeofFloat() * bitPerByte) {
-            target = FloatValue.Format.Float32;
-          } else if (size == machineModel.getSizeofDouble() * bitPerByte) {
-            target = FloatValue.Format.Float64;
-          } else if (size == machineModel.getSizeofLongDouble() * bitPerByte) {
-            // Must be Linux32 or Linux64, otherwise the second clause would have matched
-            target = FloatValue.Format.Float80;
-          } else if (size == machineModel.getSizeofFloat128() * bitPerByte) {
-            target = FloatValue.Format.Float128;
-          } else {
-            // Unsupported target format
-            throw new AssertionError(
-                String.format(
-                    "Unsupported target format. Value `%s` with bit width %d can't be cast to type"
-                        + "`%s`",
-                    numericValue, size, st.getType()));
-          }
-
-          Number result;
-
-          // Convert to target format
-          // TODO: Add warnings for lossy conversions?
-          if (numericValue.hasFloatType()) {
-            // Casting from a floating point value
-            if (numericValue.getNumber() instanceof FloatValue floatValue) {
-              // Already a FloatValue
-              // We just need to adjust the precision
-              result = floatValue.withPrecision(target);
-            } else {
-              // Either Double or Float
-              // Cast to double and then convert
-              result = FloatValue.fromDouble(numericValue.doubleValue()).withPrecision(target);
-            }
-          } else if (numericValue.hasIntegerType()) {
-            // Casting from an integer
-            result = FloatValue.fromInteger(target, numericValue.bigIntegerValue());
-          } else if (numericValue.getNumber() instanceof Rational rationalValue) {
-            // Casting from a rational
-            result = FloatValue.fromRational(target, rationalValue);
-          } else {
-            // Unsupported value type
-            throw new AssertionError(
-                String.format(
-                    "Unsupported type. Value `%s` has type `%s`, but only integers, floating points"
-                        + "and rationals are allowed.",
-                    numericValue, numericValue.getNumber().getClass().getSimpleName()));
-          }
-
-          return new NumericValue(result);
-=======
-      }
-      case INT128, INT, CHAR -> {
-        if (isNan(numericValue)) {
-          // result of conversion of NaN to integer is undefined
-          return UnknownValue.getInstance();
-
-        } else if ((numericValue.getNumber() instanceof Float
-                || numericValue.getNumber() instanceof Double)
-            && Math.abs(numericValue.doubleValue() - numericValue.longValue()) >= 1) {
-          // if number is a float and float can not be exactly represented as integer, the
-          // result of the conversion of float to integer is undefined
-          return UnknownValue.getInstance();
-        }
-
-        final BigInteger valueToCastAsInt = numericValue.bigIntegerValue();
-        final boolean targetIsSigned = machineModel.isSigned(st);
-
+        } else {
+          // Casting from Rational or one of the integer types
+          integerValue = numericValue.bigIntegerValue();
+        }
+
+        // Calculate bounds for overflow
         final BigInteger maxValue = BigInteger.ONE.shiftLeft(size); // 2^size
-        BigInteger result = valueToCastAsInt.remainder(maxValue); // shrink to number of bits
-
         BigInteger signedUpperBound;
         BigInteger signedLowerBound;
         if (targetIsSigned) {
@@ -2730,57 +2083,94 @@
           signedLowerBound = BigInteger.ZERO;
         }
 
-        if (isGreaterThan(result, signedUpperBound)) {
-          // if result overflows, let it 'roll around' and add overflow to lower bound
-          result = result.subtract(maxValue);
-        } else if (isLessThan(result, signedLowerBound)) {
-          result = result.add(maxValue);
-        }
-
+        BigInteger result;
+
+        // Check for overflows
+        if (numericValue.hasFloatType()) {
+          // Casting from a floating point value
+          if (isGreaterThan(integerValue, signedUpperBound)
+              || isLessThan(integerValue, signedLowerBound)) {
+            // If the number does not fit into the target type the result is undefined
+            return UnknownValue.getInstance();
+          } else {
+            result = integerValue;
+          }
+        } else {
+          // Casting from Rational or an integer type
+          result = integerValue.remainder(maxValue); // shrink to number of bits
+
+          if (isGreaterThan(result, signedUpperBound)) {
+            // if result overflows, let it 'roll around' and add overflow to lower bound
+            result = result.subtract(maxValue);
+          } else if (isLessThan(result, signedLowerBound)) {
+            result = result.add(maxValue);
+          }
+        }
+
+        // transform result to a long and fail if it doesn't fit
         if (size < SIZE_OF_JAVA_LONG || (size == SIZE_OF_JAVA_LONG && targetIsSigned)) {
-          // transform result to a long and fail if it doesn't fit
           return new NumericValue(result.longValueExact());
-
         } else {
           return new NumericValue(result);
         }
       }
+
       case FLOAT, DOUBLE, FLOAT128 -> {
-        // TODO: look more closely at the INT/CHAR cases, especially at the loggedEdges stuff
-        // TODO: check for overflow(source larger than the highest number we can store in target
-        // etc.)
-        // casting to DOUBLE, if value is INT or FLOAT. This is sound, if we would also do this
-        // cast in C.
-        Value result;
-
+        FloatValue.Format target;
+
+        // Find the target format
         final int bitPerByte = machineModel.getSizeofCharInBits();
-
-        if (isNan(numericValue) || isInfinity(numericValue)) {
-          result = numericValue;
-        } else if (size == SIZE_OF_JAVA_FLOAT) {
-          // 32 bit means Java float
-          result = new NumericValue(numericValue.floatValue());
-        } else if (size == SIZE_OF_JAVA_DOUBLE) {
-          // 64 bit means Java double
-          result = new NumericValue(numericValue.doubleValue());
-
-        } else if (size == machineModel.getSizeofFloat128() * 8) {
-          result = new NumericValue(numericValue.bigDecimalValue());
+        if (size == machineModel.getSizeofFloat() * bitPerByte) {
+          target = FloatValue.Format.Float32;
+        } else if (size == machineModel.getSizeofDouble() * bitPerByte) {
+          target = FloatValue.Format.Float64;
         } else if (size == machineModel.getSizeofLongDouble() * bitPerByte) {
-
-          if (numericValue.bigDecimalValue().doubleValue() == numericValue.doubleValue()) {
-            result = new NumericValue(numericValue.doubleValue());
-          } else if (numericValue.bigDecimalValue().floatValue() == numericValue.floatValue()) {
-            result = new NumericValue(numericValue.floatValue());
+          // Must be Linux32 or Linux64, otherwise the second clause would have matched
+          target = FloatValue.Format.Float80;
+        } else if (size == machineModel.getSizeofFloat128() * bitPerByte) {
+          target = FloatValue.Format.Float128;
+        } else {
+          // Unsupported target format
+          throw new AssertionError(
+              String.format(
+                  "Unsupported target format. Value `%s` with bit width %d can't be cast to type"
+                      + "`%s`",
+                  numericValue, size, st.getType()));
+        }
+
+        Number result;
+
+        // Convert to target format
+        // TODO: Add warnings for lossy conversions?
+        if (numericValue.hasFloatType()) {
+          // Casting from a floating point value
+          if (numericValue.getNumber() instanceof FloatValue floatValue) {
+            // Already a FloatValue
+            // We just need to adjust the precision
+            result = floatValue.withPrecision(target);
           } else {
-            result = UnknownValue.getInstance();
+            // Either Double or Float
+            // Cast to double and then convert
+            result = FloatValue.fromDouble(numericValue.doubleValue()).withPrecision(target);
           }
+        } else if (numericValue.hasIntegerType()) {
+          // Casting from an integer
+          result = FloatValue.fromInteger(target, numericValue.bigIntegerValue());
+        } else if (numericValue.getNumber() instanceof Rational rationalValue) {
+          // Casting from a rational
+          result = FloatValue.fromRational(target, rationalValue);
         } else {
-          throw new AssertionError("Unhandled floating point type: " + type);
->>>>>>> bb3eb49b
-        }
-        return result;
-      }
+          // Unsupported value type
+          throw new AssertionError(
+              String.format(
+                  "Unsupported type. Value `%s` has type `%s`, but only integers, floating points"
+                      + "and rationals are allowed.",
+                  numericValue, numericValue.getNumber().getClass().getSimpleName()));
+        }
+
+        return new NumericValue(result);
+      }
+
       default -> throw new AssertionError("Unhandled type: " + type);
     }
   }
