// This file is part of CPAchecker,
// a tool for configurable software verification:
// https://cpachecker.sosy-lab.org
//
// SPDX-FileCopyrightText: 2007-2020 Dirk Beyer <https://www.sosy-lab.org>
//
// SPDX-License-Identifier: Apache-2.0

package org.sosy_lab.cpachecker.cpa.value;

import static com.google.common.base.Preconditions.checkArgument;
import static com.google.common.base.Preconditions.checkNotNull;

import com.google.common.base.Function;
import com.google.common.base.Preconditions;
import com.google.common.collect.Iterables;
import com.google.common.collect.Lists;
import com.google.common.primitives.UnsignedLongs;
import java.io.Serial;
import java.math.BigInteger;
import java.util.ArrayList;
import java.util.List;
import java.util.Optional;
import java.util.function.BiFunction;
import java.util.logging.Level;
import org.checkerframework.checker.nullness.qual.NonNull;
import org.sosy_lab.common.log.LogManager;
import org.sosy_lab.common.log.LogManagerWithoutDuplicates;
import org.sosy_lab.common.rationals.Rational;
import org.sosy_lab.cpachecker.cfa.ast.ASimpleDeclaration;
import org.sosy_lab.cpachecker.cfa.ast.FileLocation;
import org.sosy_lab.cpachecker.cfa.ast.c.CArraySubscriptExpression;
import org.sosy_lab.cpachecker.cfa.ast.c.CBinaryExpression;
import org.sosy_lab.cpachecker.cfa.ast.c.CBinaryExpression.BinaryOperator;
import org.sosy_lab.cpachecker.cfa.ast.c.CCastExpression;
import org.sosy_lab.cpachecker.cfa.ast.c.CCharLiteralExpression;
import org.sosy_lab.cpachecker.cfa.ast.c.CComplexCastExpression;
import org.sosy_lab.cpachecker.cfa.ast.c.CEnumerator;
import org.sosy_lab.cpachecker.cfa.ast.c.CExpression;
import org.sosy_lab.cpachecker.cfa.ast.c.CFieldReference;
import org.sosy_lab.cpachecker.cfa.ast.c.CFloatLiteralExpression;
import org.sosy_lab.cpachecker.cfa.ast.c.CFunctionCallExpression;
import org.sosy_lab.cpachecker.cfa.ast.c.CIdExpression;
import org.sosy_lab.cpachecker.cfa.ast.c.CImaginaryLiteralExpression;
import org.sosy_lab.cpachecker.cfa.ast.c.CIntegerLiteralExpression;
import org.sosy_lab.cpachecker.cfa.ast.c.CPointerExpression;
import org.sosy_lab.cpachecker.cfa.ast.c.CRightHandSide;
import org.sosy_lab.cpachecker.cfa.ast.c.CRightHandSideVisitor;
import org.sosy_lab.cpachecker.cfa.ast.c.CStringLiteralExpression;
import org.sosy_lab.cpachecker.cfa.ast.c.CTypeIdExpression;
import org.sosy_lab.cpachecker.cfa.ast.c.CTypeIdExpression.TypeIdOperator;
import org.sosy_lab.cpachecker.cfa.ast.c.CUnaryExpression;
import org.sosy_lab.cpachecker.cfa.ast.c.CUnaryExpression.UnaryOperator;
import org.sosy_lab.cpachecker.cfa.ast.c.DefaultCExpressionVisitor;
import org.sosy_lab.cpachecker.cfa.ast.java.JArrayCreationExpression;
import org.sosy_lab.cpachecker.cfa.ast.java.JArrayInitializer;
import org.sosy_lab.cpachecker.cfa.ast.java.JArrayLengthExpression;
import org.sosy_lab.cpachecker.cfa.ast.java.JArraySubscriptExpression;
import org.sosy_lab.cpachecker.cfa.ast.java.JBinaryExpression;
import org.sosy_lab.cpachecker.cfa.ast.java.JBooleanLiteralExpression;
import org.sosy_lab.cpachecker.cfa.ast.java.JCastExpression;
import org.sosy_lab.cpachecker.cfa.ast.java.JCharLiteralExpression;
import org.sosy_lab.cpachecker.cfa.ast.java.JClassInstanceCreation;
import org.sosy_lab.cpachecker.cfa.ast.java.JEnumConstantExpression;
import org.sosy_lab.cpachecker.cfa.ast.java.JExpression;
import org.sosy_lab.cpachecker.cfa.ast.java.JExpressionVisitor;
import org.sosy_lab.cpachecker.cfa.ast.java.JFieldDeclaration;
import org.sosy_lab.cpachecker.cfa.ast.java.JFloatLiteralExpression;
import org.sosy_lab.cpachecker.cfa.ast.java.JIdExpression;
import org.sosy_lab.cpachecker.cfa.ast.java.JIntegerLiteralExpression;
import org.sosy_lab.cpachecker.cfa.ast.java.JMethodInvocationExpression;
import org.sosy_lab.cpachecker.cfa.ast.java.JNullLiteralExpression;
import org.sosy_lab.cpachecker.cfa.ast.java.JRightHandSide;
import org.sosy_lab.cpachecker.cfa.ast.java.JRightHandSideVisitor;
import org.sosy_lab.cpachecker.cfa.ast.java.JRunTimeTypeEqualsType;
import org.sosy_lab.cpachecker.cfa.ast.java.JStringLiteralExpression;
import org.sosy_lab.cpachecker.cfa.ast.java.JThisExpression;
import org.sosy_lab.cpachecker.cfa.ast.java.JUnaryExpression;
import org.sosy_lab.cpachecker.cfa.ast.java.JVariableRunTimeType;
import org.sosy_lab.cpachecker.cfa.types.BaseSizeofVisitor;
import org.sosy_lab.cpachecker.cfa.types.MachineModel;
import org.sosy_lab.cpachecker.cfa.types.Type;
import org.sosy_lab.cpachecker.cfa.types.c.CArrayType;
import org.sosy_lab.cpachecker.cfa.types.c.CBasicType;
import org.sosy_lab.cpachecker.cfa.types.c.CBitFieldType;
import org.sosy_lab.cpachecker.cfa.types.c.CComplexType;
import org.sosy_lab.cpachecker.cfa.types.c.CCompositeType;
import org.sosy_lab.cpachecker.cfa.types.c.CNumericTypes;
import org.sosy_lab.cpachecker.cfa.types.c.CPointerType;
import org.sosy_lab.cpachecker.cfa.types.c.CSimpleType;
import org.sosy_lab.cpachecker.cfa.types.c.CType;
import org.sosy_lab.cpachecker.cfa.types.java.JArrayType;
import org.sosy_lab.cpachecker.cfa.types.java.JSimpleType;
import org.sosy_lab.cpachecker.cfa.types.java.JType;
import org.sosy_lab.cpachecker.cpa.value.symbolic.type.SymbolicExpression;
import org.sosy_lab.cpachecker.cpa.value.symbolic.type.SymbolicValue;
import org.sosy_lab.cpachecker.cpa.value.symbolic.type.SymbolicValueFactory;
import org.sosy_lab.cpachecker.cpa.value.type.ArrayValue;
import org.sosy_lab.cpachecker.cpa.value.type.BooleanValue;
import org.sosy_lab.cpachecker.cpa.value.type.EnumConstantValue;
import org.sosy_lab.cpachecker.cpa.value.type.FunctionValue;
import org.sosy_lab.cpachecker.cpa.value.type.NullValue;
import org.sosy_lab.cpachecker.cpa.value.type.NumericValue;
import org.sosy_lab.cpachecker.cpa.value.type.Value;
import org.sosy_lab.cpachecker.cpa.value.type.Value.UnknownValue;
import org.sosy_lab.cpachecker.exceptions.CPAException;
import org.sosy_lab.cpachecker.exceptions.NoException;
import org.sosy_lab.cpachecker.exceptions.UnrecognizedCodeException;
import org.sosy_lab.cpachecker.util.BuiltinFloatFunctions;
import org.sosy_lab.cpachecker.util.BuiltinFunctions;
import org.sosy_lab.cpachecker.util.BuiltinOverflowFunctions;
import org.sosy_lab.cpachecker.util.floatingpoint.FloatValue;
import org.sosy_lab.cpachecker.util.floatingpoint.FloatValue.RoundingMode;

/**
 * This Visitor implements an evaluation strategy of simply typed expressions. An expression is
 * defined as simply typed iff it is not an array type (vgl {@link CArrayType}), a struct or union
 * type (vgl {@link CComplexType}), an imaginary type (vgl {@link CImaginaryLiteralExpression}), or
 * a pointer type (vgl {@link CPointerType}). The key distinction between these types and simply
 * typed types is, that a value of simply typed types can be represented as a numerical value
 * without losing information.
 *
 * <p>Furthermore, the visitor abstracts from using abstract states to get values stored in the
 * memory of a program.
 */
public abstract class AbstractExpressionValueVisitor
    extends DefaultCExpressionVisitor<Value, UnrecognizedCodeException>
    implements CRightHandSideVisitor<Value, UnrecognizedCodeException>,
        JRightHandSideVisitor<Value, NoException>,
        JExpressionVisitor<Value, NoException> {

  /** length of type INT in Java (in bit). */
  private static final int SIZE_OF_JAVA_INT = 32;

  /** length of type LONG in Java (in bit). */
  private static final int SIZE_OF_JAVA_LONG = 64;

  // private final ValueAnalysisState state;
  private final String functionName;
  private final MachineModel machineModel;

  // for logging
  private final LogManagerWithoutDuplicates logger;

  private boolean missingFieldAccessInformation = false;

  /**
   * This Visitor returns the numeral value for an expression.
   *
   * @param pFunctionName current scope, used only for variable-names
   * @param pMachineModel where to get info about types, for casting and overflows
   * @param pLogger logging
   */
  protected AbstractExpressionValueVisitor(
      String pFunctionName, MachineModel pMachineModel, LogManagerWithoutDuplicates pLogger) {

    // this.state = pState;
    functionName = pFunctionName;
    machineModel = pMachineModel;
    logger = pLogger;
  }

  public boolean hasMissingFieldAccessInformation() {
    return missingFieldAccessInformation;
  }

  @Override
  protected Value visitDefault(CExpression pExp) {
    return Value.UnknownValue.getInstance();
  }

  public void reset() {
    missingFieldAccessInformation = false;
  }

  @Override
  public Value visit(final CBinaryExpression pE) throws UnrecognizedCodeException {
    final Value lVal = pE.getOperand1().accept(this);
    if (lVal.isUnknown()) {
      return Value.UnknownValue.getInstance();
    }
    final Value rVal = pE.getOperand2().accept(this);
    if (rVal.isUnknown()) {
      return Value.UnknownValue.getInstance();
    }
    return calculateBinaryOperation(lVal, rVal, pE, machineModel, logger);
  }

  /**
   * This method calculates the exact result for a binary operation. If the value can not be
   * determined, we return an {@link UnknownValue}. If an arithmetic exception happens (e.g.,
   * division by zero), we log a warning and also return {@link UnknownValue}.
   *
   * @param lVal evaluated first operand of binaryExpr
   * @param rVal evaluated second operand of binaryExpr
   * @param binaryExpr will be evaluated
   * @param machineModel information about types
   * @param logger for logging
   */
  public static Value calculateBinaryOperation(
      Value lVal,
      Value rVal,
      final CBinaryExpression binaryExpr,
      final MachineModel machineModel,
      final LogManagerWithoutDuplicates logger) {

    final BinaryOperator binaryOperator = binaryExpr.getOperator();
    final CType calculationType = binaryExpr.getCalculationType();

    lVal = castCValue(lVal, calculationType, machineModel, logger, binaryExpr.getFileLocation());
    if (binaryOperator != BinaryOperator.SHIFT_LEFT
        && binaryOperator != BinaryOperator.SHIFT_RIGHT) {
      /* For SHIFT-operations we do not cast the second operator.
       * We even do not need integer-promotion,
       * because the maximum SHIFT of 64 is lower than MAX_CHAR.
       *
       * ISO-C99 (6.5.7 #3): Bitwise shift operators
       * The integer promotions are performed on each of the operands.
       * The type of the result is that of the promoted left operand.
       * If the value of the right operand is negative or is greater than
       * or equal to the width of the promoted left operand,
       * the behavior is undefined.
       */
      rVal = castCValue(rVal, calculationType, machineModel, logger, binaryExpr.getFileLocation());
    }

    if (lVal instanceof FunctionValue || rVal instanceof FunctionValue) {
      return calculateExpressionWithFunctionValue(binaryOperator, rVal, lVal);
    }

    if (lVal instanceof SymbolicValue || rVal instanceof SymbolicValue) {
      return calculateSymbolicBinaryExpression(lVal, rVal, binaryExpr);
    }

    if (!lVal.isNumericValue() || !rVal.isNumericValue()) {
      logger.logf(
          Level.FINE,
          "Parameters to binary operation '%s %s %s' are no numeric values.",
          lVal,
          binaryOperator,
          rVal);
      return Value.UnknownValue.getInstance();
    }

    Value result;

    switch (binaryOperator) {
      case PLUS:
      case MINUS:
      case DIVIDE:
      case MODULO:
      case MULTIPLY:
      case SHIFT_LEFT:
      case SHIFT_RIGHT:
      case BINARY_AND:
      case BINARY_OR:
      case BINARY_XOR:
        {
          result =
              arithmeticOperation(
                  (NumericValue) lVal,
                  (NumericValue) rVal,
                  binaryOperator,
                  calculationType,
                  machineModel,
                  logger);
          result =
              castCValue(
                  result,
                  binaryExpr.getExpressionType(),
                  machineModel,
                  logger,
                  binaryExpr.getFileLocation());

          break;
        }

      case EQUALS:
      case NOT_EQUALS:
      case GREATER_THAN:
      case GREATER_EQUAL:
      case LESS_THAN:
      case LESS_EQUAL:
        {
          result =
              comparisonOperation(
                  (NumericValue) lVal,
                  (NumericValue) rVal,
                  binaryOperator,
                  calculationType,
                  machineModel,
                  logger);
          // we do not cast here, because 0 and 1 should be small enough for every type.

          break;
        }

      default:
        throw new AssertionError("unhandled binary operator");
    }

    return result;
  }

  /**
   * Join a symbolic expression with something else using a binary expression.
   *
   * <p>e.g. joining `a` and `5` with `+` will produce `a + 5`
   *
   * @param pLValue left hand side value
   * @param pRValue right hand side value
   * @param pExpression the binary expression with the operator
   * @return the calculated Value
   */
  public static Value calculateSymbolicBinaryExpression(
      Value pLValue, Value pRValue, final CBinaryExpression pExpression) {

    final BinaryOperator operator = pExpression.getOperator();

    final CType leftOperandType = pExpression.getOperand1().getExpressionType();
    final CType rightOperandType = pExpression.getOperand2().getExpressionType();
    final CType expressionType = pExpression.getExpressionType();
    final CType calculationType = pExpression.getCalculationType();

    return createSymbolicExpression(
        pLValue,
        leftOperandType,
        pRValue,
        rightOperandType,
        operator,
        expressionType,
        calculationType);
  }

  public static Value calculateExpressionWithFunctionValue(
      BinaryOperator binaryOperator, Value val1, Value val2) {
    if (val1 instanceof FunctionValue) {
      return calculateOperationWithFunctionValue(binaryOperator, (FunctionValue) val1, val2);
    } else if (val2 instanceof FunctionValue) {
      return calculateOperationWithFunctionValue(binaryOperator, (FunctionValue) val2, val1);
    } else {
      return new Value.UnknownValue();
    }
  }

  private static NumericValue calculateOperationWithFunctionValue(
      BinaryOperator binaryOperator, FunctionValue val1, Value val2) {
    return switch (binaryOperator) {
      case EQUALS -> new NumericValue(val1.equals(val2) ? 1 : 0);
      case NOT_EQUALS -> new NumericValue(val1.equals(val2) ? 0 : 1);
      default ->
          throw new AssertionError(
              "Operation " + binaryOperator + " is not supported for function values");
    };
  }

  private static SymbolicValue createSymbolicExpression(
      Value pLeftValue,
      CType pLeftType,
      Value pRightValue,
      CType pRightType,
      CBinaryExpression.BinaryOperator pOperator,
      CType pExpressionType,
      CType pCalculationType) {

    final SymbolicValueFactory factory = SymbolicValueFactory.getInstance();
    SymbolicExpression leftOperand;
    SymbolicExpression rightOperand;

    leftOperand = factory.asConstant(pLeftValue, pLeftType);
    rightOperand = factory.asConstant(pRightValue, pRightType);

    return switch (pOperator) {
      case PLUS -> factory.add(leftOperand, rightOperand, pExpressionType, pCalculationType);
      case MINUS -> factory.minus(leftOperand, rightOperand, pExpressionType, pCalculationType);
      case MULTIPLY ->
          factory.multiply(leftOperand, rightOperand, pExpressionType, pCalculationType);
      case DIVIDE -> factory.divide(leftOperand, rightOperand, pExpressionType, pCalculationType);
      case MODULO -> factory.modulo(leftOperand, rightOperand, pExpressionType, pCalculationType);
      case SHIFT_LEFT ->
          factory.shiftLeft(leftOperand, rightOperand, pExpressionType, pCalculationType);
      case SHIFT_RIGHT ->
          factory.shiftRightSigned(leftOperand, rightOperand, pExpressionType, pCalculationType);
      case BINARY_AND ->
          factory.binaryAnd(leftOperand, rightOperand, pExpressionType, pCalculationType);
      case BINARY_OR ->
          factory.binaryOr(leftOperand, rightOperand, pExpressionType, pCalculationType);
      case BINARY_XOR ->
          factory.binaryXor(leftOperand, rightOperand, pExpressionType, pCalculationType);
      case EQUALS -> factory.equal(leftOperand, rightOperand, pExpressionType, pCalculationType);
      case NOT_EQUALS ->
          factory.notEqual(leftOperand, rightOperand, pExpressionType, pCalculationType);
      case LESS_THAN ->
          factory.lessThan(leftOperand, rightOperand, pExpressionType, pCalculationType);
      case LESS_EQUAL ->
          factory.lessThanOrEqual(leftOperand, rightOperand, pExpressionType, pCalculationType);
      case GREATER_THAN ->
          factory.greaterThan(leftOperand, rightOperand, pExpressionType, pCalculationType);
      case GREATER_EQUAL ->
          factory.greaterThanOrEqual(leftOperand, rightOperand, pExpressionType, pCalculationType);
      default -> throw new AssertionError("Unhandled binary operation " + pOperator);
    };
  }

  /**
   * Calculate an arithmetic operation on two integer types.
   *
   * @param l left hand side value
   * @param r right hand side value
   * @param op the binary operator
   * @param calculationType The type the result of the calculation should have
   * @param machineModel the machine model
   * @param logger logging
   * @return the resulting value
   */
  private static long arithmeticOperation(
      final long l,
      final long r,
      final BinaryOperator op,
      final CType calculationType,
      final MachineModel machineModel,
      final LogManager logger) {

    // special handling for UNSIGNED_LONGLONG (32 and 64bit), UNSIGNED_LONG (64bit)
    // because Java only has SIGNED_LONGLONG
    CSimpleType st = getArithmeticType(calculationType);
    if (st != null) {
      if (machineModel.getSizeofInBits(st) >= SIZE_OF_JAVA_LONG && st.hasUnsignedSpecifier()) {
        switch (op) {
          case DIVIDE:
            if (r == 0) {
              logger.logf(Level.SEVERE, "Division by Zero (%d / %d)", l, r);
              return 0;
            }
            return UnsignedLongs.divide(l, r);
          case MODULO:
            return UnsignedLongs.remainder(l, r);
          case SHIFT_RIGHT:
            /*
             * from http://docs.oracle.com/javase/tutorial/java/nutsandbolts/op3.html
             *
             * The unsigned right shift operator ">>>" shifts a zero
             * into the leftmost position, while the leftmost position
             * after ">>" depends on sign extension.
             */
            return l >>> r;
          default:
            // fall-through, calculation is done correct as SINGED_LONG_LONG
        }
      }
    }

    switch (op) {
      case PLUS:
        return l + r;
      case MINUS:
        return l - r;
      case DIVIDE:
        if (r == 0) {
          logger.logf(Level.SEVERE, "Division by Zero (%d / %d)", l, r);
          return 0;
        }
        return l / r;
      case MODULO:
        return l % r;
      case MULTIPLY:
        return l * r;
      case SHIFT_LEFT:
        /* There is a difference in the SHIFT-operation in Java and C.
         * In C a SHIFT is a normal SHIFT, in Java the rVal is used as (r%64).
         *
         * http://docs.oracle.com/javase/specs/jls/se7/html/jls-15.html#jls-15.19
         *
         * If the promoted type of the left-hand operand is long, then only the
         * six lowest-order bits of the right-hand operand are used as the
         * shift distance. It is as if the right-hand operand were subjected to
         * a bitwise logical AND operator & (§15.22.1) with the mask value 0x3f.
         * The shift distance actually used is therefore always in the range 0 to 63.
         */
        return (r >= SIZE_OF_JAVA_LONG) ? 0 : l << r;
      case SHIFT_RIGHT:
        return l >> r;
      case BINARY_AND:
        return l & r;
      case BINARY_OR:
        return l | r;
      case BINARY_XOR:
        return l ^ r;

      default:
        throw new AssertionError("unknown binary operation: " + op);
    }
  }

  /**
   * Calculate an arithmetic operation on two int128 types.
   *
   * @param l left hand side value
   * @param r right hand side value
   * @param op the binary operator
   * @param logger logging
   * @return the resulting value
   */
  private static BigInteger arithmeticOperation(
      final BigInteger l, final BigInteger r, final BinaryOperator op, final LogManager logger) {

    switch (op) {
      case PLUS:
        return l.add(r);
      case MINUS:
        return l.subtract(r);
      case DIVIDE:
        if (r.equals(BigInteger.ZERO)) {
          // this matches the behavior of long
          logger.logf(Level.SEVERE, "Division by Zero (%s / %s)", l.toString(), r.toString());
          return BigInteger.ZERO;
        }
        return l.divide(r);
      case MODULO:
        return l.mod(r);
      case MULTIPLY:
        return l.multiply(r);
      case SHIFT_LEFT:
        // (C11, 6.5.7p3) "If the value of the right operand is negative
        // or is greater than or equal to the width of the promoted left operand,
        // the behavior is undefined"
        if (r.compareTo(BigInteger.valueOf(128)) <= 0 && r.signum() != -1) {
          return l.shiftLeft(r.intValue());
        } else {
          logger.logf(
              Level.SEVERE,
              "Right-hand side (%s) of the bitshift is larger than 128 or negative.",
              r.toString());
          return BigInteger.ZERO;
        }
      case SHIFT_RIGHT:
        if (r.compareTo(BigInteger.valueOf(128)) <= 0 && r.signum() != -1) {
          return l.shiftRight(r.intValue());
        } else {
          return BigInteger.ZERO;
        }
      case BINARY_AND:
        return l.and(r);
      case BINARY_OR:
        return l.or(r);
      case BINARY_XOR:
        return l.xor(r);
      default:
        throw new AssertionError("unknown binary operation: " + op);
    }
  }

  /** Cast the argument to a floating point type */
  private static FloatValue castToFloat(
      MachineModel pMachineModel, CSimpleType pTargetType, NumericValue pValue) {
    checkArgument(
        pTargetType.getType().isFloatingPointType(),
        "Target type `%s` is not a floating point type",
        pTargetType);
    FloatValue.Format precision = FloatValue.Format.fromCType(pMachineModel, pTargetType);
    return pValue.floatingPointValue(precision);
  }

  /**
   * Calculate an arithmetic operation on two floating point values.
   *
   * @param pOperation the binary operator
   * @param pArg1 left hand side value
   * @param pArg2 right hand side value
   * @return the resulting value
   */
  private static FloatValue arithmeticOperation(
      final BinaryOperator pOperation, final FloatValue pArg1, final FloatValue pArg2) {

    return switch (pOperation) {
      case PLUS -> pArg1.add(pArg2);
      case MINUS -> pArg1.subtract(pArg2);
      case DIVIDE -> pArg1.divide(pArg2);
      case MODULO -> pArg1.modulo(pArg2);
      case MULTIPLY -> pArg1.multiply(pArg2);
      case SHIFT_LEFT, SHIFT_RIGHT, BINARY_AND, BINARY_OR, BINARY_XOR ->
          throw new UnsupportedOperationException(
              "Trying to perform " + pOperation + " on floating point operands");
      default -> throw new IllegalArgumentException("Unknown binary operation: " + pOperation);
    };
  }

  /**
   * Calculate an arithmetic operation on two Value types.
   *
   * @param lNum left hand side value
   * @param rNum right hand side value
   * @param op the binary operator
   * @param calculationType The type the result of the calculation should have
   * @param machineModel the machine model
   * @param logger logging
   * @return the resulting values
   */
  private static Value arithmeticOperation(
      final NumericValue lNum,
      final NumericValue rNum,
      final BinaryOperator op,
      final CType calculationType,
      final MachineModel machineModel,
      final LogManager logger) {

    // At this point we're only handling values of simple types.
    final CSimpleType type = getArithmeticType(calculationType);
    if (type == null) {
      logger.logf(
          Level.FINE, "unsupported type %s for result of binary operation %s", calculationType, op);
      return Value.UnknownValue.getInstance();
    }

    try {
      switch (type.getType()) {
        case INT:
          {
            // Both l and r must be of the same type, which in this case is INT, so we can cast to
            // long.
            long lVal = lNum.getNumber().longValue();
            long rVal = rNum.getNumber().longValue();
            long result =
                arithmeticOperation(lVal, rVal, op, calculationType, machineModel, logger);
            return new NumericValue(result);
          }
        case INT128:
          {
            BigInteger lVal = lNum.bigIntegerValue();
            BigInteger rVal = rNum.bigIntegerValue();
            BigInteger result = arithmeticOperation(lVal, rVal, op, logger);
            return new NumericValue(result);
          }
        case FLOAT:
        case DOUBLE:
        case FLOAT128:
          {
            return new NumericValue(
                arithmeticOperation(
                    op,
                    castToFloat(machineModel, type, lNum),
                    castToFloat(machineModel, type, rNum)));
          }
        default:
          {
            logger.logf(
                Level.FINE, "unsupported type for result of binary operation %s", type.toString());
            return Value.UnknownValue.getInstance();
          }
      }
    } catch (ArithmeticException e) { // log warning and ignore expression
      logger.logf(
          Level.WARNING,
          "expression causes arithmetic exception (%s): %s %s %s",
          e.getMessage(),
          lNum,
          op.getOperator(),
          rNum);
      return Value.UnknownValue.getInstance();
    }
  }

  private static Value comparisonOperation(
      final NumericValue l,
      final NumericValue r,
      final BinaryOperator op,
      final CType calculationType,
      final MachineModel machineModel,
      final LogManager logger) {

    // At this point we're only handling values of simple types.
    final CSimpleType type = getArithmeticType(calculationType);
    if (type == null) {
      logger.logf(
          Level.FINE, "unsupported type %s for result of binary operation %s", calculationType, op);
      return Value.UnknownValue.getInstance();
    }

    switch (type.getType()) {
      case INT128:
      case CHAR:
      case INT:
        {
          CSimpleType canonicalType = type.getCanonicalType();
          int sizeInBits =
              machineModel.getSizeof(canonicalType) * machineModel.getSizeofCharInBits();

          // Compare the two numbers
          final int cmp;
          if ((!machineModel.isSigned(canonicalType) && sizeInBits == SIZE_OF_JAVA_LONG)
              || sizeInBits > SIZE_OF_JAVA_LONG) {
            BigInteger leftBigInt = l.bigIntegerValue();
            BigInteger rightBigInt = r.bigIntegerValue();
            cmp = leftBigInt.compareTo(rightBigInt);
          } else {
            cmp = Long.compare(l.longValue(), r.longValue());
          }

          // returns True, iff cmp fulfills the boolean operation.
          boolean result =
              switch (op) {
                case GREATER_THAN -> cmp > 0;
                case GREATER_EQUAL -> cmp >= 0;
                case LESS_THAN -> cmp < 0;
                case LESS_EQUAL -> cmp <= 0;
                case EQUALS -> cmp == 0;
                case NOT_EQUALS -> cmp != 0;
                default -> throw new AssertionError("unknown binary operation: " + op);
              };

          // return 1 if expression holds, 0 otherwise
          return new NumericValue(result ? 1 : 0);
        }
      case FLOAT:
      case DOUBLE:
      case FLOAT128:
        {
          boolean result =
              comparisonOperation(
                  op, castToFloat(machineModel, type, l), castToFloat(machineModel, type, r));
          return new NumericValue(result ? 1 : 0);
        }
      default:
        {
          logger.logf(
              Level.FINE,
              "unsupported type %s for result of binary operation %s",
              type.toString(),
              op);
          return Value.UnknownValue.getInstance();
        }
    }
  }

  /**
   * Calculate a comparison operation on two floating point values.
   *
   * @param pOperation the binary operator
   * @param pArg1 left hand side value
   * @param pArg2 right hand side value
   * @return the resulting value
   */
  private static boolean comparisonOperation(
      final BinaryOperator pOperation, final FloatValue pArg1, final FloatValue pArg2) {

    return switch (pOperation) {
      case GREATER_THAN -> pArg1.greaterThan(pArg2);
      case GREATER_EQUAL -> pArg1.greaterOrEqual(pArg2);
      case LESS_THAN -> pArg1.lessThan(pArg2);
      case LESS_EQUAL -> pArg1.lessOrEqual(pArg2);
      case EQUALS -> pArg1.equalTo(pArg2);
      case NOT_EQUALS -> !pArg1.equalTo(pArg2);
      default -> throw new AssertionError("unknown binary operation: " + pOperation);
    };
  }

  @Override
  public Value visit(CCastExpression pE) throws UnrecognizedCodeException {
    return castCValue(
        pE.getOperand().accept(this),
        pE.getExpressionType(),
        machineModel,
        logger,
        pE.getFileLocation());
  }

  @Override
  public Value visit(CComplexCastExpression pE) throws UnrecognizedCodeException {
    // evaluation of complex numbers is not supported by now
    return Value.UnknownValue.getInstance();
  }

  /**
   * Helper method to handle unary builtin function in {@link
   * AbstractExpressionValueVisitor#visit(CFunctionCallExpression)}
   */
  private Value handleBuiltinFunction1(
      String pName, List<Value> pArguments, Function<FloatValue, Value> pOperation) {
    final Value parameter = Iterables.getOnlyElement(pArguments);
    if (parameter.isExplicitlyKnown()) {
      // Cast the argument to match the function type
      FloatValue value =
          castToFloat(
              machineModel,
              BuiltinFloatFunctions.getTypeOfBuiltinFloatFunction(pName),
              (NumericValue) parameter);
      return pOperation.apply(value);
    }
    return Value.UnknownValue.getInstance();
  }

  /**
   * Helper method to handle binary builtin function in {@link
   * AbstractExpressionValueVisitor#visit(CFunctionCallExpression)}
   */
  private Value handleBuiltinFunction2(
      String pName, List<Value> pArguments, BiFunction<FloatValue, FloatValue, Value> pOperation) {
    checkArgument(pArguments.size() == 2);
    Value parameter1 = pArguments.get(0);
    Value parameter2 = pArguments.get(1);

    if (parameter1.isExplicitlyKnown() && parameter2.isExplicitlyKnown()) {
      // Cast both arguments to match the function type
      CSimpleType targetType = BuiltinFloatFunctions.getTypeOfBuiltinFloatFunction(pName);
      FloatValue value1 = castToFloat(machineModel, targetType, (NumericValue) parameter1);
      FloatValue value2 = castToFloat(machineModel, targetType, (NumericValue) parameter2);

      return pOperation.apply(value1, value2);
    }
    return Value.UnknownValue.getInstance();
  }

  @Override
  public Value visit(CFunctionCallExpression pIastFunctionCallExpression)
      throws UnrecognizedCodeException {
    CExpression functionNameExp = pIastFunctionCallExpression.getFunctionNameExpression();

    // We only handle builtin functions
    if (functionNameExp instanceof CIdExpression) {
      String calledFunctionName = ((CIdExpression) functionNameExp).getName();

      if (BuiltinFunctions.isBuiltinFunction(calledFunctionName)) {
        CType functionType = BuiltinFunctions.getFunctionType(calledFunctionName);

        if (isUnspecifiedType(functionType)) {
          // unsupported formula
          return Value.UnknownValue.getInstance();
        }

        List<CExpression> parameterExpressions =
            pIastFunctionCallExpression.getParameterExpressions();
        List<Value> parameterValues = new ArrayList<>(parameterExpressions.size());

        for (CExpression currParamExp : parameterExpressions) {
          Value newValue = currParamExp.accept(this);
          parameterValues.add(newValue);
        }

        if (BuiltinOverflowFunctions.isBuiltinOverflowFunction(calledFunctionName)) {
          return BuiltinOverflowFunctions.evaluateFunctionCall(
              pIastFunctionCallExpression, this, machineModel, logger);

        } else if (BuiltinFloatFunctions.matchesAbsolute(calledFunctionName)) {
          return handleBuiltinFunction1(
              calledFunctionName, parameterValues, (FloatValue arg) -> new NumericValue(arg.abs()));

        } else if (BuiltinFloatFunctions.matchesHugeVal(calledFunctionName)
            || BuiltinFloatFunctions.matchesInfinity(calledFunctionName)) {
          checkArgument(parameterValues.isEmpty());
          FloatValue.Format precision =
              FloatValue.Format.fromCType(
                  machineModel,
                  BuiltinFloatFunctions.getTypeOfBuiltinFloatFunction(calledFunctionName));
          return new NumericValue(FloatValue.infinity(precision));

        } else if (BuiltinFloatFunctions.matchesNaN(calledFunctionName)) {
          // FIXME: Add support for NaN payloads
          checkArgument(parameterValues.size() < 2);
          FloatValue.Format precision =
              FloatValue.Format.fromCType(
                  machineModel,
                  BuiltinFloatFunctions.getTypeOfBuiltinFloatFunction(calledFunctionName));
          return new NumericValue(FloatValue.nan(precision));

        } else if (BuiltinFloatFunctions.matchesIsNaN(calledFunctionName)) {
          return handleBuiltinFunction1(
              calledFunctionName,
              parameterValues,
              (FloatValue arg) -> new NumericValue(arg.isNan() ? 1 : 0));

        } else if (BuiltinFloatFunctions.matchesIsInfinity(calledFunctionName)) {
          return handleBuiltinFunction1(
              calledFunctionName,
              parameterValues,
              (FloatValue arg) -> new NumericValue(arg.isInfinite() ? 1 : 0));

        } else if (BuiltinFloatFunctions.matchesIsInfinitySign(calledFunctionName)) {
          return handleBuiltinFunction1(
              calledFunctionName,
              parameterValues,
              (FloatValue arg) ->
                  new NumericValue(arg.isInfinite() ? (arg.isNegative() ? -1 : 1) : 0));

        } else if (BuiltinFloatFunctions.matchesFinite(calledFunctionName)) {
          return handleBuiltinFunction1(
              calledFunctionName,
              parameterValues,
              (FloatValue arg) -> new NumericValue((arg.isInfinite() || arg.isNan()) ? 0 : 1));

        } else if (BuiltinFloatFunctions.matchesFloor(calledFunctionName)) {
          return handleBuiltinFunction1(
              calledFunctionName,
              parameterValues,
              (FloatValue arg) -> new NumericValue(arg.round(RoundingMode.FLOOR)));

        } else if (BuiltinFloatFunctions.matchesCeil(calledFunctionName)) {
          return handleBuiltinFunction1(
              calledFunctionName,
              parameterValues,
              (FloatValue arg) -> new NumericValue(arg.round(RoundingMode.CEILING)));

        } else if (BuiltinFloatFunctions.matchesRound(calledFunctionName)) {
          return handleBuiltinFunction1(
              calledFunctionName,
              parameterValues,
              (FloatValue arg) -> new NumericValue(arg.round(RoundingMode.NEAREST_AWAY)));

        } else if (BuiltinFloatFunctions.matchesLround(calledFunctionName)) {
          return handleBuiltinFunction1(
              calledFunctionName,
              parameterValues,
              (FloatValue arg) -> {
                int sizeOfType =
                    machineModel.getSizeof(CNumericTypes.LONG_INT)
                        * machineModel.getSizeofCharInBits();
                FloatValue value = arg.round(RoundingMode.NEAREST_AWAY);
                return switch (sizeOfType) {
                  case SIZE_OF_JAVA_INT -> new NumericValue(value.integerValue());
                  case SIZE_OF_JAVA_LONG -> new NumericValue(value.longValue());
                  default -> Value.UnknownValue.getInstance();
                };
              });

        } else if (BuiltinFloatFunctions.matchesLlround(calledFunctionName)) {
          return handleBuiltinFunction1(
              calledFunctionName,
              parameterValues,
              (FloatValue arg) -> {
                int sizeOfType =
                    machineModel.getSizeof(CNumericTypes.LONG_LONG_INT)
                        * machineModel.getSizeofCharInBits();
                FloatValue value = arg.round(RoundingMode.NEAREST_AWAY);
                return switch (sizeOfType) {
                  case SIZE_OF_JAVA_INT -> new NumericValue(value.integerValue());
                  case SIZE_OF_JAVA_LONG -> new NumericValue(value.longValue());
                  default -> Value.UnknownValue.getInstance();
                };
              });

        } else if (BuiltinFloatFunctions.matchesTrunc(calledFunctionName)) {
          return handleBuiltinFunction1(
              calledFunctionName,
              parameterValues,
              (FloatValue arg) -> new NumericValue(arg.round(RoundingMode.TRUNCATE)));

        } else if (BuiltinFloatFunctions.matchesFdim(calledFunctionName)) {
          return handleBuiltinFunction2(
              calledFunctionName,
              parameterValues,
              (FloatValue arg1, FloatValue arg2) ->
                  new NumericValue(
                      arg1.lessOrEqual(arg2)
                          ? FloatValue.zero(arg1.getFormat())
                          : arg1.subtract(arg2)));

        } else if (BuiltinFloatFunctions.matchesFmax(calledFunctionName)) {
          return handleBuiltinFunction2(
              calledFunctionName,
              parameterValues,
              (FloatValue arg1, FloatValue arg2) -> {
                // The return value of fmax(0.0,-0.0) and fmax(-0.0, 0.0) is not defined by the C11
                // standard and may be either 0.0 or -0.0 depending on the implementation.
                // We return UnknownValue for this case to be on the safe side.
                Preconditions.checkArgument(
                    !(arg1.isZero() && arg2.isZero() && (arg1.isNegative() != arg2.isNegative())));
                return switch (arg1.compareWithTotalOrder(arg2)) {
                  case -1 -> new NumericValue(arg2.isNan() ? arg1 : arg2);
                  case +1 -> new NumericValue(arg1.isNan() ? arg2 : arg1);
                  default -> Value.UnknownValue.getInstance();
                };
              });

        } else if (BuiltinFloatFunctions.matchesFmin(calledFunctionName)) {
          return handleBuiltinFunction2(
              calledFunctionName,
              parameterValues,
              (FloatValue arg1, FloatValue arg2) -> {
                // The return value of fmin(0.0,-0.0) and fmin(-0.0, 0.0) is not defined by the C11
                // standard and may be either 0.0 or -0.0 depending on the implementation.
                // We return UnknownValue for this case to be on the safe side.
                Preconditions.checkArgument(
                    !(arg1.isZero() && arg2.isZero() && (arg1.isNegative() != arg2.isNegative())));
                return switch (arg1.compareWithTotalOrder(arg2)) {
                  case -1 -> new NumericValue(arg1.isNan() ? arg2 : arg1);
                  case +1 -> new NumericValue(arg2.isNan() ? arg1 : arg2);
                  default -> Value.UnknownValue.getInstance();
                };
              });

        } else if (BuiltinFloatFunctions.matchesSignbit(calledFunctionName)) {
          return handleBuiltinFunction1(
              calledFunctionName,
              parameterValues,
              (FloatValue arg) -> new NumericValue(arg.isNegative() ? 1 : 0));

        } else if (BuiltinFloatFunctions.matchesCopysign(calledFunctionName)) {
          return handleBuiltinFunction2(
              calledFunctionName,
              parameterValues,
              (FloatValue arg1, FloatValue arg2) -> new NumericValue(arg1.copySign(arg2)));

        } else if (BuiltinFloatFunctions.matchesFloatClassify(calledFunctionName)) {
          return handleBuiltinFunction1(
              calledFunctionName,
              parameterValues,
              (FloatValue arg) -> {
                int fpClass;
                if (arg.isNan()) {
                  fpClass = 0;
                } else if (arg.isInfinite()) {
                  fpClass = 1;
                } else if (arg.isZero()) {
                  fpClass = 2;
                } else if (arg.abs().lessThan(FloatValue.minNormal(arg.getFormat()))) {
                  // Subnormal numbers
                  fpClass = 3;
                } else {
                  fpClass = 4;
                }
                return new NumericValue(fpClass);
              });

        } else if (BuiltinFloatFunctions.matchesModf(calledFunctionName)) {
          // We only need the return value and can ignore the integer part that needs to be written
          // to the pointer in the 2nd argument
          if (parameterValues.size() == 2) {
            Value value = parameterValues.get(0);
            if (value.isExplicitlyKnown()) {
              FloatValue arg =
                  castToFloat(
                      machineModel,
                      BuiltinFloatFunctions.getTypeOfBuiltinFloatFunction(calledFunctionName),
                      (NumericValue) value);

              if (arg.isInfinite()) {
                // Return zero if the number is infinite
                return new NumericValue(
                    arg.isNegative()
                        ? FloatValue.negativeZero(arg.getFormat())
                        : FloatValue.zero(arg.getFormat()));
              } else {
                // Otherwise, get the fractional part
                return new NumericValue(arg.modulo(FloatValue.one(arg.getFormat())));
              }
            }
          }

        } else if (BuiltinFloatFunctions.matchesFremainder(calledFunctionName)) {
          return handleBuiltinFunction2(
              calledFunctionName,
              parameterValues,
              (FloatValue arg1, FloatValue arg2) -> new NumericValue(arg1.remainder(arg2)));

        } else if (BuiltinFloatFunctions.matchesFmod(calledFunctionName)) {
          return handleBuiltinFunction2(
              calledFunctionName,
              parameterValues,
              (FloatValue arg1, FloatValue arg2) -> new NumericValue(arg1.modulo(arg2)));

        } else if (BuiltinFloatFunctions.matchesSqrt(calledFunctionName)) {
          return handleBuiltinFunction1(
              calledFunctionName,
              parameterValues,
              (FloatValue arg) -> new NumericValue(arg.sqrt()));

        } else if (BuiltinFloatFunctions.matchesExp(calledFunctionName)) {
          return handleBuiltinFunction1(
              calledFunctionName, parameterValues, (FloatValue arg) -> new NumericValue(arg.exp()));

        } else if (BuiltinFloatFunctions.matchesLog(calledFunctionName)) {
          return handleBuiltinFunction1(
              calledFunctionName, parameterValues, (FloatValue arg) -> new NumericValue(arg.ln()));

        } else if (BuiltinFloatFunctions.matchesPow(calledFunctionName)) {
          return handleBuiltinFunction2(
              calledFunctionName,
              parameterValues,
              (FloatValue arg1, FloatValue arg2) -> new NumericValue(arg1.pow(arg2)));

        } else if (BuiltinFloatFunctions.matchesIsgreater(calledFunctionName)) {
          return handleBuiltinFunction2(
              calledFunctionName,
              parameterValues,
              (FloatValue arg1, FloatValue arg2) ->
                  new NumericValue(arg1.greaterThan(arg2) ? 1 : 0));

        } else if (BuiltinFloatFunctions.matchesIsgreaterequal(calledFunctionName)) {
          return handleBuiltinFunction2(
              calledFunctionName,
              parameterValues,
              (FloatValue arg1, FloatValue arg2) ->
                  new NumericValue(arg1.greaterOrEqual(arg2) ? 1 : 0));

        } else if (BuiltinFloatFunctions.matchesIsless(calledFunctionName)) {
          return handleBuiltinFunction2(
              calledFunctionName,
              parameterValues,
              (FloatValue arg1, FloatValue arg2) -> new NumericValue(arg1.lessThan(arg2) ? 1 : 0));

        } else if (BuiltinFloatFunctions.matchesIslessequal(calledFunctionName)) {
          return handleBuiltinFunction2(
              calledFunctionName,
              parameterValues,
              (FloatValue arg1, FloatValue arg2) ->
                  new NumericValue(arg1.lessOrEqual(arg2) ? 1 : 0));

        } else if (BuiltinFloatFunctions.matchesIslessgreater(calledFunctionName)) {
          return handleBuiltinFunction2(
              calledFunctionName,
              parameterValues,
              (FloatValue arg1, FloatValue arg2) ->
                  new NumericValue(arg1.lessOrGreater(arg2) ? 1 : 0));

        } else if (BuiltinFloatFunctions.matchesIsunordered(calledFunctionName)) {
          return handleBuiltinFunction2(
              calledFunctionName,
              parameterValues,
              (FloatValue arg1, FloatValue arg2) ->
                  new NumericValue((arg1.isNan() || arg2.isNan()) ? 1 : 0));
        }
      }
    }
    // Return 'unknown' if it's not a builtin function that we support
    return Value.UnknownValue.getInstance();
  }

  private boolean isUnspecifiedType(CType pType) {
    return pType instanceof CSimpleType
        && ((CSimpleType) pType).getType() == CBasicType.UNSPECIFIED;
  }

  @Override
  public Value visit(CCharLiteralExpression pE) throws UnrecognizedCodeException {
    return new NumericValue((long) pE.getCharacter());
  }

  @Override
  public Value visit(CFloatLiteralExpression pE) throws UnrecognizedCodeException {
    return new NumericValue(pE.getValue());
  }

  @Override
  public Value visit(CIntegerLiteralExpression pE) throws UnrecognizedCodeException {
    return new NumericValue(pE.getValue());
  }

  @Override
  public Value visit(CImaginaryLiteralExpression pE) throws UnrecognizedCodeException {
    return pE.getValue().accept(this);
  }

  @Override
  public Value visit(CStringLiteralExpression pE) throws UnrecognizedCodeException {
    return Value.UnknownValue.getInstance();
  }

  @Override
  public Value visit(final CTypeIdExpression pE) {
    final TypeIdOperator idOperator = pE.getOperator();
    final CType innerType = pE.getType();

    switch (idOperator) {
      case SIZEOF:
        if (innerType.hasKnownConstantSize()) {
          BigInteger size = machineModel.getSizeof(innerType);
          return new NumericValue(size);
        }
        return Value.UnknownValue.getInstance();

      case ALIGNOF:
        return new NumericValue(machineModel.getAlignof(innerType));

      default: // TODO support more operators
        return Value.UnknownValue.getInstance();
    }
  }

  /**
   * Computes size of a type. Result can be an unknown value! Prefer this method over {@link
   * MachineModel#getSizeof(CType)} because it works for variable-length arrays if the current
   * visitor instance is able to evalue the length expression.
   */
  protected Value sizeof(CType pType) throws UnrecognizedCodeException {
    return new SizeofVisitor().evaluateSizeof(pType);
  }

  private final class SizeofVisitor extends BaseSizeofVisitor<UnrecognizedCodeException> {

    private boolean sizeKnown = true;

    SizeofVisitor() {
      super(machineModel);
    }

    Value evaluateSizeof(CType pType) throws UnrecognizedCodeException {
      BigInteger size = machineModel.getSizeof(pType, this);
      if (sizeKnown) {
        return new NumericValue(size);
      } else {
        return Value.UnknownValue.getInstance();
      }
    }

    @Override
    protected BigInteger evaluateArrayLength(CExpression pLength, CArrayType pArrayType)
        throws UnrecognizedCodeException {
      // This covers the most common and relevant case, handling other cases could be unsound
      // because we would need to use variable values from the declaration time of the array.
      // cf. https://gitlab.com/sosy-lab/software/cpachecker/-/issues/1146
      if (pLength instanceof CIdExpression idExpression
          && idExpression.getExpressionType().isConst()) {
        Value lengthValue = pLength.accept(AbstractExpressionValueVisitor.this);
        if (lengthValue.isNumericValue()) {
          return lengthValue.asNumericValue().bigIntegerValue();
        }
      }

      sizeKnown = false;
      return BigInteger.ZERO; // dummy value, will be ignored in evaluateSizeof()
    }
  }

  @Override
  public Value visit(CIdExpression idExp) throws UnrecognizedCodeException {
    if (idExp.getDeclaration() instanceof CEnumerator enumerator) {
      return new NumericValue(enumerator.getValue());
    }

    return evaluateCIdExpression(idExp);
  }

  @Override
  public Value visit(CUnaryExpression unaryExpression) throws UnrecognizedCodeException {
    final UnaryOperator unaryOperator = unaryExpression.getOperator();
    final CExpression unaryOperand = unaryExpression.getOperand();

    if (unaryOperator == UnaryOperator.SIZEOF) {
      return sizeof(unaryOperand.getExpressionType());
    }
    if (unaryOperator == UnaryOperator.ALIGNOF) {
      return new NumericValue(machineModel.getAlignof(unaryOperand.getExpressionType()));
    }
    if (unaryOperator == UnaryOperator.AMPER) {
      // We can handle &((struct foo*)0)->field
      if (unaryOperand instanceof CFieldReference fieldRef
          && fieldRef.isPointerDereference()
          && fieldRef.getFieldOwner() instanceof CCastExpression cast
          && cast.getCastType().getCanonicalType() instanceof CPointerType pointerType
          && pointerType.getType().getCanonicalType() instanceof CCompositeType structType) {
        Value baseAddress = cast.getOperand().accept(this);
        if (baseAddress.isNumericValue()) {
          Optional<BigInteger> offset =
              machineModel.getFieldOffsetInBytes(structType, fieldRef.getFieldName());
          if (offset.isPresent()) {
            return new NumericValue(
                baseAddress.asNumericValue().bigIntegerValue().add(offset.orElseThrow()));
          }
        }
      }
      return Value.UnknownValue.getInstance();
    }

    final Value value = unaryOperand.accept(this);

    if (value.isUnknown()) {
      return Value.UnknownValue.getInstance();
    }

    if (value instanceof SymbolicValue) {
      final CType expressionType = unaryExpression.getExpressionType();
      final CType operandType = unaryOperand.getExpressionType();

      return createSymbolicExpression(value, operandType, unaryOperator, expressionType);

    } else if (!value.isNumericValue()) {
      logger.logf(Level.FINE, "Invalid argument %s for unary operator %s.", value, unaryOperator);
      return Value.UnknownValue.getInstance();
    }

    final NumericValue numericValue = (NumericValue) value;
    return switch (unaryOperator) {
      case MINUS -> numericValue.negate();
      case TILDE -> new NumericValue(~numericValue.longValue());
      default -> throw new AssertionError("unknown operator: " + unaryOperator);
    };
  }

  private Value createSymbolicExpression(
      Value pValue, CType pOperandType, UnaryOperator pUnaryOperator, CType pExpressionType) {
    final SymbolicValueFactory factory = SymbolicValueFactory.getInstance();
    SymbolicExpression operand = factory.asConstant(pValue, pOperandType);

    return switch (pUnaryOperator) {
      case MINUS -> factory.negate(operand, pExpressionType);
      case TILDE -> factory.binaryNot(operand, pExpressionType);
      default -> throw new AssertionError("Unhandled unary operator " + pUnaryOperator);
    };
  }

  @Override
  public Value visit(CPointerExpression pointerExpression) throws UnrecognizedCodeException {
    return evaluateCPointerExpression(pointerExpression);
  }

  @Override
  public Value visit(CFieldReference fieldReferenceExpression) throws UnrecognizedCodeException {
    return evaluateCFieldReference(fieldReferenceExpression);
  }

  @Override
  public Value visit(CArraySubscriptExpression pE) throws UnrecognizedCodeException {
    return evaluateCArraySubscriptExpression(pE);
  }

  @Override
  public Value visit(JCharLiteralExpression pE) {
    return new NumericValue((long) pE.getCharacter());
  }

  @Override
  public Value visit(JBinaryExpression pE) {
    JBinaryExpression.BinaryOperator binaryOperator = pE.getOperator();
    JExpression lVarInBinaryExp = pE.getOperand1();
    JExpression rVarInBinaryExp = pE.getOperand2();
    JType lValType = lVarInBinaryExp.getExpressionType();
    JType rValType = rVarInBinaryExp.getExpressionType();
    JType expressionType = pE.getExpressionType();

    // Get the concrete values of the lefthandside and righthandside
    final Value lValue = lVarInBinaryExp.accept(this);
    if (lValue.isUnknown()) {
      return UnknownValue.getInstance();
    }

    final Value rValue = rVarInBinaryExp.accept(this);
    if (rValue.isUnknown()) {
      return UnknownValue.getInstance();
    }

    try {
      return calculateBinaryOperation(
          binaryOperator, lValue, lValType, rValue, rValType, expressionType, pE);

    } catch (IllegalOperationException e) {
      logger.logUserException(Level.SEVERE, e, pE.getFileLocation().toString());
      return UnknownValue.getInstance();
    }
  }

  private Value calculateBinaryOperation(
      JBinaryExpression.BinaryOperator pOperator,
      Value pLValue,
      JType pLType,
      Value pRValue,
      JType pRType,
      JType pExpType,
      JBinaryExpression pExpression)
      throws IllegalOperationException {

    assert !pLValue.isUnknown() && !pRValue.isUnknown();

    if (pLValue instanceof SymbolicValue || pRValue instanceof SymbolicValue) {
      final JType expressionType = pExpression.getExpressionType();

      return createSymbolicExpression(
          pLValue, pLType, pRValue, pRType, pOperator, expressionType, expressionType);

    } else if (pLValue instanceof NumericValue) {

      assert pRValue instanceof NumericValue;
      assert pLType instanceof JSimpleType && pRType instanceof JSimpleType;
      assert pExpType instanceof JSimpleType;

      if (isFloatType(pLType) || isFloatType(pRType)) {
        return calculateFloatOperation(
            (NumericValue) pLValue,
            (NumericValue) pRValue,
            pOperator,
            (JSimpleType) pLType,
            (JSimpleType) pRType);

      } else {
        return calculateIntegerOperation(
            (NumericValue) pLValue,
            (NumericValue) pRValue,
            pOperator,
            (JSimpleType) pLType,
            (JSimpleType) pRType);
      }

    } else if (pLValue instanceof BooleanValue) {
      assert pRValue instanceof BooleanValue;

      boolean lVal = ((BooleanValue) pLValue).isTrue();
      boolean rVal = ((BooleanValue) pRValue).isTrue();

      return calculateBooleanOperation(lVal, rVal, pOperator);

    } else if (pOperator == JBinaryExpression.BinaryOperator.EQUALS
        || pOperator == JBinaryExpression.BinaryOperator.NOT_EQUALS) {
      // true if EQUALS & (lValue == rValue) or if NOT_EQUALS & (lValue != rValue). False
      // otherwise. This is equivalent to an XNOR.
      return calculateComparison(pLValue, pRValue, pOperator);
    }

    return UnknownValue.getInstance();
  }

  private Value createSymbolicExpression(
      Value pLeftValue,
      JType pLeftType,
      Value pRightValue,
      JType pRightType,
      JBinaryExpression.BinaryOperator pOperator,
      JType pExpressionType,
      JType pCalculationType) {
    assert pLeftValue instanceof SymbolicValue || pRightValue instanceof SymbolicValue;

    final SymbolicValueFactory factory = SymbolicValueFactory.getInstance();
    SymbolicExpression leftOperand = factory.asConstant(pLeftValue, pLeftType);
    SymbolicExpression rightOperand = factory.asConstant(pRightValue, pRightType);

    return switch (pOperator) {
      case PLUS -> factory.add(leftOperand, rightOperand, pExpressionType, pCalculationType);
      case MINUS -> factory.minus(leftOperand, rightOperand, pExpressionType, pCalculationType);
      case MULTIPLY ->
          factory.multiply(leftOperand, rightOperand, pExpressionType, pCalculationType);
      case DIVIDE -> factory.divide(leftOperand, rightOperand, pExpressionType, pCalculationType);
      case MODULO -> factory.modulo(leftOperand, rightOperand, pExpressionType, pCalculationType);
      case SHIFT_LEFT ->
          factory.shiftLeft(leftOperand, rightOperand, pExpressionType, pCalculationType);
      case SHIFT_RIGHT_SIGNED ->
          factory.shiftRightSigned(leftOperand, rightOperand, pExpressionType, pCalculationType);
      case SHIFT_RIGHT_UNSIGNED ->
          factory.shiftRightUnsigned(leftOperand, rightOperand, pExpressionType, pCalculationType);
      case BINARY_AND ->
          factory.binaryAnd(leftOperand, rightOperand, pExpressionType, pCalculationType);
      case LOGICAL_AND ->
          factory.logicalAnd(leftOperand, rightOperand, pExpressionType, pCalculationType);
      case BINARY_OR ->
          factory.binaryOr(leftOperand, rightOperand, pExpressionType, pCalculationType);
      case LOGICAL_OR ->
          factory.logicalOr(leftOperand, rightOperand, pExpressionType, pCalculationType);
      case BINARY_XOR, LOGICAL_XOR ->
          factory.binaryXor(leftOperand, rightOperand, pExpressionType, pCalculationType);
      case EQUALS -> factory.equal(leftOperand, rightOperand, pExpressionType, pCalculationType);
      case NOT_EQUALS ->
          factory.notEqual(leftOperand, rightOperand, pExpressionType, pCalculationType);
      case LESS_THAN ->
          factory.lessThan(leftOperand, rightOperand, pExpressionType, pCalculationType);
      case LESS_EQUAL ->
          factory.lessThanOrEqual(leftOperand, rightOperand, pExpressionType, pCalculationType);
      case GREATER_THAN ->
          factory.greaterThan(leftOperand, rightOperand, pExpressionType, pCalculationType);
      case GREATER_EQUAL ->
          factory.greaterThanOrEqual(leftOperand, rightOperand, pExpressionType, pCalculationType);
      default -> throw new AssertionError("Unhandled binary operation " + pOperator);
    };
  }

  /*
   * Calculates the result of the given operation for the given integer values.
   * The given values have to be of a Java integer type, that is long, int, short, or byte.
   */
  private Value calculateIntegerOperation(
      NumericValue pLeftValue,
      NumericValue pRightValue,
      JBinaryExpression.BinaryOperator pBinaryOperator,
      JSimpleType pLeftType,
      JSimpleType pRightType)
      throws IllegalOperationException {

    checkNotNull(pLeftType);
    checkNotNull(pRightType);

    final long lVal = pLeftValue.longValue();
    final long rVal = pRightValue.longValue();
    long numResult;

    switch (pBinaryOperator) {
      case PLUS:
      case MINUS:
      case DIVIDE:
      case MULTIPLY:
      case SHIFT_LEFT:
      case BINARY_AND:
      case BINARY_OR:
      case BINARY_XOR:
      case MODULO:
      case SHIFT_RIGHT_SIGNED:
      case SHIFT_RIGHT_UNSIGNED:
        {
          switch (pBinaryOperator) {
            case PLUS:
              numResult = lVal + rVal;
              break;

            case MINUS:
              numResult = lVal - rVal;
              break;

            case DIVIDE:
              if (rVal == 0) {
                throw new IllegalOperationException("Division by zero: " + lVal + " / " + rVal);
              }

              numResult = lVal / rVal;
              break;

            case MULTIPLY:
              numResult = lVal * rVal;
              break;

            case BINARY_AND:
              numResult = lVal & rVal;
              break;

            case BINARY_OR:
              numResult = lVal | rVal;
              break;

            case BINARY_XOR:
              numResult = lVal ^ rVal;
              break;

            case MODULO:
              numResult = lVal % rVal;
              break;

            case SHIFT_LEFT:
<<<<<<< HEAD
              // shift operations' behaviour is determined by whether the left hand side value is of
              // type int or long, so we have to cast if the actual type is int.
              if (pLeftType != JBasicType.LONG && pRightType != JBasicType.LONG) {
=======
              if (pLeftType != JSimpleType.LONG && pRightType != JSimpleType.LONG) {
>>>>>>> a53282ae
                final int intResult = ((int) lVal) << rVal;
                numResult = intResult;
              } else {
                numResult = lVal << rVal;
              }
              break;

            case SHIFT_RIGHT_SIGNED:
              if (pLeftType != JSimpleType.LONG && pRightType != JSimpleType.LONG) {
                final int intResult = ((int) lVal) >> rVal;
                numResult = intResult;
              } else {
                numResult = lVal >> rVal;
              }
              break;

            case SHIFT_RIGHT_UNSIGNED:
              if (pLeftType != JSimpleType.LONG && pRightType != JSimpleType.LONG) {
                final int intResult = ((int) lVal) >>> rVal;
                numResult = intResult;
              } else {
                numResult = lVal >>> rVal;
              }
              break;

            default:
              throw new AssertionError("Unhandled operator " + pBinaryOperator);
          }

          if (pLeftType != JSimpleType.LONG && pRightType != JSimpleType.LONG) {
            int intNumResult = (int) numResult;
            numResult = intNumResult;
          }

          return new NumericValue(numResult);
        }

      case EQUALS:
      case NOT_EQUALS:
      case GREATER_THAN:
      case GREATER_EQUAL:
      case LESS_THAN:
      case LESS_EQUAL:
        {
          final boolean result =
              switch (pBinaryOperator) {
                case EQUALS -> (lVal == rVal);
                case NOT_EQUALS -> (lVal != rVal);
                case GREATER_THAN -> (lVal > rVal);
                case GREATER_EQUAL -> (lVal >= rVal);
                case LESS_THAN -> (lVal < rVal);
                case LESS_EQUAL -> (lVal <= rVal);
                default -> throw new AssertionError("Unhandled operation " + pBinaryOperator);
              };
          return BooleanValue.valueOf(result);
        }
      default:
        // TODO check which cases can be handled
        return UnknownValue.getInstance();
    }
  }

  /*
   * Calculates the result of the given operation for the given floating point values.
   * The given values have to be of Java types float or double.
   */
  private Value calculateFloatOperation(
      NumericValue pLeftValue,
      NumericValue pRightValue,
      JBinaryExpression.BinaryOperator pBinaryOperator,
      JSimpleType pLeftOperand,
      JSimpleType pRightOperand)
      throws IllegalOperationException {

    final double lVal;
    final double rVal;

    if (pLeftOperand != JSimpleType.DOUBLE && pRightOperand != JSimpleType.DOUBLE) {
      lVal = pLeftValue.floatValue();
      rVal = pRightValue.floatValue();
    } else {
      lVal = pLeftValue.doubleValue();
      rVal = pRightValue.doubleValue();
    }

    switch (pBinaryOperator) {
      case PLUS:
      case MINUS:
      case DIVIDE:
      case MULTIPLY:
      case MODULO:
        {
          switch (pBinaryOperator) {
            case PLUS:
              return new NumericValue(lVal + rVal);

            case MINUS:
              return new NumericValue(lVal - rVal);

            case DIVIDE:
              if (rVal == 0) {
                throw new IllegalOperationException("Division by zero: " + lVal + " / " + rVal);
              }
              return new NumericValue(lVal / rVal);

            case MULTIPLY:
              return new NumericValue(lVal * rVal);

            case MODULO:
              return new NumericValue(lVal % rVal);

            default:
              throw new AssertionError(
                  "Unsupported binary operation " + pBinaryOperator + " on double values");
          }
        }

      case EQUALS:
      case NOT_EQUALS:
      case GREATER_THAN:
      case GREATER_EQUAL:
      case LESS_THAN:
      case LESS_EQUAL:
        {
          final boolean result =
              switch (pBinaryOperator) {
                case EQUALS -> (lVal == rVal);
                case NOT_EQUALS -> (lVal != rVal);
                case GREATER_THAN -> (lVal > rVal);
                case GREATER_EQUAL -> (lVal >= rVal);
                case LESS_THAN -> (lVal < rVal);
                case LESS_EQUAL -> (lVal <= rVal);
                default ->
                    throw new AssertionError(
                        "Unsupported binary operation "
                            + pBinaryOperator
                            + " on floating point values");
              };
          // return 1 if expression holds, 0 otherwise
          return BooleanValue.valueOf(result);
        }
      default:
        // TODO check which cases can be handled
        return UnknownValue.getInstance();
    }
  }

  private Value calculateBooleanOperation(
      boolean lVal, boolean rVal, JBinaryExpression.BinaryOperator operator) {

    return switch (operator) {
      case CONDITIONAL_AND,
          LOGICAL_AND -> // we do not care about sideeffects through evaluation of the
          // righthandside at this point -
          // this must be handled
          // earlier
          BooleanValue.valueOf(lVal && rVal);
      case CONDITIONAL_OR,
          LOGICAL_OR -> // we do not care about sideeffects through evaluation of the
          // righthandside at this point
          BooleanValue.valueOf(lVal || rVal);
      case LOGICAL_XOR -> BooleanValue.valueOf(lVal ^ rVal);
      case EQUALS -> BooleanValue.valueOf(lVal == rVal);
      case NOT_EQUALS -> BooleanValue.valueOf(lVal != rVal);
      default ->
          throw new AssertionError("Unhandled operator " + operator + " for boolean expression");
    };
  }

  private Value calculateComparison(
      Value pLeftValue, Value pRightValue, JBinaryExpression.BinaryOperator pOperator) {
    assert pOperator == JBinaryExpression.BinaryOperator.NOT_EQUALS
        || pOperator == JBinaryExpression.BinaryOperator.EQUALS;

    return BooleanValue.valueOf(
        pOperator != JBinaryExpression.BinaryOperator.EQUALS ^ pLeftValue.equals(pRightValue));
  }

  @Override
  public Value visit(JIdExpression idExp) {

    ASimpleDeclaration decl = idExp.getDeclaration();

    // Java IdExpression could not be resolved
    if (decl == null) {
      return UnknownValue.getInstance();
    }

    if (decl instanceof JFieldDeclaration && !((JFieldDeclaration) decl).isStatic()) {
      missingFieldAccessInformation = true;

      return UnknownValue.getInstance();
    }

    return evaluateJIdExpression(idExp);
  }

  @Override
  public Value visit(JUnaryExpression unaryExpression) {

    JUnaryExpression.UnaryOperator unaryOperator = unaryExpression.getOperator();
    JExpression unaryOperand = unaryExpression.getOperand();
    final Value valueObject = unaryOperand.accept(this);

    // possible error msg if no case fits
    final String errorMsg =
        "Invalid argument [" + valueObject + "] for unary operator [" + unaryOperator + "].";

    if (valueObject.isUnknown()) {
      return UnknownValue.getInstance();

    } else if (valueObject.isNumericValue()) {
      NumericValue value = (NumericValue) valueObject;

      switch (unaryOperator) {
        case MINUS:
          return value.negate();

        case COMPLEMENT:
          return evaluateComplement(unaryOperand, value);

        case PLUS:
          return value;

        default:
          logger.log(Level.FINE, errorMsg);
          return UnknownValue.getInstance();
      }

    } else if (valueObject instanceof BooleanValue
        && unaryOperator == JUnaryExpression.UnaryOperator.NOT) {
      return ((BooleanValue) valueObject).negate();

    } else if (valueObject instanceof SymbolicValue) {
      final JType expressionType = unaryExpression.getExpressionType();
      final JType operandType = unaryOperand.getExpressionType();

      return createSymbolicExpression(valueObject, operandType, unaryOperator, expressionType);

    } else {
      logger.log(Level.FINE, errorMsg);
      return UnknownValue.getInstance();
    }
  }

  private Value createSymbolicExpression(
      Value pValue,
      JType pOperandType,
      JUnaryExpression.UnaryOperator pUnaryOperator,
      JType pExpressionType) {

    final SymbolicValueFactory factory = SymbolicValueFactory.getInstance();
    SymbolicExpression operand = factory.asConstant(pValue, pOperandType);

    return switch (pUnaryOperator) {
      case COMPLEMENT -> factory.binaryNot(operand, pExpressionType);
      case NOT -> factory.logicalNot(operand, pExpressionType);
      case MINUS -> factory.negate(operand, pExpressionType);
      case PLUS -> pValue;
      default -> throw new AssertionError("Unhandled unary operator " + pUnaryOperator);
    };
  }

  private Value evaluateComplement(JExpression pExpression, NumericValue value) {
    JType type = pExpression.getExpressionType();

    if (isIntegerType(type)) {
      return new NumericValue(~value.longValue());

    } else {
      logger.logf(Level.FINE, "Invalid argument %s for unary operator ~.", value);
      return Value.UnknownValue.getInstance();
    }
  }

  private static boolean isIntegerType(JType type) {
    return type instanceof JSimpleType && ((JSimpleType) type).isIntegerType();
  }

  private static boolean isFloatType(JType type) {
    return type instanceof JSimpleType && ((JSimpleType) type).isFloatingPointType();
  }

  @Override
  public Value visit(JIntegerLiteralExpression pE) {
    return new NumericValue(pE.asLong());
  }

  @Override
  public Value visit(JBooleanLiteralExpression pE) {
    return BooleanValue.valueOf(pE.getBoolean());
  }

  @Override
  public Value visit(JArraySubscriptExpression pJArraySubscriptExpression) {
    Value subscriptValue = pJArraySubscriptExpression.getSubscriptExpression().accept(this);
    JExpression arrayExpression = pJArraySubscriptExpression.getArrayExpression();
    Value idValue = arrayExpression.accept(this);

    if (!idValue.isUnknown() && subscriptValue.isNumericValue()) {
      ArrayValue innerMostArray = (ArrayValue) arrayExpression.accept(this);
      assert ((NumericValue) subscriptValue).longValue() >= 0
          && ((NumericValue) subscriptValue).longValue() <= Integer.MAX_VALUE;
      return innerMostArray.getValueAt((int) ((NumericValue) subscriptValue).longValue());

    } else {
      return Value.UnknownValue.getInstance();
    }
  }

  @Override
  public Value visit(JArrayLengthExpression pJArrayLengthExpression) {
    final JExpression arrayId = pJArrayLengthExpression.getQualifier();

    Value array = arrayId.accept(this);

    if (!array.isExplicitlyKnown()) {
      return UnknownValue.getInstance();

    } else {
      assert array instanceof ArrayValue;
      return new NumericValue(((ArrayValue) array).getArraySize());
    }
  }

  @Override
  public Value visit(JEnumConstantExpression pJEnumConstantExpression) {
    String fullName = pJEnumConstantExpression.getConstantName();

    return new EnumConstantValue(fullName);
  }

  @Override
  public Value visit(JCastExpression pJCastExpression) {
    JExpression operand = pJCastExpression.getOperand();
    JType castType = pJCastExpression.getCastType();

    return castJValue(
        operand.accept(this),
        operand.getExpressionType(),
        castType,
        logger,
        pJCastExpression.getFileLocation());
  }

  @Override
  public Value visit(JMethodInvocationExpression pAFunctionCallExpression) {
    return UnknownValue.getInstance();
  }

  @Override
  public Value visit(JClassInstanceCreation pJClassInstanceCreation) {
    return UnknownValue.getInstance();
  }

  @Override
  public Value visit(JStringLiteralExpression pPaStringLiteralExpression) {
    return UnknownValue.getInstance();
  }

  @Override
  public Value visit(JFloatLiteralExpression pJBooleanLiteralExpression) {
    return new NumericValue(pJBooleanLiteralExpression.getValue());
  }

  @Override
  public Value visit(JArrayCreationExpression pJArrayCreationExpression) {
    Value lastArrayValue;
    Value currentArrayValue = null;
    int currentDimension = 0;
    long concreteArraySize;
    final JType elementType = pJArrayCreationExpression.getExpressionType().getElementType();

    for (JExpression sizeExpression : Lists.reverse(pJArrayCreationExpression.getLength())) {
      currentDimension++;
      lastArrayValue = currentArrayValue;
      Value sizeValue = sizeExpression.accept(this);

      if (sizeValue.isUnknown()) {
        currentArrayValue = UnknownValue.getInstance();

      } else {
        concreteArraySize = ((NumericValue) sizeValue).longValue();
        currentArrayValue =
            createArrayValue(new JArrayType(elementType, currentDimension), concreteArraySize);

        if (lastArrayValue != null) {
          Value newValue = lastArrayValue;

          for (int index = 0; index < concreteArraySize; index++) {
            ((ArrayValue) currentArrayValue).setValue(newValue, index);

            // do not put the same ArrayValue instance in each slot
            // - this would mess up later value assignments because of call by reference
            if (lastArrayValue instanceof ArrayValue) {
              newValue = ArrayValue.copyOf((ArrayValue) lastArrayValue);
            }
          }
        }
      }
    }

    return currentArrayValue;
  }

  private ArrayValue createArrayValue(JArrayType pType, long pArraySize) {

    if (pArraySize < 0 || pArraySize > Integer.MAX_VALUE) {
      throw new AssertionError(
          "Trying to create array of size "
              + pArraySize
              + ". Java arrays can't be smaller than 0 or bigger than the max int value.");
    }

    return new ArrayValue(pType, (int) pArraySize);
  }

  @Override
  public Value visit(JArrayInitializer pJArrayInitializer) {
    final JArrayType arrayType = pJArrayInitializer.getExpressionType();
    final List<JExpression> initializerExpressions = pJArrayInitializer.getInitializerExpressions();

    // this list stores the values in the array's slots, in occurring order
    List<Value> slotValues = new ArrayList<>();

    for (JExpression currentExpression : initializerExpressions) {
      slotValues.add(currentExpression.accept(this));
    }

    return new ArrayValue(arrayType, slotValues);
  }

  @Override
  public Value visit(JVariableRunTimeType pJThisRunTimeType) {
    return UnknownValue.getInstance();
  }

  @Override
  public Value visit(JRunTimeTypeEqualsType pJRunTimeTypeEqualsType) {
    return UnknownValue.getInstance();
  }

  @Override
  public Value visit(JNullLiteralExpression pJNullLiteralExpression) {
    return NullValue.getInstance();
  }

  @Override
  public Value visit(JThisExpression pThisExpression) {
    return UnknownValue.getInstance();
  }

  /* abstract methods */

  protected abstract Value evaluateCPointerExpression(CPointerExpression pCPointerExpression)
      throws UnrecognizedCodeException;

  protected abstract Value evaluateCIdExpression(CIdExpression pCIdExpression)
      throws UnrecognizedCodeException;

  protected abstract Value evaluateJIdExpression(JIdExpression varName);

  protected abstract Value evaluateCFieldReference(CFieldReference pLValue)
      throws UnrecognizedCodeException;

  protected abstract Value evaluateCArraySubscriptExpression(CArraySubscriptExpression pLValue)
      throws UnrecognizedCodeException;

  /* additional methods */

  public String getFunctionName() {
    return functionName;
  }

  protected MachineModel getMachineModel() {
    return machineModel;
  }

  protected LogManagerWithoutDuplicates getLogger() {
    return logger;
  }

  /**
   * This method returns the value of an expression, reduced to match the type. This method handles
   * overflows and casts. If necessary warnings for the user are printed.
   *
   * @param pExp expression to evaluate
   * @param pTargetType the type of the left side of an assignment
   * @return if evaluation successful, then value, else null
   */
  public Value evaluate(final CRightHandSide pExp, final CType pTargetType)
      throws UnrecognizedCodeException {
    return castCValue(pExp.accept(this), pTargetType, machineModel, logger, pExp.getFileLocation());
  }

  /**
   * This method returns the value of an expression, reduced to match the given target type. This
   * method handles overflows and casts. If necessary warnings for the user are printed.
   *
   * @param pExp the expression to evaluate
   * @param pTargetType the target type of the assignment (the type of the left side of the
   *     assignment)
   * @return the corresponding value of the given expression, if the evaluation was successful.
   *     <code>Null</code>, otherwise
   */
  public Value evaluate(final JRightHandSide pExp, final JType pTargetType) {
    return castJValue(
        pExp.accept(this),
        (JType) pExp.getExpressionType(),
        pTargetType,
        logger,
        pExp.getFileLocation());
  }

  /**
   * This method returns the input-value, casted to match the type. If the value matches the type,
   * it is returned unchanged. This method handles overflows and print warnings for the user.
   * Example: This method is called, when an value of type 'integer' is assigned to a variable of
   * type 'char'.
   *
   * @param value will be casted.
   * @param targetType value will be casted to targetType.
   * @param machineModel contains information about types
   * @param logger for logging
   * @param fileLocation the location of the corresponding code in the source file
   * @return the casted Value
   */
  public static Value castCValue(
      @NonNull final Value value,
      final CType targetType,
      final MachineModel machineModel,
      final LogManagerWithoutDuplicates logger,
      final FileLocation fileLocation) {

    if (!value.isExplicitlyKnown()) {
      return castIfSymbolic(value, targetType);
    }

    // For now can only cast numeric value's
    if (!value.isNumericValue()) {
      logger.logf(
          Level.FINE, "Can not cast C value %s to %s", value.toString(), targetType.toString());
      return value;
    }
    NumericValue numericValue = (NumericValue) value;

    CType type = targetType.getCanonicalType();
    final int size;
    if (type instanceof CSimpleType st) {
      size = machineModel.getSizeofInBits(st);
    } else if (type instanceof CBitFieldType) {
      size = ((CBitFieldType) type).getBitFieldSize();
      type = ((CBitFieldType) type).getType();

    } else {
      return value;
    }

    return castNumeric(numericValue, type, machineModel, size);
  }

  private static Value castNumeric(
      @NonNull final NumericValue numericValue,
      final CType type,
      final MachineModel machineModel,
      final int size) {

    if (!(type instanceof CSimpleType)) {
      return numericValue;
    }

    final CSimpleType st = (CSimpleType) type;

    switch (st.getType()) {
      case BOOL:
        return convertToBool(numericValue);
      case INT128:
      case INT:
      case CHAR:
        {
          // TODO: look more closely at the INT/CHAR cases, especially at the loggedEdges stuff
          // TODO: check for overflow(source larger than the highest number we can store in target
          // etc.)

          boolean targetIsSigned = machineModel.isSigned(st);
          BigInteger integerValue;

          // Convert the value to integer
          if (numericValue.hasFloatType()) {
            // Casting from a floating point value to BigInteger
            Optional<BigInteger> maybeInteger = numericValue.getFloatValue().toInteger();
            if (maybeInteger.isEmpty()) {
              // If the value was NaN or Infinity the result of the conversion is undefined
              return UnknownValue.getInstance();
            } else {
              integerValue = maybeInteger.orElseThrow();
            }
          } else {
            // Casting from Rational or one of the integer types
            integerValue = numericValue.bigIntegerValue();
          }

          // Calculate bounds for overflow
          final BigInteger maxValue = BigInteger.ONE.shiftLeft(size); // 2^size
          BigInteger signedUpperBound;
          BigInteger signedLowerBound;
          if (targetIsSigned) {
            // signed value must be put in interval [-(maxValue/2), (maxValue/2)-1]
            // upper bound maxValue / 2 - 1
            signedUpperBound = maxValue.divide(BigInteger.valueOf(2)).subtract(BigInteger.ONE);
            // lower bound -maxValue / 2
            signedLowerBound = maxValue.divide(BigInteger.valueOf(2)).negate();
          } else {
            signedUpperBound = maxValue.subtract(BigInteger.ONE);
            signedLowerBound = BigInteger.ZERO;
          }

          BigInteger result;

          // Check for overflows
          if (numericValue.hasFloatType()) {
            // Casting from a floating point value
            if (isGreaterThan(integerValue, signedUpperBound)
                || isLessThan(integerValue, signedLowerBound)) {
              // If the number does not fit into the target type the result is undefined
              return UnknownValue.getInstance();
            } else {
              result = integerValue;
            }
          } else {
            // Casting from Rational or an integer type
            result = integerValue.remainder(maxValue); // shrink to number of bits

            if (isGreaterThan(result, signedUpperBound)) {
              // if result overflows, let it 'roll around' and add overflow to lower bound
              result = result.subtract(maxValue);
            } else if (isLessThan(result, signedLowerBound)) {
              result = result.add(maxValue);
            }
          }

          // transform result to a long and fail if it doesn't fit
          if (size < SIZE_OF_JAVA_LONG || (size == SIZE_OF_JAVA_LONG && targetIsSigned)) {
            return new NumericValue(result.longValueExact());
          } else {
            return new NumericValue(result);
          }
        }

      case FLOAT:
      case DOUBLE:
      case FLOAT128:
        {
          FloatValue.Format target;

          // Find the target format
          final int bitPerByte = machineModel.getSizeofCharInBits();
          if (size == machineModel.getSizeofFloat() * bitPerByte) {
            target = FloatValue.Format.Float32;
          } else if (size == machineModel.getSizeofDouble() * bitPerByte) {
            target = FloatValue.Format.Float64;
          } else if (size == machineModel.getSizeofLongDouble() * bitPerByte) {
            // Must be Linux32 or Linux64, otherwise the second clause would have matched
            target = FloatValue.Format.Extended;
          } else if (size == machineModel.getSizeofFloat128() * bitPerByte) {
            target = FloatValue.Format.Float128;
          } else {
            // Unsupported target format
            throw new IllegalArgumentException();
          }

          Number result;

          // Convert to target format
          // TODO: Add warnings for lossy conversions?
          if (numericValue.hasFloatType()) {
            // Casting from a floating point value
            if (numericValue.getNumber() instanceof FloatValue floatValue) {
              // Already a FloatValue
              // We just need to adjust the precision
              result = floatValue.withPrecision(target);
            } else {
              // Either Double or Float
              // Cast to double and then convert
              result = FloatValue.fromDouble(numericValue.doubleValue()).withPrecision(target);
            }
          } else if (numericValue.hasIntegerType()) {
            // Casting from an integer
            result = FloatValue.fromInteger(target, numericValue.bigIntegerValue());
          } else if (numericValue.getNumber() instanceof Rational rationalValue) {
            // Casting from a rational
            FloatValue num = FloatValue.fromInteger(target, rationalValue.getNum());
            FloatValue den = FloatValue.fromInteger(target, rationalValue.getDen());
            result = num.divide(den);
          } else {
            // Unsupported value type
            throw new IllegalArgumentException();
          }

          return new NumericValue(result);
        }

      default:
        throw new AssertionError("Unhandled type: " + type);
    }
  }

  private static Value convertToBool(final NumericValue pValue) {
    Number n = pValue.getNumber();
    if (isBooleanFalseRepresentation(n)) {
      return new NumericValue(0);
    } else {
      return new NumericValue(1);
    }
  }

  private static boolean isBooleanFalseRepresentation(final Number n) {
    return ((n instanceof Float || n instanceof Double) && 0 == n.doubleValue())
        || (n instanceof BigInteger && BigInteger.ZERO.equals(n))
        || (n instanceof FloatValue && ((FloatValue) n).isZero())
        || 0 == n.longValue();
  }

  /** Returns whether first integer is greater than second integer */
  private static boolean isGreaterThan(BigInteger i1, BigInteger i2) {
    return i1.compareTo(i2) > 0;
  }

  /** Returns whether first integer is less than second integer */
  private static boolean isLessThan(BigInteger i1, BigInteger i2) {
    return i1.compareTo(i2) < 0;
  }

  private static Value castIfSymbolic(Value pValue, Type pTargetType) {
    final SymbolicValueFactory factory = SymbolicValueFactory.getInstance();

    if (pValue instanceof SymbolicValue
        && (pTargetType instanceof JSimpleType || pTargetType instanceof CSimpleType)) {

      return factory.cast((SymbolicValue) pValue, pTargetType);
    }

    // If the value is not symbolic, just return it.
    return pValue;
  }

  /**
   * Casts the given value to the specified Java type. This also handles overflows.
   *
   * <p>In Java, numeric values are the only primitive types that can be cast. In consequence, all
   * values of other primitive types (and not explicitly known values) will simply be returned in
   * their original form.
   *
   * @param value the value to cast
   * @param sourceType the original type of the given value
   * @param targetType the type the given value should be cast to
   * @param logger the logger error and warning messages will be logged to
   * @param fileLocation the location of the corresponding code in the source file
   * @return the cast value, if a cast from the source to the target type is possible. Otherwise,
   *     the given value will be returned without a change
   */
  public static Value castJValue(
      @NonNull final Value value,
      JType sourceType,
      JType targetType,
      final LogManagerWithoutDuplicates logger,
      final FileLocation fileLocation) {

    if (!value.isExplicitlyKnown()) {
      return castIfSymbolic(value, targetType);
    }

    // Other than symbolic values, we can only cast numeric values, for now.
    if (!value.isNumericValue()) {
      logger.logf(
          Level.FINE, "Can not cast Java value %s to %s", value.toString(), targetType.toString());
      return value;
    }

    NumericValue numericValue = (NumericValue) value;

    if (targetType instanceof JSimpleType st) {
      if (isIntegerType(sourceType)) {
        long longValue = numericValue.longValue();

        return createValue(longValue, st);

      } else if (isFloatType(sourceType)) {
        double doubleValue = numericValue.doubleValue();

        return createValue(doubleValue, st);

      } else {
        throw new AssertionError(
            "Cast from " + sourceType + " to " + targetType + " not possible.");
      }
    } else {
      return value; // TODO handle casts between object types
    }
  }

  private static Value createValue(long value, JSimpleType targetType) {
    switch (targetType) {
      case BYTE:
        return new NumericValue((byte) value);

      case CHAR:
        char castedValue = (char) value;
        return new NumericValue((int) castedValue);
      case SHORT:
        return new NumericValue((short) value);

      case INT:
        return new NumericValue((int) value);

      case LONG:
        return new NumericValue(value);

      case FLOAT:
        return new NumericValue((float) value);

      case DOUBLE:
        return new NumericValue((double) value);

      default:
        throw new AssertionError("Trying to cast to unsupported type " + targetType);
    }
  }

  private static Value createValue(double value, JSimpleType targetType) {
    return switch (targetType) {
      case BYTE -> new NumericValue((byte) value);
      case CHAR, SHORT -> new NumericValue((short) value);
      case INT -> new NumericValue((int) value);
      case LONG -> new NumericValue(value);
      case FLOAT -> new NumericValue((float) value);
      case DOUBLE -> new NumericValue(value);
      default -> throw new AssertionError("Trying to cast to unsupported type " + targetType);
    };
  }

  /**
   * Returns a numeric type that can be used to perform arithmetics on an instance of the type
   * directly, or null if none.
   *
   * <p>Most notably, CPointerType will be converted to the unsigned integer type of correct size.
   *
   * @param type the input type
   */
  public static CSimpleType getArithmeticType(CType type) {
    type = type.getCanonicalType();
    if (type instanceof CPointerType) {
      // TODO: introduce an integer type of the right size, similar to intptr_t
      return CNumericTypes.INT;
    } else if (type instanceof CSimpleType) {
      return (CSimpleType) type;
    } else {
      return null;
    }
  }

  /**
   * Exception for illegal operations that cannot be reflected by the analysis methods return values
   * (For example division by zero)
   */
  protected static class IllegalOperationException extends CPAException {

    @Serial private static final long serialVersionUID = 5420891133452817345L;

    public IllegalOperationException(String msg) {
      super(msg);
    }

    public IllegalOperationException(String msg, Throwable cause) {
      super(msg, cause);
    }
  }
}<|MERGE_RESOLUTION|>--- conflicted
+++ resolved
@@ -1528,13 +1528,9 @@
               break;
 
             case SHIFT_LEFT:
-<<<<<<< HEAD
               // shift operations' behaviour is determined by whether the left hand side value is of
               // type int or long, so we have to cast if the actual type is int.
-              if (pLeftType != JBasicType.LONG && pRightType != JBasicType.LONG) {
-=======
               if (pLeftType != JSimpleType.LONG && pRightType != JSimpleType.LONG) {
->>>>>>> a53282ae
                 final int intResult = ((int) lVal) << rVal;
                 numResult = intResult;
               } else {
