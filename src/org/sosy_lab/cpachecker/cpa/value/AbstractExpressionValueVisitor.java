// This file is part of CPAchecker,
// a tool for configurable software verification:
// https://cpachecker.sosy-lab.org
//
// SPDX-FileCopyrightText: 2007-2020 Dirk Beyer <https://www.sosy-lab.org>
//
// SPDX-License-Identifier: Apache-2.0

package org.sosy_lab.cpachecker.cpa.value;

import static com.google.common.base.Preconditions.checkArgument;
import static com.google.common.base.Preconditions.checkNotNull;

import com.google.common.collect.Iterables;
import com.google.common.collect.Lists;
import com.google.common.primitives.UnsignedLongs;
import java.io.Serial;
import java.math.BigDecimal;
import java.math.BigInteger;
import java.math.RoundingMode;
import java.util.ArrayList;
import java.util.List;
import java.util.Optional;
import java.util.logging.Level;
import org.checkerframework.checker.nullness.qual.NonNull;
import org.sosy_lab.common.log.LogManager;
import org.sosy_lab.common.log.LogManagerWithoutDuplicates;
import org.sosy_lab.cpachecker.cfa.ast.ASimpleDeclaration;
import org.sosy_lab.cpachecker.cfa.ast.FileLocation;
import org.sosy_lab.cpachecker.cfa.ast.c.CArraySubscriptExpression;
import org.sosy_lab.cpachecker.cfa.ast.c.CBinaryExpression;
import org.sosy_lab.cpachecker.cfa.ast.c.CBinaryExpression.BinaryOperator;
import org.sosy_lab.cpachecker.cfa.ast.c.CCastExpression;
import org.sosy_lab.cpachecker.cfa.ast.c.CCharLiteralExpression;
import org.sosy_lab.cpachecker.cfa.ast.c.CComplexCastExpression;
import org.sosy_lab.cpachecker.cfa.ast.c.CEnumerator;
import org.sosy_lab.cpachecker.cfa.ast.c.CExpression;
import org.sosy_lab.cpachecker.cfa.ast.c.CFieldReference;
import org.sosy_lab.cpachecker.cfa.ast.c.CFloatLiteralExpression;
import org.sosy_lab.cpachecker.cfa.ast.c.CFunctionCallExpression;
import org.sosy_lab.cpachecker.cfa.ast.c.CIdExpression;
import org.sosy_lab.cpachecker.cfa.ast.c.CImaginaryLiteralExpression;
import org.sosy_lab.cpachecker.cfa.ast.c.CIntegerLiteralExpression;
import org.sosy_lab.cpachecker.cfa.ast.c.CPointerExpression;
import org.sosy_lab.cpachecker.cfa.ast.c.CRightHandSide;
import org.sosy_lab.cpachecker.cfa.ast.c.CRightHandSideVisitor;
import org.sosy_lab.cpachecker.cfa.ast.c.CStringLiteralExpression;
import org.sosy_lab.cpachecker.cfa.ast.c.CTypeIdExpression;
import org.sosy_lab.cpachecker.cfa.ast.c.CTypeIdExpression.TypeIdOperator;
import org.sosy_lab.cpachecker.cfa.ast.c.CUnaryExpression;
import org.sosy_lab.cpachecker.cfa.ast.c.CUnaryExpression.UnaryOperator;
import org.sosy_lab.cpachecker.cfa.ast.c.DefaultCExpressionVisitor;
import org.sosy_lab.cpachecker.cfa.ast.java.JArrayCreationExpression;
import org.sosy_lab.cpachecker.cfa.ast.java.JArrayInitializer;
import org.sosy_lab.cpachecker.cfa.ast.java.JArrayLengthExpression;
import org.sosy_lab.cpachecker.cfa.ast.java.JArraySubscriptExpression;
import org.sosy_lab.cpachecker.cfa.ast.java.JBinaryExpression;
import org.sosy_lab.cpachecker.cfa.ast.java.JBooleanLiteralExpression;
import org.sosy_lab.cpachecker.cfa.ast.java.JCastExpression;
import org.sosy_lab.cpachecker.cfa.ast.java.JCharLiteralExpression;
import org.sosy_lab.cpachecker.cfa.ast.java.JClassInstanceCreation;
import org.sosy_lab.cpachecker.cfa.ast.java.JEnumConstantExpression;
import org.sosy_lab.cpachecker.cfa.ast.java.JExpression;
import org.sosy_lab.cpachecker.cfa.ast.java.JExpressionVisitor;
import org.sosy_lab.cpachecker.cfa.ast.java.JFieldDeclaration;
import org.sosy_lab.cpachecker.cfa.ast.java.JFloatLiteralExpression;
import org.sosy_lab.cpachecker.cfa.ast.java.JIdExpression;
import org.sosy_lab.cpachecker.cfa.ast.java.JIntegerLiteralExpression;
import org.sosy_lab.cpachecker.cfa.ast.java.JMethodInvocationExpression;
import org.sosy_lab.cpachecker.cfa.ast.java.JNullLiteralExpression;
import org.sosy_lab.cpachecker.cfa.ast.java.JRightHandSide;
import org.sosy_lab.cpachecker.cfa.ast.java.JRightHandSideVisitor;
import org.sosy_lab.cpachecker.cfa.ast.java.JRunTimeTypeEqualsType;
import org.sosy_lab.cpachecker.cfa.ast.java.JStringLiteralExpression;
import org.sosy_lab.cpachecker.cfa.ast.java.JThisExpression;
import org.sosy_lab.cpachecker.cfa.ast.java.JUnaryExpression;
import org.sosy_lab.cpachecker.cfa.ast.java.JVariableRunTimeType;
import org.sosy_lab.cpachecker.cfa.types.BaseSizeofVisitor;
import org.sosy_lab.cpachecker.cfa.types.MachineModel;
import org.sosy_lab.cpachecker.cfa.types.Type;
import org.sosy_lab.cpachecker.cfa.types.c.CArrayType;
import org.sosy_lab.cpachecker.cfa.types.c.CBasicType;
import org.sosy_lab.cpachecker.cfa.types.c.CBitFieldType;
import org.sosy_lab.cpachecker.cfa.types.c.CComplexType;
import org.sosy_lab.cpachecker.cfa.types.c.CCompositeType;
import org.sosy_lab.cpachecker.cfa.types.c.CNumericTypes;
import org.sosy_lab.cpachecker.cfa.types.c.CPointerType;
import org.sosy_lab.cpachecker.cfa.types.c.CSimpleType;
import org.sosy_lab.cpachecker.cfa.types.c.CType;
import org.sosy_lab.cpachecker.cfa.types.java.JArrayType;
import org.sosy_lab.cpachecker.cfa.types.java.JSimpleType;
import org.sosy_lab.cpachecker.cfa.types.java.JType;
import org.sosy_lab.cpachecker.cpa.value.symbolic.type.SymbolicExpression;
import org.sosy_lab.cpachecker.cpa.value.symbolic.type.SymbolicValue;
import org.sosy_lab.cpachecker.cpa.value.symbolic.type.SymbolicValueFactory;
import org.sosy_lab.cpachecker.cpa.value.type.ArrayValue;
import org.sosy_lab.cpachecker.cpa.value.type.BooleanValue;
import org.sosy_lab.cpachecker.cpa.value.type.EnumConstantValue;
import org.sosy_lab.cpachecker.cpa.value.type.FunctionValue;
import org.sosy_lab.cpachecker.cpa.value.type.NullValue;
import org.sosy_lab.cpachecker.cpa.value.type.NumericValue;
import org.sosy_lab.cpachecker.cpa.value.type.NumericValue.NegativeNaN;
import org.sosy_lab.cpachecker.cpa.value.type.Value;
import org.sosy_lab.cpachecker.cpa.value.type.Value.UnknownValue;
import org.sosy_lab.cpachecker.exceptions.CPAException;
import org.sosy_lab.cpachecker.exceptions.NoException;
import org.sosy_lab.cpachecker.exceptions.UnrecognizedCodeException;
import org.sosy_lab.cpachecker.util.BuiltinFloatFunctions;
import org.sosy_lab.cpachecker.util.BuiltinFunctions;
import org.sosy_lab.cpachecker.util.BuiltinOverflowFunctions;

/**
 * This Visitor implements an evaluation strategy of simply typed expressions. An expression is
 * defined as simply typed iff it is not an array type (vgl {@link CArrayType}), a struct or union
 * type (vgl {@link CComplexType}), an imaginary type (vgl {@link CImaginaryLiteralExpression}), or
 * a pointer type (vgl {@link CPointerType}). The key distinction between these types and simply
 * typed types is, that a value of simply typed types can be represented as a numerical value
 * without losing information.
 *
 * <p>Furthermore, the visitor abstracts from using abstract states to get values stored in the
 * memory of a program.
 */
public abstract class AbstractExpressionValueVisitor
    extends DefaultCExpressionVisitor<Value, UnrecognizedCodeException>
    implements CRightHandSideVisitor<Value, UnrecognizedCodeException>,
        JRightHandSideVisitor<Value, NoException>,
        JExpressionVisitor<Value, NoException> {

  /** length of type LONG in Java (in bit). */
  private static final int SIZE_OF_JAVA_LONG = 64;

  /** Length of type FLOAT in Java (in bit). */
  private static final int SIZE_OF_JAVA_FLOAT = 32;

  /** Length of type DOUBLE in Java (in bit). */
  private static final int SIZE_OF_JAVA_DOUBLE = 64;

  // private final ValueAnalysisState state;
  private final String functionName;
  private final MachineModel machineModel;

  // for logging
  private final LogManagerWithoutDuplicates logger;

  private boolean missingFieldAccessInformation = false;

  /**
   * This Visitor returns the numeral value for an expression.
   *
   * @param pFunctionName current scope, used only for variable-names
   * @param pMachineModel where to get info about types, for casting and overflows
   * @param pLogger logging
   */
  protected AbstractExpressionValueVisitor(
      String pFunctionName, MachineModel pMachineModel, LogManagerWithoutDuplicates pLogger) {

    // this.state = pState;
    functionName = pFunctionName;
    machineModel = pMachineModel;
    logger = pLogger;
  }

  public boolean hasMissingFieldAccessInformation() {
    return missingFieldAccessInformation;
  }

  @Override
  protected Value visitDefault(CExpression pExp) {
    return Value.UnknownValue.getInstance();
  }

  public void reset() {
    missingFieldAccessInformation = false;
  }

  @Override
  public Value visit(final CBinaryExpression pE) throws UnrecognizedCodeException {
    final Value lVal = pE.getOperand1().accept(this);
    if (lVal.isUnknown()) {
      return Value.UnknownValue.getInstance();
    }
    final Value rVal = pE.getOperand2().accept(this);
    if (rVal.isUnknown()) {
      return Value.UnknownValue.getInstance();
    }
    return calculateBinaryOperation(lVal, rVal, pE, machineModel, logger);
  }

  /**
   * This method calculates the exact result for a binary operation. If the value can not be
   * determined, we return an {@link UnknownValue}. If an arithmetic exception happens (e.g.,
   * division by zero), we log a warning and also return {@link UnknownValue}.
   *
   * @param lVal evaluated first operand of binaryExpr
   * @param rVal evaluated second operand of binaryExpr
   * @param binaryExpr will be evaluated
   * @param machineModel information about types
   * @param logger for logging
   */
  public static Value calculateBinaryOperation(
      Value lVal,
      Value rVal,
      final CBinaryExpression binaryExpr,
      final MachineModel machineModel,
      final LogManagerWithoutDuplicates logger) {

    final BinaryOperator binaryOperator = binaryExpr.getOperator();
    final CType calculationType = binaryExpr.getCalculationType();

    lVal = castCValue(lVal, calculationType, machineModel, logger);
    if (binaryOperator != BinaryOperator.SHIFT_LEFT
        && binaryOperator != BinaryOperator.SHIFT_RIGHT) {
      /* For SHIFT-operations we do not cast the second operator.
       * We even do not need integer-promotion,
       * because the maximum SHIFT of 64 is lower than MAX_CHAR.
       *
       * ISO-C99 (6.5.7 #3): Bitwise shift operators
       * The integer promotions are performed on each of the operands.
       * The type of the result is that of the promoted left operand.
       * If the value of the right operand is negative or is greater than
       * or equal to the width of the promoted left operand,
       * the behavior is undefined.
       */
      rVal = castCValue(rVal, calculationType, machineModel, logger);
    }

    if (lVal instanceof FunctionValue || rVal instanceof FunctionValue) {
      return calculateExpressionWithFunctionValue(binaryOperator, rVal, lVal);
    }

    if (lVal instanceof SymbolicValue || rVal instanceof SymbolicValue) {
      return calculateSymbolicBinaryExpression(lVal, rVal, binaryExpr);
    }

    if (!lVal.isNumericValue() || !rVal.isNumericValue()) {
      logger.logf(
          Level.FINE,
          "Parameters to binary operation '%s %s %s' are no numeric values.",
          lVal,
          binaryOperator,
          rVal);
      return Value.UnknownValue.getInstance();
    }

<<<<<<< HEAD
    Value result;

    switch (binaryOperator) {
      case PLUS:
      case MINUS:
      case DIVIDE:
      case MODULO:
      case MULTIPLY:
      case SHIFT_LEFT:
      case SHIFT_RIGHT:
      case BINARY_AND:
      case BINARY_OR:
      case BINARY_XOR:
        {
          result =
              arithmeticOperation(
                  (NumericValue) lVal,
                  (NumericValue) rVal,
                  binaryOperator,
                  calculationType,
                  machineModel,
                  logger);
          result = castCValue(result, binaryExpr.getExpressionType(), machineModel, logger);

          break;
        }

      case EQUALS:
      case NOT_EQUALS:
      case GREATER_THAN:
      case GREATER_EQUAL:
      case LESS_THAN:
      case LESS_EQUAL:
        {
          result =
              booleanOperation(
                  (NumericValue) lVal,
                  (NumericValue) rVal,
                  binaryOperator,
                  calculationType,
                  machineModel,
                  logger);
          // we do not cast here, because 0 and 1 should be small enough for every type.

          break;
        }

      default:
        throw new AssertionError("unhandled binary operator");
    }

    return result;
=======
    return switch (binaryOperator) {
      case PLUS,
          MINUS,
          DIVIDE,
          MODULO,
          MULTIPLY,
          SHIFT_LEFT,
          SHIFT_RIGHT,
          BINARY_AND,
          BINARY_OR,
          BINARY_XOR -> {
        Value result =
            arithmeticOperation(
                (NumericValue) lVal,
                (NumericValue) rVal,
                binaryOperator,
                calculationType,
                machineModel,
                logger);
        yield castCValue(
            result,
            binaryExpr.getExpressionType(),
            machineModel,
            logger,
            binaryExpr.getFileLocation());
      }
      case EQUALS, NOT_EQUALS, GREATER_THAN, GREATER_EQUAL, LESS_THAN, LESS_EQUAL ->
          booleanOperation(
              (NumericValue) lVal,
              (NumericValue) rVal,
              binaryOperator,
              calculationType,
              machineModel,
              logger);
        // we do not cast here, because 0 and 1 should be small enough for every type.
    };
>>>>>>> d6cd589a
  }

  /**
   * Join a symbolic expression with something else using a binary expression.
   *
   * <p>e.g. joining `a` and `5` with `+` will produce `a + 5`
   *
   * @param pLValue left hand side value
   * @param pRValue right hand side value
   * @param pExpression the binary expression with the operator
   * @return the calculated Value
   */
  public static Value calculateSymbolicBinaryExpression(
      Value pLValue, Value pRValue, final CBinaryExpression pExpression) {

    final BinaryOperator operator = pExpression.getOperator();

    final CType leftOperandType = pExpression.getOperand1().getExpressionType();
    final CType rightOperandType = pExpression.getOperand2().getExpressionType();
    final CType expressionType = pExpression.getExpressionType();
    final CType calculationType = pExpression.getCalculationType();

    return createSymbolicExpression(
        pLValue,
        leftOperandType,
        pRValue,
        rightOperandType,
        operator,
        expressionType,
        calculationType);
  }

  public static Value calculateExpressionWithFunctionValue(
      BinaryOperator binaryOperator, Value val1, Value val2) {
    if (val1 instanceof FunctionValue) {
      return calculateOperationWithFunctionValue(binaryOperator, (FunctionValue) val1, val2);
    } else if (val2 instanceof FunctionValue) {
      return calculateOperationWithFunctionValue(binaryOperator, (FunctionValue) val2, val1);
    } else {
      return new Value.UnknownValue();
    }
  }

  private static NumericValue calculateOperationWithFunctionValue(
      BinaryOperator binaryOperator, FunctionValue val1, Value val2) {
    return switch (binaryOperator) {
      case EQUALS -> new NumericValue(val1.equals(val2) ? 1 : 0);
      case NOT_EQUALS -> new NumericValue(val1.equals(val2) ? 0 : 1);
      default ->
          throw new AssertionError(
              "Operation " + binaryOperator + " is not supported for function values");
    };
  }

  private static SymbolicValue createSymbolicExpression(
      Value pLeftValue,
      CType pLeftType,
      Value pRightValue,
      CType pRightType,
      CBinaryExpression.BinaryOperator pOperator,
      CType pExpressionType,
      CType pCalculationType) {

    final SymbolicValueFactory factory = SymbolicValueFactory.getInstance();
    SymbolicExpression leftOperand;
    SymbolicExpression rightOperand;

    leftOperand = factory.asConstant(pLeftValue, pLeftType);
    rightOperand = factory.asConstant(pRightValue, pRightType);

    return switch (pOperator) {
      case PLUS -> factory.add(leftOperand, rightOperand, pExpressionType, pCalculationType);
      case MINUS -> factory.minus(leftOperand, rightOperand, pExpressionType, pCalculationType);
      case MULTIPLY ->
          factory.multiply(leftOperand, rightOperand, pExpressionType, pCalculationType);
      case DIVIDE -> factory.divide(leftOperand, rightOperand, pExpressionType, pCalculationType);
      case MODULO -> factory.modulo(leftOperand, rightOperand, pExpressionType, pCalculationType);
      case SHIFT_LEFT ->
          factory.shiftLeft(leftOperand, rightOperand, pExpressionType, pCalculationType);
      case SHIFT_RIGHT ->
          factory.shiftRightSigned(leftOperand, rightOperand, pExpressionType, pCalculationType);
      case BINARY_AND ->
          factory.binaryAnd(leftOperand, rightOperand, pExpressionType, pCalculationType);
      case BINARY_OR ->
          factory.binaryOr(leftOperand, rightOperand, pExpressionType, pCalculationType);
      case BINARY_XOR ->
          factory.binaryXor(leftOperand, rightOperand, pExpressionType, pCalculationType);
      case EQUALS -> factory.equal(leftOperand, rightOperand, pExpressionType, pCalculationType);
      case NOT_EQUALS ->
          factory.notEqual(leftOperand, rightOperand, pExpressionType, pCalculationType);
      case LESS_THAN ->
          factory.lessThan(leftOperand, rightOperand, pExpressionType, pCalculationType);
      case LESS_EQUAL ->
          factory.lessThanOrEqual(leftOperand, rightOperand, pExpressionType, pCalculationType);
      case GREATER_THAN ->
          factory.greaterThan(leftOperand, rightOperand, pExpressionType, pCalculationType);
      case GREATER_EQUAL ->
          factory.greaterThanOrEqual(leftOperand, rightOperand, pExpressionType, pCalculationType);
    };
  }

  /**
   * Calculate an arithmetic operation on two integer types.
   *
   * @param l left hand side value
   * @param r right hand side value
   * @param op the binary operator
   * @param calculationType The type the result of the calculation should have
   * @param machineModel the machine model
   * @param logger logging
   * @return the resulting value
   */
  private static long arithmeticOperation(
      final long l,
      final long r,
      final BinaryOperator op,
      final CType calculationType,
      final MachineModel machineModel,
      final LogManager logger) {

    // special handling for UNSIGNED_LONGLONG (32 and 64bit), UNSIGNED_LONG (64bit)
    // because Java only has SIGNED_LONGLONG
    CSimpleType st = getArithmeticType(calculationType);
    if (st != null) {
      if (machineModel.getSizeofInBits(st) >= SIZE_OF_JAVA_LONG && st.hasUnsignedSpecifier()) {
        switch (op) {
          case DIVIDE -> {
            if (r == 0) {
              logger.logf(Level.SEVERE, "Division by Zero (%d / %d)", l, r);
              return 0;
            }
            return UnsignedLongs.divide(l, r);
          }
          case MODULO -> {
            return UnsignedLongs.remainder(l, r);
          }
          case SHIFT_RIGHT -> {
            /*
             * from http://docs.oracle.com/javase/tutorial/java/nutsandbolts/op3.html
             *
             * The unsigned right shift operator ">>>" shifts a zero
             * into the leftmost position, while the leftmost position
             * after ">>" depends on sign extension.
             */
            return l >>> r;
          }
          default -> {}
        }
      }
    }

    switch (op) {
      case PLUS -> {
        return l + r;
      }
      case MINUS -> {
        return l - r;
      }
      case DIVIDE -> {
        if (r == 0) {
          logger.logf(Level.SEVERE, "Division by Zero (%d / %d)", l, r);
          return 0;
        }
        return l / r;
      }
      case MODULO -> {
        return l % r;
      }
      case MULTIPLY -> {
        return l * r;
      }
      case SHIFT_LEFT -> {
        /* There is a difference in the SHIFT-operation in Java and C.
         * In C a SHIFT is a normal SHIFT, in Java the rVal is used as (r%64).
         *
         * http://docs.oracle.com/javase/specs/jls/se7/html/jls-15.html#jls-15.19
         *
         * If the promoted type of the left-hand operand is long, then only the
         * six lowest-order bits of the right-hand operand are used as the
         * shift distance. It is as if the right-hand operand were subjected to
         * a bitwise logical AND operator & (§15.22.1) with the mask value 0x3f.
         * The shift distance actually used is therefore always in the range 0 to 63.
         */
        return (r >= SIZE_OF_JAVA_LONG) ? 0 : l << r;
      }
      case SHIFT_RIGHT -> {
        return l >> r;
      }
      case BINARY_AND -> {
        return l & r;
      }
      case BINARY_OR -> {
        return l | r;
      }
      case BINARY_XOR -> {
        return l ^ r;
      }
      default -> throw new AssertionError("unknown binary operation: " + op);
    }
  }

  /**
   * Calculate an arithmetic operation on two double types.
   *
   * @param l left hand side value
   * @param r right hand side value
   * @param op the binary operator
   * @param calculationType The type the result of the calculation should have
   * @return the resulting value
   */
  private static double arithmeticOperation(
      final double l, final double r, final BinaryOperator op, final CType calculationType) {

    checkArgument(
        calculationType.getCanonicalType() instanceof CSimpleType
            && !((CSimpleType) calculationType.getCanonicalType()).hasLongSpecifier(),
        "Value analysis can't compute long double values in a precise manner");

    return switch (op) {
      case PLUS -> l + r;
      case MINUS -> l - r;
      case DIVIDE -> l / r;
      case MODULO -> l % r;
      case MULTIPLY -> l * r;
      case SHIFT_LEFT, SHIFT_RIGHT, BINARY_AND, BINARY_OR, BINARY_XOR ->
          throw new AssertionError("trying to perform " + op + " on floating point operands");
      default -> throw new AssertionError("unknown binary operation: " + op);
    };
  }

  /**
   * Calculate an arithmetic operation on two int128 types.
   *
   * @param l left hand side value
   * @param r right hand side value
   * @param op the binary operator
   * @param logger logging
   * @return the resulting value
   */
  private static BigInteger arithmeticOperation(
      final BigInteger l, final BigInteger r, final BinaryOperator op, final LogManager logger) {

    switch (op) {
      case PLUS -> {
        return l.add(r);
      }
      case MINUS -> {
        return l.subtract(r);
      }
      case DIVIDE -> {
        if (r.equals(BigInteger.ZERO)) {
          // this matches the behavior of long
          logger.logf(Level.SEVERE, "Division by Zero (%s / %s)", l.toString(), r.toString());
          return BigInteger.ZERO;
        }
        return l.divide(r);
      }
      case MODULO -> {
        return l.mod(r);
      }
      case MULTIPLY -> {
        return l.multiply(r);
      }
      case SHIFT_LEFT -> {
        // (C11, 6.5.7p3) "If the value of the right operand is negative
        // or is greater than or equal to the width of the promoted left operand,
        // the behavior is undefined"
        if (r.compareTo(BigInteger.valueOf(128)) <= 0 && r.signum() != -1) {
          return l.shiftLeft(r.intValue());
        } else {
          logger.logf(
              Level.SEVERE,
              "Right-hand side (%s) of the bitshift is larger than 128 or negative.",
              r.toString());
          return BigInteger.ZERO;
        }
      }
      case SHIFT_RIGHT -> {
        if (r.compareTo(BigInteger.valueOf(128)) <= 0 && r.signum() != -1) {
          return l.shiftRight(r.intValue());
        } else {
          return BigInteger.ZERO;
        }
      }
      case BINARY_AND -> {
        return l.and(r);
      }
      case BINARY_OR -> {
        return l.or(r);
      }
      case BINARY_XOR -> {
        return l.xor(r);
      }
      default -> throw new AssertionError("unknown binary operation: " + op);
    }
  }

  /**
   * Calculate an arithmetic operation on two float types.
   *
   * @param l left hand side value
   * @param r right hand side value
   * @return the resulting value
   */
  private static float arithmeticOperation(final float l, final float r, final BinaryOperator op) {

    return switch (op) {
      case PLUS -> l + r;
      case MINUS -> l - r;
      case DIVIDE -> l / r;
      case MODULO -> l % r;
      case MULTIPLY -> l * r;
      case SHIFT_LEFT, SHIFT_RIGHT, BINARY_AND, BINARY_OR, BINARY_XOR ->
          throw new AssertionError("trying to perform " + op + " on floating point operands");
      default -> throw new AssertionError("unknown binary operation: " + op);
    };
  }

  /**
   * Calculate an arithmetic operation on two Value types.
   *
   * @param lNum left hand side value
   * @param rNum right hand side value
   * @param op the binary operator
   * @param calculationType The type the result of the calculation should have
   * @param machineModel the machine model
   * @param logger logging
   * @return the resulting values
   */
  private static Value arithmeticOperation(
      final NumericValue lNum,
      final NumericValue rNum,
      final BinaryOperator op,
      final CType calculationType,
      final MachineModel machineModel,
      final LogManager logger) {

    // At this point we're only handling values of simple types.
    final CSimpleType type = getArithmeticType(calculationType);
    if (type == null) {
      logger.logf(
          Level.FINE, "unsupported type %s for result of binary operation %s", calculationType, op);
      return Value.UnknownValue.getInstance();
    }

    try {
      switch (type.getType()) {
        case INT -> {
          // Both l and r must be of the same type, which in this case is INT, so we can cast to
          // long.
          long lVal = lNum.getNumber().longValue();
          long rVal = rNum.getNumber().longValue();
          long result = arithmeticOperation(lVal, rVal, op, calculationType, machineModel, logger);
          return new NumericValue(result);
        }
        case INT128 -> {
          BigInteger lVal = lNum.bigIntegerValue();
          BigInteger rVal = rNum.bigIntegerValue();
          BigInteger result = arithmeticOperation(lVal, rVal, op, logger);
          return new NumericValue(result);
        }
        case DOUBLE -> {
          if (type.hasLongSpecifier()) {
            return arithmeticOperationForLongDouble(
                lNum, rNum, op, calculationType, machineModel, logger);
          } else {
            double lVal = lNum.doubleValue();
            double rVal = rNum.doubleValue();
            double result = arithmeticOperation(lVal, rVal, op, calculationType);
            return new NumericValue(result);
          }
        }
        case FLOAT -> {
          float lVal = lNum.floatValue();
          float rVal = rNum.floatValue();
          float result = arithmeticOperation(lVal, rVal, op);
          return new NumericValue(result);
        }
        default -> {
          logger.logf(
              Level.FINE, "unsupported type for result of binary operation %s", type.toString());
          return Value.UnknownValue.getInstance();
        }
      }
    } catch (ArithmeticException e) { // log warning and ignore expression
      logger.logf(
          Level.WARNING,
          "expression causes arithmetic exception (%s): %s %s %s",
          e.getMessage(),
          lNum.bigDecimalValue(),
          op.getOperator(),
          rNum.bigDecimalValue());
      return Value.UnknownValue.getInstance();
    }
  }

  @SuppressWarnings("unused")
  private static Value arithmeticOperationForLongDouble(
      NumericValue pLNum,
      NumericValue pRNum,
      BinaryOperator pOp,
      CType pCalculationType,
      MachineModel pMachineModel,
      LogManager pLogger) {
    // TODO: cf. https://gitlab.com/sosy-lab/software/cpachecker/issues/507
    return Value.UnknownValue.getInstance();
  }

  private static Value booleanOperation(
      final NumericValue l,
      final NumericValue r,
      final BinaryOperator op,
      final CType calculationType,
      final MachineModel machineModel,
      final LogManager logger) {

    // At this point we're only handling values of simple types.
    final CSimpleType type = getArithmeticType(calculationType);
    if (type == null) {
      logger.logf(
          Level.FINE, "unsupported type %s for result of binary operation %s", calculationType, op);
      return Value.UnknownValue.getInstance();
    }

    final int cmp;
    switch (type.getType()) {
      case INT128, CHAR, INT -> {
        CSimpleType canonicalType = type.getCanonicalType();
        int sizeInBits = machineModel.getSizeof(canonicalType) * machineModel.getSizeofCharInBits();
        if ((!machineModel.isSigned(canonicalType) && sizeInBits == SIZE_OF_JAVA_LONG)
            || sizeInBits > SIZE_OF_JAVA_LONG) {
          BigInteger leftBigInt = l.bigIntegerValue();
          BigInteger rightBigInt = r.bigIntegerValue();
          cmp = leftBigInt.compareTo(rightBigInt);
          break;
        }
        cmp = Long.compare(l.longValue(), r.longValue());
      }
      case FLOAT -> {
        float lVal = l.floatValue();
        float rVal = r.floatValue();

        if (Float.isNaN(lVal) || Float.isNaN(rVal)) {
          return new NumericValue(op == BinaryOperator.NOT_EQUALS ? 1L : 0L);
        }
        if (lVal == 0 && rVal == 0) {
          cmp = 0;
        } else {
          cmp = Float.compare(lVal, rVal);
        }
      }
      case DOUBLE -> {
        double lVal = l.doubleValue();
        double rVal = r.doubleValue();

        if (Double.isNaN(lVal) || Double.isNaN(rVal)) {
          return new NumericValue(op == BinaryOperator.NOT_EQUALS ? 1L : 0L);
        }

        if (lVal == 0 && rVal == 0) {
          cmp = 0;
        } else {
          cmp = Double.compare(lVal, rVal);
        }
      }
      default -> {
        logger.logf(
            Level.FINE,
            "unsupported type %s for result of binary operation %s",
            type.toString(),
            op);
        return Value.UnknownValue.getInstance();
      }
    }

    // return 1 if expression holds, 0 otherwise
    return new NumericValue(matchBooleanOperation(op, cmp) ? 1L : 0L);
  }

  /** returns True, iff cmp fulfills the boolean operation. */
  private static boolean matchBooleanOperation(final BinaryOperator op, final int cmp) {
    return switch (op) {
      case GREATER_THAN -> cmp > 0;
      case GREATER_EQUAL -> cmp >= 0;
      case LESS_THAN -> cmp < 0;
      case LESS_EQUAL -> cmp <= 0;
      case EQUALS -> cmp == 0;
      case NOT_EQUALS -> cmp != 0;
      default -> throw new AssertionError("unknown binary operation: " + op);
    };
  }

  @Override
  public Value visit(CCastExpression pE) throws UnrecognizedCodeException {
    return castCValue(pE.getOperand().accept(this), pE.getExpressionType(), machineModel, logger);
  }

  @Override
  public Value visit(CComplexCastExpression pE) throws UnrecognizedCodeException {
    // evaluation of complex numbers is not supported by now
    return Value.UnknownValue.getInstance();
  }

  @Override
  public Value visit(CFunctionCallExpression pIastFunctionCallExpression)
      throws UnrecognizedCodeException {
    CExpression functionNameExp = pIastFunctionCallExpression.getFunctionNameExpression();

    // We only handle builtin functions
    if (functionNameExp instanceof CIdExpression) {
      String calledFunctionName = ((CIdExpression) functionNameExp).getName();

      if (BuiltinFunctions.isBuiltinFunction(calledFunctionName)) {
        CType functionType = BuiltinFunctions.getFunctionType(calledFunctionName);

        if (isUnspecifiedType(functionType)) {
          // unsupported formula
          return Value.UnknownValue.getInstance();
        }

        List<CExpression> parameterExpressions =
            pIastFunctionCallExpression.getParameterExpressions();
        List<Value> parameterValues = new ArrayList<>(parameterExpressions.size());

        for (CExpression currParamExp : parameterExpressions) {
          Value newValue = currParamExp.accept(this);

          parameterValues.add(newValue);
        }

        if (BuiltinOverflowFunctions.isBuiltinOverflowFunction(calledFunctionName)) {
          return BuiltinOverflowFunctions.evaluateFunctionCall(
              pIastFunctionCallExpression, this, machineModel, logger);
        } else if (BuiltinFloatFunctions.matchesAbsolute(calledFunctionName)) {
          final Value parameter = Iterables.getOnlyElement(parameterValues);

          if (parameter.isExplicitlyKnown()) {
            assert parameter.isNumericValue();
            final double absoluteValue = Math.abs(((NumericValue) parameter).doubleValue());

            // absolute value for INT_MIN is undefined behaviour, so we do not bother handling it
            // in any specific way
            return new NumericValue(absoluteValue);
          }

        } else if (BuiltinFloatFunctions.matchesHugeVal(calledFunctionName)
            || BuiltinFloatFunctions.matchesInfinity(calledFunctionName)) {

          assert parameterValues.isEmpty();
          if (BuiltinFloatFunctions.matchesHugeValFloat(calledFunctionName)
              || BuiltinFloatFunctions.matchesInfinityFloat(calledFunctionName)) {

            return new NumericValue(Float.POSITIVE_INFINITY);

          } else {
            assert BuiltinFloatFunctions.matchesInfinityDouble(calledFunctionName)
                    || BuiltinFloatFunctions.matchesInfinityLongDouble(calledFunctionName)
                    || BuiltinFloatFunctions.matchesHugeValDouble(calledFunctionName)
                    || BuiltinFloatFunctions.matchesHugeValLongDouble(calledFunctionName)
                : " Unhandled builtin function for infinity: " + calledFunctionName;

            return new NumericValue(Double.POSITIVE_INFINITY);
          }

        } else if (BuiltinFloatFunctions.matchesNaN(calledFunctionName)) {
          assert parameterValues.isEmpty() || parameterValues.size() == 1;

          if (BuiltinFloatFunctions.matchesNaNFloat(calledFunctionName)) {
            return new NumericValue(Float.NaN);
          } else {
            assert BuiltinFloatFunctions.matchesNaNDouble(calledFunctionName)
                    || BuiltinFloatFunctions.matchesNaNLongDouble(calledFunctionName)
                : "Unhandled builtin function for NaN: " + calledFunctionName;

            return new NumericValue(Double.NaN);
          }
        } else if (BuiltinFloatFunctions.matchesIsNaN(calledFunctionName)) {
          if (parameterValues.size() == 1) {
            Value value = parameterValues.get(0);
            if (value.isExplicitlyKnown()) {
              NumericValue numericValue = value.asNumericValue();
              CSimpleType paramType =
                  BuiltinFloatFunctions.getTypeOfBuiltinFloatFunction(calledFunctionName);
              switch (paramType.getType()) {
                case FLOAT -> {
                  return Float.isNaN(numericValue.floatValue())
                      ? new NumericValue(1)
                      : new NumericValue(0);
                }
                case DOUBLE -> {
                  return Double.isNaN(numericValue.doubleValue())
                      ? new NumericValue(1)
                      : new NumericValue(0);
                }
                default -> {}
              }
            }
          }
        } else if (BuiltinFloatFunctions.matchesIsInfinity(calledFunctionName)) {
          if (parameterValues.size() == 1) {
            Value value = parameterValues.get(0);
            if (value.isExplicitlyKnown()) {
              NumericValue numericValue = value.asNumericValue();
              CSimpleType paramType =
                  BuiltinFloatFunctions.getTypeOfBuiltinFloatFunction(calledFunctionName);
              switch (paramType.getType()) {
                case FLOAT -> {
                  return Float.isInfinite(numericValue.floatValue())
                      ? new NumericValue(1)
                      : new NumericValue(0);
                }
                case DOUBLE -> {
                  return Double.isInfinite(numericValue.doubleValue())
                      ? new NumericValue(1)
                      : new NumericValue(0);
                }
                default -> {}
              }
            }
          }
        } else if (BuiltinFloatFunctions.matchesIsInfinitySign(calledFunctionName)) {
          if (parameterValues.size() == 1) {
            Value value = parameterValues.get(0);
            if (value.isExplicitlyKnown()) {
              NumericValue numericValue = value.asNumericValue();
              CSimpleType paramType =
                  BuiltinFloatFunctions.getTypeOfBuiltinFloatFunction(calledFunctionName);
              switch (paramType.getType()) {
                case FLOAT -> {
                  return numericValue.floatValue() == Float.POSITIVE_INFINITY
                      ? new NumericValue(1)
                      : numericValue.floatValue() == Float.NEGATIVE_INFINITY
                          ? new NumericValue(-1)
                          : new NumericValue(0);
                }
                case DOUBLE -> {
                  return numericValue.doubleValue() == Double.POSITIVE_INFINITY
                      ? new NumericValue(1)
                      : numericValue.doubleValue() == Double.NEGATIVE_INFINITY
                          ? new NumericValue(-1)
                          : new NumericValue(0);
                }
                default -> {}
              }
            }
          }
        } else if (BuiltinFloatFunctions.matchesFinite(calledFunctionName)) {
          if (parameterValues.size() == 1) {
            Value value = parameterValues.get(0);
            if (value.isExplicitlyKnown()) {
              NumericValue numericValue = value.asNumericValue();
              CSimpleType paramType =
                  BuiltinFloatFunctions.getTypeOfBuiltinFloatFunction(calledFunctionName);
              switch (paramType.getType()) {
                case FLOAT -> {
                  return Float.isInfinite(numericValue.floatValue())
                      ? new NumericValue(0)
                      : new NumericValue(1);
                }
                case DOUBLE -> {
                  return Double.isInfinite(numericValue.doubleValue())
                      ? new NumericValue(0)
                      : new NumericValue(1);
                }
                default -> {}
              }
            }
          }
        } else if (BuiltinFloatFunctions.matchesFloor(calledFunctionName)) {
          if (parameterValues.size() == 1) {
            Value parameter = parameterValues.get(0);

            if (parameter.isExplicitlyKnown()) {
              assert parameter.isNumericValue();
              Number number = parameter.asNumericValue().getNumber();
              if (number instanceof BigDecimal) {
                return new NumericValue(((BigDecimal) number).setScale(0, RoundingMode.FLOOR));
              } else if (number instanceof Float) {
                return new NumericValue(Math.floor(number.floatValue()));
              } else if (number instanceof Double) {
                return new NumericValue(Math.floor(number.doubleValue()));
              } else if (number instanceof NumericValue.NegativeNaN) {
                return parameter;
              }
            }
          }
        } else if (BuiltinFloatFunctions.matchesCeil(calledFunctionName)) {
          if (parameterValues.size() == 1) {
            Value parameter = parameterValues.get(0);

            if (parameter.isExplicitlyKnown()) {
              assert parameter.isNumericValue();
              Number number = parameter.asNumericValue().getNumber();
              if (number instanceof BigDecimal) {
                return new NumericValue(((BigDecimal) number).setScale(0, RoundingMode.CEILING));
              } else if (number instanceof Float) {
                return new NumericValue(Math.ceil(number.floatValue()));
              } else if (number instanceof Double) {
                return new NumericValue(Math.ceil(number.doubleValue()));
              } else if (number instanceof NumericValue.NegativeNaN) {
                return parameter;
              }
            }
          }
        } else if (BuiltinFloatFunctions.matchesRound(calledFunctionName)
            || BuiltinFloatFunctions.matchesLround(calledFunctionName)
            || BuiltinFloatFunctions.matchesLlround(calledFunctionName)) {
          if (parameterValues.size() == 1) {
            Value parameter = parameterValues.get(0);
            if (parameter.isExplicitlyKnown()) {
              assert parameter.isNumericValue();
              Number number = parameter.asNumericValue().getNumber();
              if (number instanceof BigDecimal) {
                return new NumericValue(((BigDecimal) number).setScale(0, RoundingMode.HALF_UP));
              } else if (number instanceof Float) {
                float f = number.floatValue();
                if (0 == f || Float.isInfinite(f)) {
                  return parameter;
                }
                return new NumericValue(Math.round(f));
              } else if (number instanceof Double) {
                double d = number.doubleValue();
                if (0 == d || Double.isInfinite(d)) {
                  return parameter;
                }
                return new NumericValue(Math.round(d));
              } else if (number instanceof NumericValue.NegativeNaN) {
                return parameter;
              }
            }
          }
        } else if (BuiltinFloatFunctions.matchesTrunc(calledFunctionName)) {
          if (parameterValues.size() == 1) {
            Value parameter = parameterValues.get(0);
            if (parameter.isExplicitlyKnown()) {
              assert parameter.isNumericValue();
              Number number = parameter.asNumericValue().getNumber();
              if (number instanceof BigDecimal) {
                return new NumericValue(((BigDecimal) number).setScale(0, RoundingMode.DOWN));
              } else if (number instanceof Float) {
                float f = number.floatValue();
                if (0 == f || Float.isInfinite(f) || Float.isNaN(f)) {
                  // +/-0.0 and +/-INF and +/-NaN are returned unchanged
                  return parameter;
                }
                return new NumericValue(
                    BigDecimal.valueOf(number.floatValue())
                        .setScale(0, RoundingMode.DOWN)
                        .floatValue());
              } else if (number instanceof Double) {
                double d = number.doubleValue();
                if (0 == d || Double.isInfinite(d) || Double.isNaN(d)) {
                  // +/-0.0 and +/-INF and +/-NaN are returned unchanged
                  return parameter;
                }
                return new NumericValue(
                    BigDecimal.valueOf(number.doubleValue())
                        .setScale(0, RoundingMode.DOWN)
                        .doubleValue());
              } else if (number instanceof NumericValue.NegativeNaN) {
                return parameter;
              }
            }
          }
        } else if (BuiltinFloatFunctions.matchesFdim(calledFunctionName)) {
          if (parameterValues.size() == 2) {
            Value operand1 = parameterValues.get(0);
            Value operand2 = parameterValues.get(1);
            if (operand1.isExplicitlyKnown() && operand2.isExplicitlyKnown()) {

              assert operand1.isNumericValue();
              assert operand2.isNumericValue();

              Number op1 = operand1.asNumericValue().getNumber();
              Number op2 = operand2.asNumericValue().getNumber();

              Value result = fdim(op1, op2, calledFunctionName);
              if (!Value.UnknownValue.getInstance().equals(result)) {
                return result;
              }
            }
          }
        } else if (BuiltinFloatFunctions.matchesFmax(calledFunctionName)) {
          if (parameterValues.size() == 2) {
            Value operand1 = parameterValues.get(0);
            Value operand2 = parameterValues.get(1);
            if (operand1.isExplicitlyKnown() && operand2.isExplicitlyKnown()) {

              assert operand1.isNumericValue();
              assert operand2.isNumericValue();

              Number op1 = operand1.asNumericValue().getNumber();
              Number op2 = operand2.asNumericValue().getNumber();

              return fmax(op1, op2);
            }
          }
        } else if (BuiltinFloatFunctions.matchesFmin(calledFunctionName)) {
          if (parameterValues.size() == 2) {
            Value operand1 = parameterValues.get(0);
            Value operand2 = parameterValues.get(1);
            if (operand1.isExplicitlyKnown() && operand2.isExplicitlyKnown()) {

              assert operand1.isNumericValue();
              assert operand2.isNumericValue();

              Number op1 = operand1.asNumericValue().getNumber();
              Number op2 = operand2.asNumericValue().getNumber();

              return fmin(op1, op2);
            }
          }
        } else if (BuiltinFloatFunctions.matchesSignbit(calledFunctionName)) {
          if (parameterValues.size() == 1) {
            Value parameter = parameterValues.get(0);

            if (parameter.isExplicitlyKnown()) {
              assert parameter.isNumericValue();
              Number number = parameter.asNumericValue().getNumber();
              Optional<Boolean> isNegative = isNegative(number);
              if (isNegative.isPresent()) {
                return new NumericValue(isNegative.orElseThrow() ? 1 : 0);
              }
            }
          }
        } else if (BuiltinFloatFunctions.matchesCopysign(calledFunctionName)) {
          if (parameterValues.size() == 2) {
            Value target = parameterValues.get(0);
            Value source = parameterValues.get(1);
            if (target.isExplicitlyKnown() && source.isExplicitlyKnown()) {
              assert target.isNumericValue();
              assert source.isNumericValue();
              Number targetNumber = target.asNumericValue().getNumber();
              Number sourceNumber = source.asNumericValue().getNumber();
              Optional<Boolean> sourceNegative = isNegative(sourceNumber);
              Optional<Boolean> targetNegative = isNegative(targetNumber);
              if (sourceNegative.isPresent() && targetNegative.isPresent()) {
                if (sourceNegative.orElseThrow().equals(targetNegative.orElseThrow())) {
                  return new NumericValue(targetNumber);
                }
                return target.asNumericValue().negate();
              }
            }
          }
        } else if (BuiltinFloatFunctions.matchesFloatClassify(calledFunctionName)) {

          if (parameterValues.size() == 1) {
            Value value = parameterValues.get(0);
            if (value.isExplicitlyKnown()) {
              NumericValue numericValue = value.asNumericValue();
              CSimpleType paramType =
                  BuiltinFloatFunctions.getTypeOfBuiltinFloatFunction(calledFunctionName);
              switch (paramType.getType()) {
                case FLOAT -> {
                  float v = numericValue.floatValue();
                  if (Float.isNaN(v)) {
                    return new NumericValue(0);
                  }
                  if (Float.isInfinite(v)) {
                    return new NumericValue(1);
                  }
                  if (v == 0.0) {
                    return new NumericValue(2);
                  }
                  if (Float.toHexString(v).startsWith("0x0.")) {
                    return new NumericValue(3);
                  }
                  return new NumericValue(4);
                }
                case DOUBLE -> {
                  double v = numericValue.doubleValue();
                  if (Double.isNaN(v)) {
                    return new NumericValue(0);
                  }
                  if (Double.isInfinite(v)) {
                    return new NumericValue(1);
                  }
                  if (v == 0.0) {
                    return new NumericValue(2);
                  }
                  if (Double.toHexString(v).startsWith("0x0.")) {
                    return new NumericValue(3);
                  }
                  return new NumericValue(4);
                }
                default -> {}
              }
            }
          }
        } else if (BuiltinFloatFunctions.matchesModf(calledFunctionName)) {
          if (parameterValues.size() == 2) {
            Value value = parameterValues.get(0);
            if (value.isExplicitlyKnown()) {
              NumericValue numericValue = value.asNumericValue();
              CSimpleType paramType =
                  BuiltinFloatFunctions.getTypeOfBuiltinFloatFunction(calledFunctionName);
              switch (paramType.getType()) {
                case FLOAT -> {
                  long integralPart = (long) numericValue.floatValue();
                  float fractionalPart = numericValue.floatValue() - integralPart;
                  return new NumericValue(fractionalPart);
                }
                case DOUBLE -> {
                  long integralPart = (long) numericValue.doubleValue();
                  double fractionalPart = numericValue.doubleValue() - integralPart;
                  return new NumericValue(fractionalPart);
                }
                default -> {}
              }
            }
          }
        } else if (BuiltinFloatFunctions.matchesFremainder(calledFunctionName)) {
          if (parameterValues.size() == 2) {
            Value numer = parameterValues.get(0);
            Value denom = parameterValues.get(1);
            if (numer.isExplicitlyKnown() && denom.isExplicitlyKnown()) {
              NumericValue numerValue = numer.asNumericValue();
              NumericValue denomValue = denom.asNumericValue();
              switch (BuiltinFloatFunctions.getTypeOfBuiltinFloatFunction(calledFunctionName)
                  .getType()) {
                case FLOAT -> {
                  float num = numerValue.floatValue();
                  float den = denomValue.floatValue();
                  if (Float.isNaN(num) || Float.isNaN(den) || Float.isInfinite(num) || den == 0) {
                    return new NumericValue(Float.NaN);
                  }
                  return new NumericValue((float) Math.IEEEremainder(num, den));
                }
                case DOUBLE -> {
                  double num = numerValue.doubleValue();
                  double den = denomValue.doubleValue();
                  if (Double.isNaN(num)
                      || Double.isNaN(den)
                      || Double.isInfinite(num)
                      || den == 0) {
                    return new NumericValue(Double.NaN);
                  }
                  return new NumericValue(Math.IEEEremainder(num, den));
                }
                default -> {}
              }
            }
          }
        } else if (BuiltinFloatFunctions.matchesFmod(calledFunctionName)) {
          if (parameterValues.size() == 2) {
            Value numer = parameterValues.get(0);
            Value denom = parameterValues.get(1);
            if (numer.isExplicitlyKnown() && denom.isExplicitlyKnown()) {
              NumericValue numerValue = numer.asNumericValue();
              NumericValue denomValue = denom.asNumericValue();
              switch (BuiltinFloatFunctions.getTypeOfBuiltinFloatFunction(calledFunctionName)
                  .getType()) {
                case FLOAT -> {
                  float num = numerValue.floatValue();
                  float den = denomValue.floatValue();
                  if (Float.isNaN(num) || Float.isNaN(den) || Float.isInfinite(num) || den == 0) {
                    return new NumericValue(Float.NaN);
                  }
                  if (num == 0 && den != 0) {
                    // keep the sign on +0 and -0
                    return numer;
                  }
                  // TODO computations on float/double are imprecise! Use epsilon environment?
                  return new NumericValue(num % den);
                }
                case DOUBLE -> {
                  double num = numerValue.doubleValue();
                  double den = denomValue.doubleValue();
                  if (Double.isNaN(num)
                      || Double.isNaN(den)
                      || Double.isInfinite(num)
                      || den == 0) {
                    return new NumericValue(Double.NaN);
                  }
                  if (num == 0 && den != 0) {
                    // keep the sign on +0 and -0
                    return numer;
                  }
                  // TODO computations on float/double are imprecise! Use epsilon environment?
                  return new NumericValue(num % den);
                }
                default -> {}
              }
            }
          }
        } else if (BuiltinFloatFunctions.matchesIsgreater(calledFunctionName)) {
          Value op1 = parameterValues.get(0);
          Value op2 = parameterValues.get(1);
          if (op1.isExplicitlyKnown() && op2.isExplicitlyKnown()) {
            double num1 = op1.asNumericValue().doubleValue();
            double num2 = op2.asNumericValue().doubleValue();
            return new NumericValue(num1 > num2 ? 1 : 0);
          }
        } else if (BuiltinFloatFunctions.matchesIsgreaterequal(calledFunctionName)) {
          Value op1 = parameterValues.get(0);
          Value op2 = parameterValues.get(1);
          if (op1.isExplicitlyKnown() && op2.isExplicitlyKnown()) {
            double num1 = op1.asNumericValue().doubleValue();
            double num2 = op2.asNumericValue().doubleValue();
            return new NumericValue(num1 >= num2 ? 1 : 0);
          }
        } else if (BuiltinFloatFunctions.matchesIsless(calledFunctionName)) {
          Value op1 = parameterValues.get(0);
          Value op2 = parameterValues.get(1);
          if (op1.isExplicitlyKnown() && op2.isExplicitlyKnown()) {
            double num1 = op1.asNumericValue().doubleValue();
            double num2 = op2.asNumericValue().doubleValue();
            return new NumericValue(num1 < num2 ? 1 : 0);
          }
        } else if (BuiltinFloatFunctions.matchesIslessequal(calledFunctionName)) {
          Value op1 = parameterValues.get(0);
          Value op2 = parameterValues.get(1);
          if (op1.isExplicitlyKnown() && op2.isExplicitlyKnown()) {
            double num1 = op1.asNumericValue().doubleValue();
            double num2 = op2.asNumericValue().doubleValue();
            return new NumericValue(num1 <= num2 ? 1 : 0);
          }
        } else if (BuiltinFloatFunctions.matchesIslessgreater(calledFunctionName)) {
          Value op1 = parameterValues.get(0);
          Value op2 = parameterValues.get(1);
          if (op1.isExplicitlyKnown() && op2.isExplicitlyKnown()) {
            double num1 = op1.asNumericValue().doubleValue();
            double num2 = op2.asNumericValue().doubleValue();
            return new NumericValue(num1 > num2 || num1 < num2 ? 1 : 0);
          }
        } else if (BuiltinFloatFunctions.matchesIsunordered(calledFunctionName)) {
          Value op1 = parameterValues.get(0);
          Value op2 = parameterValues.get(1);
          if (op1.isExplicitlyKnown() && op2.isExplicitlyKnown()) {
            double num1 = op1.asNumericValue().doubleValue();
            double num2 = op2.asNumericValue().doubleValue();
            return new NumericValue(Double.isNaN(num1) || Double.isNaN(num2) ? 1 : 0);
          }
        }
      }
    }

    return Value.UnknownValue.getInstance();
  }

  private Value fmax(Number pOp1, Number pOp2) {
    if (Double.isNaN(pOp1.doubleValue())
        || (Double.isInfinite(pOp1.doubleValue()) && pOp1.doubleValue() < 0)
        || (Double.isInfinite(pOp2.doubleValue()) && pOp2.doubleValue() > 0)) {
      return new NumericValue(pOp2);
    }
    if (Double.isNaN(pOp2.doubleValue())
        || (Double.isInfinite(pOp2.doubleValue()) && pOp2.doubleValue() < 0)
        || (Double.isInfinite(pOp1.doubleValue()) && pOp1.doubleValue() > 0)) {
      return new NumericValue(pOp1);
    }

    final BigDecimal op1bd;
    final BigDecimal op2bd;

    if (pOp1 instanceof BigDecimal) {
      op1bd = (BigDecimal) pOp1;
    } else {
      op1bd = BigDecimal.valueOf(pOp1.doubleValue());
    }
    if (pOp2 instanceof BigDecimal) {
      op2bd = (BigDecimal) pOp2;
    } else {
      op2bd = BigDecimal.valueOf(pOp2.doubleValue());
    }

    if (op1bd.compareTo(op2bd) > 0) {
      return new NumericValue(op1bd);
    }
    return new NumericValue(op2bd);
  }

  private Value fmin(Number pOp1, Number pOp2) {
    if (Double.isNaN(pOp1.doubleValue())
        || (Double.isInfinite(pOp1.doubleValue()) && pOp1.doubleValue() > 0)
        || (Double.isInfinite(pOp2.doubleValue()) && pOp2.doubleValue() < 0)) {
      return new NumericValue(pOp2);
    }
    if (Double.isNaN(pOp2.doubleValue())
        || (Double.isInfinite(pOp2.doubleValue()) && pOp2.doubleValue() > 0)
        || (Double.isInfinite(pOp1.doubleValue()) && pOp1.doubleValue() < 0)) {
      return new NumericValue(pOp1);
    }

    final BigDecimal op1bd;
    final BigDecimal op2bd;

    if (pOp1 instanceof BigDecimal) {
      op1bd = (BigDecimal) pOp1;
    } else {
      op1bd = BigDecimal.valueOf(pOp1.doubleValue());
    }
    if (pOp2 instanceof BigDecimal) {
      op2bd = (BigDecimal) pOp2;
    } else {
      op2bd = BigDecimal.valueOf(pOp2.doubleValue());
    }

    if (op1bd.compareTo(op2bd) < 0) {
      return new NumericValue(op1bd);
    }
    return new NumericValue(op2bd);
  }

  private Value fdim(Number pOp1, Number pOp2, String pFunctionName) {
    if (Double.isNaN(pOp1.doubleValue()) || Double.isNaN(pOp2.doubleValue())) {
      return new NumericValue(Double.NaN);
    }

    if (Double.isInfinite(pOp1.doubleValue())) {
      if (Double.isInfinite(pOp2.doubleValue())) {
        if (pOp1.doubleValue() > pOp2.doubleValue()) {
          return new NumericValue(pOp1.doubleValue() - pOp2.doubleValue());
        }
        return new NumericValue(0.0);
      }
      if (pOp1.doubleValue() < 0) {
        return new NumericValue(0.0);
      }
      return new NumericValue(pOp1);
    }
    if (Double.isInfinite(pOp2.doubleValue())) {
      if (pOp2.doubleValue() < 0) {
        return new NumericValue(Double.NaN);
      }
      return new NumericValue(0.0);
    }

    final BigDecimal op1bd;
    final BigDecimal op2bd;

    if (pOp1 instanceof BigDecimal) {
      op1bd = (BigDecimal) pOp1;
    } else {
      op1bd = BigDecimal.valueOf(pOp1.doubleValue());
    }
    if (pOp2 instanceof BigDecimal) {
      op2bd = (BigDecimal) pOp2;
    } else {
      op2bd = BigDecimal.valueOf(pOp2.doubleValue());
    }
    if (op1bd.compareTo(op2bd) > 0) {
      BigDecimal difference = op1bd.subtract(op2bd);

      CSimpleType type = BuiltinFloatFunctions.getTypeOfBuiltinFloatFunction(pFunctionName);
      BigDecimal maxValue;
      switch (type.getType()) {
        case FLOAT -> maxValue = BigDecimal.valueOf(Float.MAX_VALUE);
        case DOUBLE -> maxValue = BigDecimal.valueOf(Double.MAX_VALUE);
        default -> {
          return Value.UnknownValue.getInstance();
        }
      }
      if (difference.compareTo(maxValue) > 0) {
        return new NumericValue(Double.POSITIVE_INFINITY);
      }
      return new NumericValue(difference);
    }
    return new NumericValue(0.0);
  }

  private Optional<Boolean> isNegative(Number pNumber) {
    if (pNumber instanceof BigDecimal) {
      return Optional.of(((BigDecimal) pNumber).signum() < 0);
    } else if (pNumber instanceof Float) {
      float number = pNumber.floatValue();
      if (Float.isNaN(number)) {
        return Optional.of(false);
      }
      return Optional.of(number < 0 || 1 / number < 0);
    } else if (pNumber instanceof Double) {
      double number = pNumber.doubleValue();
      if (Double.isNaN(number)) {
        return Optional.of(false);
      }
      return Optional.of(number < 0 || 1 / number < 0);
    } else if (pNumber instanceof NegativeNaN) {
      return Optional.of(true);
    }
    return Optional.empty();
  }

  private boolean isUnspecifiedType(CType pType) {
    return pType instanceof CSimpleType
        && ((CSimpleType) pType).getType() == CBasicType.UNSPECIFIED;
  }

  @Override
  public Value visit(CCharLiteralExpression pE) throws UnrecognizedCodeException {
    return new NumericValue((long) pE.getCharacter());
  }

  @Override
  public Value visit(CFloatLiteralExpression pE) throws UnrecognizedCodeException {
    return new NumericValue(pE.getValue());
  }

  @Override
  public Value visit(CIntegerLiteralExpression pE) throws UnrecognizedCodeException {
    return new NumericValue(pE.getValue());
  }

  @Override
  public Value visit(CImaginaryLiteralExpression pE) throws UnrecognizedCodeException {
    return pE.getValue().accept(this);
  }

  @Override
  public Value visit(CStringLiteralExpression pE) throws UnrecognizedCodeException {
    return Value.UnknownValue.getInstance();
  }

  @Override
  public Value visit(final CTypeIdExpression pE) {
    final TypeIdOperator idOperator = pE.getOperator();
    final CType innerType = pE.getType();

    switch (idOperator) {
      case SIZEOF -> {
        if (innerType.hasKnownConstantSize()) {
          BigInteger size = machineModel.getSizeof(innerType);
          return new NumericValue(size);
        }
        return Value.UnknownValue.getInstance();
      }
      case ALIGNOF -> {
        return new NumericValue(machineModel.getAlignof(innerType));
      }
      default -> {
        // TODO support more operators
        return Value.UnknownValue.getInstance();
      }
    }
  }

  /**
   * Computes size of a type. Result can be an unknown value! Prefer this method over {@link
   * MachineModel#getSizeof(CType)} because it works for variable-length arrays if the current
   * visitor instance is able to evalue the length expression.
   */
  protected Value sizeof(CType pType) throws UnrecognizedCodeException {
    return new SizeofVisitor().evaluateSizeof(pType);
  }

  private final class SizeofVisitor extends BaseSizeofVisitor<UnrecognizedCodeException> {

    private boolean sizeKnown = true;

    SizeofVisitor() {
      super(machineModel);
    }

    Value evaluateSizeof(CType pType) throws UnrecognizedCodeException {
      BigInteger size = machineModel.getSizeof(pType, this);
      if (sizeKnown) {
        return new NumericValue(size);
      } else {
        return Value.UnknownValue.getInstance();
      }
    }

    @Override
    protected BigInteger evaluateArrayLength(CExpression pLength, CArrayType pArrayType)
        throws UnrecognizedCodeException {
      // This covers the most common and relevant case, handling other cases could be unsound
      // because we would need to use variable values from the declaration time of the array.
      // cf. https://gitlab.com/sosy-lab/software/cpachecker/-/issues/1146
      if (pLength instanceof CIdExpression idExpression
          && idExpression.getExpressionType().isConst()) {
        Value lengthValue = pLength.accept(AbstractExpressionValueVisitor.this);
        if (lengthValue.isNumericValue()) {
          return lengthValue.asNumericValue().bigIntegerValue();
        }
      }

      sizeKnown = false;
      return BigInteger.ZERO; // dummy value, will be ignored in evaluateSizeof()
    }
  }

  @Override
  public Value visit(CIdExpression idExp) throws UnrecognizedCodeException {
    if (idExp.getDeclaration() instanceof CEnumerator enumerator) {
      return new NumericValue(enumerator.getValue());
    }

    return evaluateCIdExpression(idExp);
  }

  @Override
  public Value visit(CUnaryExpression unaryExpression) throws UnrecognizedCodeException {
    final UnaryOperator unaryOperator = unaryExpression.getOperator();
    final CExpression unaryOperand = unaryExpression.getOperand();

    return switch (unaryOperator) {
      case SIZEOF -> sizeof(unaryOperand.getExpressionType());

      case ALIGNOF -> new NumericValue(machineModel.getAlignof(unaryOperand.getExpressionType()));

      case AMPER -> {
        // We can handle &((struct foo*)0)->field
        if (unaryOperand instanceof CFieldReference fieldRef
            && fieldRef.isPointerDereference()
            && fieldRef.getFieldOwner() instanceof CCastExpression cast
            && cast.getCastType().getCanonicalType() instanceof CPointerType pointerType
            && pointerType.getType().getCanonicalType() instanceof CCompositeType structType) {
          Value baseAddress = cast.getOperand().accept(this);
          if (baseAddress.isNumericValue()) {
            Optional<BigInteger> offset =
                machineModel.getFieldOffsetInBytes(structType, fieldRef.getFieldName());
            if (offset.isPresent()) {
              yield new NumericValue(
                  baseAddress.asNumericValue().bigIntegerValue().add(offset.orElseThrow()));
            }
          }
        }
        yield Value.UnknownValue.getInstance();
      }

      default -> {
        final Value value = unaryOperand.accept(this);

        if (value.isUnknown()) {
          yield Value.UnknownValue.getInstance();
        }

        if (value instanceof SymbolicValue) {
          final CType expressionType = unaryExpression.getExpressionType();
          final CType operandType = unaryOperand.getExpressionType();

          yield createSymbolicExpression(value, operandType, unaryOperator, expressionType);

        } else if (!value.isNumericValue()) {
          logger.logf(
              Level.FINE, "Invalid argument %s for unary operator %s.", value, unaryOperator);
          yield Value.UnknownValue.getInstance();
        }

        final NumericValue numericValue = (NumericValue) value;
        yield switch (unaryOperator) {
          case MINUS -> numericValue.negate();
          case TILDE -> new NumericValue(~numericValue.longValue());
          default -> throw new AssertionError("unknown operator: " + unaryOperator);
        };
      }
    };
  }

  private Value createSymbolicExpression(
      Value pValue, CType pOperandType, UnaryOperator pUnaryOperator, CType pExpressionType) {
    final SymbolicValueFactory factory = SymbolicValueFactory.getInstance();
    SymbolicExpression operand = factory.asConstant(pValue, pOperandType);

    return switch (pUnaryOperator) {
      case MINUS -> factory.negate(operand, pExpressionType);
      case TILDE -> factory.binaryNot(operand, pExpressionType);
      default -> throw new AssertionError("Unhandled unary operator " + pUnaryOperator);
    };
  }

  @Override
  public Value visit(CPointerExpression pointerExpression) throws UnrecognizedCodeException {
    return evaluateCPointerExpression(pointerExpression);
  }

  @Override
  public Value visit(CFieldReference fieldReferenceExpression) throws UnrecognizedCodeException {
    return evaluateCFieldReference(fieldReferenceExpression);
  }

  @Override
  public Value visit(CArraySubscriptExpression pE) throws UnrecognizedCodeException {
    return evaluateCArraySubscriptExpression(pE);
  }

  @Override
  public Value visit(JCharLiteralExpression pE) {
    return new NumericValue((long) pE.getCharacter());
  }

  @Override
  public Value visit(JBinaryExpression pE) {
    JBinaryExpression.BinaryOperator binaryOperator = pE.getOperator();
    JExpression lVarInBinaryExp = pE.getOperand1();
    JExpression rVarInBinaryExp = pE.getOperand2();
    JType lValType = lVarInBinaryExp.getExpressionType();
    JType rValType = rVarInBinaryExp.getExpressionType();
    JType expressionType = pE.getExpressionType();

    // Get the concrete values of the lefthandside and righthandside
    final Value lValue = lVarInBinaryExp.accept(this);
    if (lValue.isUnknown()) {
      return UnknownValue.getInstance();
    }

    final Value rValue = rVarInBinaryExp.accept(this);
    if (rValue.isUnknown()) {
      return UnknownValue.getInstance();
    }

    try {
      return calculateBinaryOperation(
          binaryOperator, lValue, lValType, rValue, rValType, expressionType, pE);

    } catch (IllegalOperationException e) {
      logger.logUserException(Level.SEVERE, e, pE.getFileLocation().toString());
      return UnknownValue.getInstance();
    }
  }

  private Value calculateBinaryOperation(
      JBinaryExpression.BinaryOperator pOperator,
      Value pLValue,
      JType pLType,
      Value pRValue,
      JType pRType,
      JType pExpType,
      JBinaryExpression pExpression)
      throws IllegalOperationException {

    assert !pLValue.isUnknown() && !pRValue.isUnknown();

    if (pLValue instanceof SymbolicValue || pRValue instanceof SymbolicValue) {
      final JType expressionType = pExpression.getExpressionType();

      return createSymbolicExpression(
          pLValue, pLType, pRValue, pRType, pOperator, expressionType, expressionType);

    } else if (pLValue instanceof NumericValue) {

      assert pRValue instanceof NumericValue;
      assert pLType instanceof JSimpleType && pRType instanceof JSimpleType;
      assert pExpType instanceof JSimpleType;

      if (isFloatType(pLType) || isFloatType(pRType)) {
        return calculateFloatOperation(
            (NumericValue) pLValue,
            (NumericValue) pRValue,
            pOperator,
            (JSimpleType) pLType,
            (JSimpleType) pRType);

      } else {
        return calculateIntegerOperation(
            (NumericValue) pLValue,
            (NumericValue) pRValue,
            pOperator,
            (JSimpleType) pLType,
            (JSimpleType) pRType);
      }

    } else if (pLValue instanceof BooleanValue) {
      assert pRValue instanceof BooleanValue;

      boolean lVal = ((BooleanValue) pLValue).isTrue();
      boolean rVal = ((BooleanValue) pRValue).isTrue();

      return calculateBooleanOperation(lVal, rVal, pOperator);

    } else if (pOperator == JBinaryExpression.BinaryOperator.EQUALS
        || pOperator == JBinaryExpression.BinaryOperator.NOT_EQUALS) {
      // true if EQUALS & (lValue == rValue) or if NOT_EQUALS & (lValue != rValue). False
      // otherwise. This is equivalent to an XNOR.
      return calculateComparison(pLValue, pRValue, pOperator);
    }

    return UnknownValue.getInstance();
  }

  private Value createSymbolicExpression(
      Value pLeftValue,
      JType pLeftType,
      Value pRightValue,
      JType pRightType,
      JBinaryExpression.BinaryOperator pOperator,
      JType pExpressionType,
      JType pCalculationType) {
    assert pLeftValue instanceof SymbolicValue || pRightValue instanceof SymbolicValue;

    final SymbolicValueFactory factory = SymbolicValueFactory.getInstance();
    SymbolicExpression leftOperand = factory.asConstant(pLeftValue, pLeftType);
    SymbolicExpression rightOperand = factory.asConstant(pRightValue, pRightType);

    return switch (pOperator) {
      case PLUS -> factory.add(leftOperand, rightOperand, pExpressionType, pCalculationType);
      case MINUS -> factory.minus(leftOperand, rightOperand, pExpressionType, pCalculationType);
      case MULTIPLY ->
          factory.multiply(leftOperand, rightOperand, pExpressionType, pCalculationType);
      case DIVIDE -> factory.divide(leftOperand, rightOperand, pExpressionType, pCalculationType);
      case MODULO -> factory.modulo(leftOperand, rightOperand, pExpressionType, pCalculationType);
      case SHIFT_LEFT ->
          factory.shiftLeft(leftOperand, rightOperand, pExpressionType, pCalculationType);
      case SHIFT_RIGHT_SIGNED ->
          factory.shiftRightSigned(leftOperand, rightOperand, pExpressionType, pCalculationType);
      case SHIFT_RIGHT_UNSIGNED ->
          factory.shiftRightUnsigned(leftOperand, rightOperand, pExpressionType, pCalculationType);
      case BINARY_AND ->
          factory.binaryAnd(leftOperand, rightOperand, pExpressionType, pCalculationType);
      case LOGICAL_AND ->
          factory.logicalAnd(leftOperand, rightOperand, pExpressionType, pCalculationType);
      case BINARY_OR ->
          factory.binaryOr(leftOperand, rightOperand, pExpressionType, pCalculationType);
      case LOGICAL_OR ->
          factory.logicalOr(leftOperand, rightOperand, pExpressionType, pCalculationType);
      case BINARY_XOR, LOGICAL_XOR ->
          factory.binaryXor(leftOperand, rightOperand, pExpressionType, pCalculationType);
      case EQUALS -> factory.equal(leftOperand, rightOperand, pExpressionType, pCalculationType);
      case NOT_EQUALS ->
          factory.notEqual(leftOperand, rightOperand, pExpressionType, pCalculationType);
      case LESS_THAN ->
          factory.lessThan(leftOperand, rightOperand, pExpressionType, pCalculationType);
      case LESS_EQUAL ->
          factory.lessThanOrEqual(leftOperand, rightOperand, pExpressionType, pCalculationType);
      case GREATER_THAN ->
          factory.greaterThan(leftOperand, rightOperand, pExpressionType, pCalculationType);
      case GREATER_EQUAL ->
          factory.greaterThanOrEqual(leftOperand, rightOperand, pExpressionType, pCalculationType);
      default -> throw new AssertionError("Unhandled binary operation " + pOperator);
    };
  }

  /*
   * Calculates the result of the given operation for the given integer values.
   * The given values have to be of a Java integer type, that is long, int, short, or byte.
   */
  private Value calculateIntegerOperation(
      NumericValue pLeftValue,
      NumericValue pRightValue,
      JBinaryExpression.BinaryOperator pBinaryOperator,
      JSimpleType pLeftType,
      JSimpleType pRightType)
      throws IllegalOperationException {

    checkNotNull(pLeftType);
    checkNotNull(pRightType);

    final long lVal = pLeftValue.longValue();
    final long rVal = pRightValue.longValue();

    switch (pBinaryOperator) {
      case PLUS,
          MINUS,
          DIVIDE,
          MULTIPLY,
          SHIFT_LEFT,
          BINARY_AND,
          BINARY_OR,
          BINARY_XOR,
          MODULO,
          SHIFT_RIGHT_SIGNED,
          SHIFT_RIGHT_UNSIGNED -> {
        long numResult =
            switch (pBinaryOperator) {
              case PLUS -> lVal + rVal;

              case MINUS -> lVal - rVal;

              case DIVIDE -> {
                if (rVal == 0) {
                  throw new IllegalOperationException("Division by zero: " + lVal + " / " + rVal);
                }

                yield lVal / rVal;
              }
              case MULTIPLY -> lVal * rVal;

              case BINARY_AND -> lVal & rVal;

              case BINARY_OR -> lVal | rVal;

              case BINARY_XOR -> lVal ^ rVal;

              case MODULO -> lVal % rVal;

              // shift operations' behaviour is determined by whether the left hand side value is of
              // type int or long, so we have to cast if the actual type is int.
              case SHIFT_LEFT -> {
                if (pLeftType != JSimpleType.LONG && pRightType != JSimpleType.LONG) {
                  final int intResult = ((int) lVal) << rVal;
                  yield intResult;
                } else {
                  yield lVal << rVal;
                }
              }
              case SHIFT_RIGHT_SIGNED -> {
                if (pLeftType != JSimpleType.LONG && pRightType != JSimpleType.LONG) {
                  final int intResult = ((int) lVal) >> rVal;
                  yield intResult;
                } else {
                  yield lVal >> rVal;
                }
              }
              case SHIFT_RIGHT_UNSIGNED -> {
                if (pLeftType != JSimpleType.LONG && pRightType != JSimpleType.LONG) {
                  final int intResult = ((int) lVal) >>> rVal;
                  yield intResult;
                } else {
                  yield lVal >>> rVal;
                }
              }
              default -> throw new AssertionError("Unhandled operator " + pBinaryOperator);
            };

        if (pLeftType != JSimpleType.LONG && pRightType != JSimpleType.LONG) {
          int intNumResult = (int) numResult;
          numResult = intNumResult;
        }

        return new NumericValue(numResult);
      }
      case EQUALS, NOT_EQUALS, GREATER_THAN, GREATER_EQUAL, LESS_THAN, LESS_EQUAL -> {
        final boolean result =
            switch (pBinaryOperator) {
              case EQUALS -> (lVal == rVal);
              case NOT_EQUALS -> (lVal != rVal);
              case GREATER_THAN -> (lVal > rVal);
              case GREATER_EQUAL -> (lVal >= rVal);
              case LESS_THAN -> (lVal < rVal);
              case LESS_EQUAL -> (lVal <= rVal);
              default -> throw new AssertionError("Unhandled operation " + pBinaryOperator);
            };
        return BooleanValue.valueOf(result);
      }
      default -> {
        // TODO check which cases can be handled
        return UnknownValue.getInstance();
      }
    }
  }

  /*
   * Calculates the result of the given operation for the given floating point values.
   * The given values have to be of Java types float or double.
   */
  private Value calculateFloatOperation(
      NumericValue pLeftValue,
      NumericValue pRightValue,
      JBinaryExpression.BinaryOperator pBinaryOperator,
      JSimpleType pLeftOperand,
      JSimpleType pRightOperand)
      throws IllegalOperationException {

    final double lVal;
    final double rVal;

    if (pLeftOperand != JSimpleType.DOUBLE && pRightOperand != JSimpleType.DOUBLE) {
      lVal = pLeftValue.floatValue();
      rVal = pRightValue.floatValue();
    } else {
      lVal = pLeftValue.doubleValue();
      rVal = pRightValue.doubleValue();
    }

    switch (pBinaryOperator) {
      case PLUS, MINUS, DIVIDE, MULTIPLY, MODULO -> {
        return switch (pBinaryOperator) {
          case PLUS -> new NumericValue(lVal + rVal);

          case MINUS -> new NumericValue(lVal - rVal);

          case DIVIDE -> {
            if (rVal == 0) {
              throw new IllegalOperationException("Division by zero: " + lVal + " / " + rVal);
            }
            yield new NumericValue(lVal / rVal);
          }

          case MULTIPLY -> new NumericValue(lVal * rVal);

          case MODULO -> new NumericValue(lVal % rVal);

          default ->
              throw new AssertionError(
                  "Unsupported binary operation " + pBinaryOperator + " on double values");
        };
      }
      case EQUALS, NOT_EQUALS, GREATER_THAN, GREATER_EQUAL, LESS_THAN, LESS_EQUAL -> {
        final boolean result =
            switch (pBinaryOperator) {
              case EQUALS -> (lVal == rVal);
              case NOT_EQUALS -> (lVal != rVal);
              case GREATER_THAN -> (lVal > rVal);
              case GREATER_EQUAL -> (lVal >= rVal);
              case LESS_THAN -> (lVal < rVal);
              case LESS_EQUAL -> (lVal <= rVal);
              default ->
                  throw new AssertionError(
                      "Unsupported binary operation "
                          + pBinaryOperator
                          + " on floating point values");
            };
        // return 1 if expression holds, 0 otherwise
        return BooleanValue.valueOf(result);
      }
      default -> {
        // TODO check which cases can be handled
        return UnknownValue.getInstance();
      }
    }
  }

  private Value calculateBooleanOperation(
      boolean lVal, boolean rVal, JBinaryExpression.BinaryOperator operator) {

    return switch (operator) {
      case CONDITIONAL_AND,
          LOGICAL_AND -> // we do not care about sideeffects through evaluation of the
          // righthandside at this point -
          // this must be handled
          // earlier
          BooleanValue.valueOf(lVal && rVal);
      case CONDITIONAL_OR,
          LOGICAL_OR -> // we do not care about sideeffects through evaluation of the
          // righthandside at this point
          BooleanValue.valueOf(lVal || rVal);
      case LOGICAL_XOR -> BooleanValue.valueOf(lVal ^ rVal);
      case EQUALS -> BooleanValue.valueOf(lVal == rVal);
      case NOT_EQUALS -> BooleanValue.valueOf(lVal != rVal);
      default ->
          throw new AssertionError("Unhandled operator " + operator + " for boolean expression");
    };
  }

  private Value calculateComparison(
      Value pLeftValue, Value pRightValue, JBinaryExpression.BinaryOperator pOperator) {
    assert pOperator == JBinaryExpression.BinaryOperator.NOT_EQUALS
        || pOperator == JBinaryExpression.BinaryOperator.EQUALS;

    return BooleanValue.valueOf(
        pOperator != JBinaryExpression.BinaryOperator.EQUALS ^ pLeftValue.equals(pRightValue));
  }

  @Override
  public Value visit(JIdExpression idExp) {

    ASimpleDeclaration decl = idExp.getDeclaration();

    // Java IdExpression could not be resolved
    if (decl == null) {
      return UnknownValue.getInstance();
    }

    if (decl instanceof JFieldDeclaration && !((JFieldDeclaration) decl).isStatic()) {
      missingFieldAccessInformation = true;

      return UnknownValue.getInstance();
    }

    return evaluateJIdExpression(idExp);
  }

  @Override
  public Value visit(JUnaryExpression unaryExpression) {

    JUnaryExpression.UnaryOperator unaryOperator = unaryExpression.getOperator();
    JExpression unaryOperand = unaryExpression.getOperand();
    final Value valueObject = unaryOperand.accept(this);

    // possible error msg if no case fits
    final String errorMsg =
        "Invalid argument [" + valueObject + "] for unary operator [" + unaryOperator + "].";

    if (valueObject.isUnknown()) {
      return UnknownValue.getInstance();

    } else if (valueObject.isNumericValue()) {
      NumericValue value = (NumericValue) valueObject;

      return switch (unaryOperator) {
        case MINUS -> value.negate();
        case COMPLEMENT -> evaluateComplement(unaryOperand, value);
        case PLUS -> value;
        default -> {
          logger.log(Level.FINE, errorMsg);
          yield UnknownValue.getInstance();
        }
      };

    } else if (valueObject instanceof BooleanValue
        && unaryOperator == JUnaryExpression.UnaryOperator.NOT) {
      return ((BooleanValue) valueObject).negate();

    } else if (valueObject instanceof SymbolicValue) {
      final JType expressionType = unaryExpression.getExpressionType();
      final JType operandType = unaryOperand.getExpressionType();

      return createSymbolicExpression(valueObject, operandType, unaryOperator, expressionType);

    } else {
      logger.log(Level.FINE, errorMsg);
      return UnknownValue.getInstance();
    }
  }

  private Value createSymbolicExpression(
      Value pValue,
      JType pOperandType,
      JUnaryExpression.UnaryOperator pUnaryOperator,
      JType pExpressionType) {

    final SymbolicValueFactory factory = SymbolicValueFactory.getInstance();
    SymbolicExpression operand = factory.asConstant(pValue, pOperandType);

    return switch (pUnaryOperator) {
      case COMPLEMENT -> factory.binaryNot(operand, pExpressionType);
      case NOT -> factory.logicalNot(operand, pExpressionType);
      case MINUS -> factory.negate(operand, pExpressionType);
      case PLUS -> pValue;
    };
  }

  private Value evaluateComplement(JExpression pExpression, NumericValue value) {
    JType type = pExpression.getExpressionType();

    if (isIntegerType(type)) {
      return new NumericValue(~value.longValue());

    } else {
      logger.logf(Level.FINE, "Invalid argument %s for unary operator ~.", value);
      return Value.UnknownValue.getInstance();
    }
  }

  private static boolean isIntegerType(JType type) {
    return type instanceof JSimpleType && ((JSimpleType) type).isIntegerType();
  }

  private static boolean isFloatType(JType type) {
    return type instanceof JSimpleType && ((JSimpleType) type).isFloatingPointType();
  }

  @Override
  public Value visit(JIntegerLiteralExpression pE) {
    return new NumericValue(pE.asLong());
  }

  @Override
  public Value visit(JBooleanLiteralExpression pE) {
    return BooleanValue.valueOf(pE.getBoolean());
  }

  @Override
  public Value visit(JArraySubscriptExpression pJArraySubscriptExpression) {
    Value subscriptValue = pJArraySubscriptExpression.getSubscriptExpression().accept(this);
    JExpression arrayExpression = pJArraySubscriptExpression.getArrayExpression();
    Value idValue = arrayExpression.accept(this);

    if (!idValue.isUnknown() && subscriptValue.isNumericValue()) {
      ArrayValue innerMostArray = (ArrayValue) arrayExpression.accept(this);
      assert ((NumericValue) subscriptValue).longValue() >= 0
          && ((NumericValue) subscriptValue).longValue() <= Integer.MAX_VALUE;
      return innerMostArray.getValueAt((int) ((NumericValue) subscriptValue).longValue());

    } else {
      return Value.UnknownValue.getInstance();
    }
  }

  @Override
  public Value visit(JArrayLengthExpression pJArrayLengthExpression) {
    final JExpression arrayId = pJArrayLengthExpression.getQualifier();

    Value array = arrayId.accept(this);

    if (!array.isExplicitlyKnown()) {
      return UnknownValue.getInstance();

    } else {
      assert array instanceof ArrayValue;
      return new NumericValue(((ArrayValue) array).getArraySize());
    }
  }

  @Override
  public Value visit(JEnumConstantExpression pJEnumConstantExpression) {
    String fullName = pJEnumConstantExpression.getConstantName();

    return new EnumConstantValue(fullName);
  }

  @Override
  public Value visit(JCastExpression pJCastExpression) {
    JExpression operand = pJCastExpression.getOperand();
    JType castType = pJCastExpression.getCastType();

    return castJValue(
        operand.accept(this),
        operand.getExpressionType(),
        castType,
        logger,
        pJCastExpression.getFileLocation());
  }

  @Override
  public Value visit(JMethodInvocationExpression pAFunctionCallExpression) {
    return UnknownValue.getInstance();
  }

  @Override
  public Value visit(JClassInstanceCreation pJClassInstanceCreation) {
    return UnknownValue.getInstance();
  }

  @Override
  public Value visit(JStringLiteralExpression pPaStringLiteralExpression) {
    return UnknownValue.getInstance();
  }

  @Override
  public Value visit(JFloatLiteralExpression pJBooleanLiteralExpression) {
    return new NumericValue(pJBooleanLiteralExpression.getValue());
  }

  @Override
  public Value visit(JArrayCreationExpression pJArrayCreationExpression) {
    Value lastArrayValue;
    Value currentArrayValue = null;
    int currentDimension = 0;
    long concreteArraySize;
    final JType elementType = pJArrayCreationExpression.getExpressionType().getElementType();

    for (JExpression sizeExpression : Lists.reverse(pJArrayCreationExpression.getLength())) {
      currentDimension++;
      lastArrayValue = currentArrayValue;
      Value sizeValue = sizeExpression.accept(this);

      if (sizeValue.isUnknown()) {
        currentArrayValue = UnknownValue.getInstance();

      } else {
        concreteArraySize = ((NumericValue) sizeValue).longValue();
        currentArrayValue =
            createArrayValue(new JArrayType(elementType, currentDimension), concreteArraySize);

        if (lastArrayValue != null) {
          Value newValue = lastArrayValue;

          for (int index = 0; index < concreteArraySize; index++) {
            ((ArrayValue) currentArrayValue).setValue(newValue, index);

            // do not put the same ArrayValue instance in each slot
            // - this would mess up later value assignments because of call by reference
            if (lastArrayValue instanceof ArrayValue) {
              newValue = ArrayValue.copyOf((ArrayValue) lastArrayValue);
            }
          }
        }
      }
    }

    return currentArrayValue;
  }

  private ArrayValue createArrayValue(JArrayType pType, long pArraySize) {

    if (pArraySize < 0 || pArraySize > Integer.MAX_VALUE) {
      throw new AssertionError(
          "Trying to create array of size "
              + pArraySize
              + ". Java arrays can't be smaller than 0 or bigger than the max int value.");
    }

    return new ArrayValue(pType, (int) pArraySize);
  }

  @Override
  public Value visit(JArrayInitializer pJArrayInitializer) {
    final JArrayType arrayType = pJArrayInitializer.getExpressionType();
    final List<JExpression> initializerExpressions = pJArrayInitializer.getInitializerExpressions();

    // this list stores the values in the array's slots, in occurring order
    List<Value> slotValues = new ArrayList<>();

    for (JExpression currentExpression : initializerExpressions) {
      slotValues.add(currentExpression.accept(this));
    }

    return new ArrayValue(arrayType, slotValues);
  }

  @Override
  public Value visit(JVariableRunTimeType pJThisRunTimeType) {
    return UnknownValue.getInstance();
  }

  @Override
  public Value visit(JRunTimeTypeEqualsType pJRunTimeTypeEqualsType) {
    return UnknownValue.getInstance();
  }

  @Override
  public Value visit(JNullLiteralExpression pJNullLiteralExpression) {
    return NullValue.getInstance();
  }

  @Override
  public Value visit(JThisExpression pThisExpression) {
    return UnknownValue.getInstance();
  }

  /* abstract methods */

  protected abstract Value evaluateCPointerExpression(CPointerExpression pCPointerExpression)
      throws UnrecognizedCodeException;

  protected abstract Value evaluateCIdExpression(CIdExpression pCIdExpression)
      throws UnrecognizedCodeException;

  protected abstract Value evaluateJIdExpression(JIdExpression varName);

  protected abstract Value evaluateCFieldReference(CFieldReference pLValue)
      throws UnrecognizedCodeException;

  protected abstract Value evaluateCArraySubscriptExpression(CArraySubscriptExpression pLValue)
      throws UnrecognizedCodeException;

  /* additional methods */

  public String getFunctionName() {
    return functionName;
  }

  protected MachineModel getMachineModel() {
    return machineModel;
  }

  protected LogManagerWithoutDuplicates getLogger() {
    return logger;
  }

  /**
   * This method returns the value of an expression, reduced to match the type. This method handles
   * overflows and casts. If necessary warnings for the user are printed.
   *
   * @param pExp expression to evaluate
   * @param pTargetType the type of the left side of an assignment
   * @return if evaluation successful, then value, else null
   */
  public Value evaluate(final CRightHandSide pExp, final CType pTargetType)
      throws UnrecognizedCodeException {
    return castCValue(pExp.accept(this), pTargetType, machineModel, logger);
  }

  /**
   * This method returns the value of an expression, reduced to match the given target type. This
   * method handles overflows and casts. If necessary warnings for the user are printed.
   *
   * @param pExp the expression to evaluate
   * @param pTargetType the target type of the assignment (the type of the left side of the
   *     assignment)
   * @return the corresponding value of the given expression, if the evaluation was successful.
   *     <code>Null</code>, otherwise
   */
  public Value evaluate(final JRightHandSide pExp, final JType pTargetType) {
    return castJValue(
        pExp.accept(this),
        (JType) pExp.getExpressionType(),
        pTargetType,
        logger,
        pExp.getFileLocation());
  }

  /**
   * This method returns the input-value, casted to match the type. If the value matches the type,
   * it is returned unchanged. This method handles overflows and print warnings for the user.
   * Example: This method is called, when an value of type 'integer' is assigned to a variable of
   * type 'char'.
   *
   * @param value will be casted.
   * @param targetType value will be casted to targetType.
   * @param machineModel contains information about types
   * @param logger for logging
   * @return the casted Value
   */
  public static Value castCValue(
      @NonNull final Value value,
      final CType targetType,
      final MachineModel machineModel,
      final LogManagerWithoutDuplicates logger) {

    if (!value.isExplicitlyKnown()) {
      return castIfSymbolic(value, targetType);
    }

    // For now can only cast numeric value's
    if (!value.isNumericValue()) {
      logger.logf(
          Level.FINE, "Can not cast C value %s to %s", value.toString(), targetType.toString());
      return value;
    }
    NumericValue numericValue = (NumericValue) value;

    CType type = targetType.getCanonicalType();
    final int size;
    if (type instanceof CSimpleType st) {
      size = machineModel.getSizeofInBits(st);
    } else if (type instanceof CBitFieldType) {
      size = ((CBitFieldType) type).getBitFieldSize();
      type = ((CBitFieldType) type).getType();

    } else {
      return value;
    }

    return castNumeric(numericValue, type, machineModel, size);
  }

  private static Value castNumeric(
      @NonNull final NumericValue numericValue,
      final CType type,
      final MachineModel machineModel,
      final int size) {

    if (!(type instanceof CSimpleType)) {
      return numericValue;
    }

    final CSimpleType st = (CSimpleType) type;

    switch (st.getType()) {
      case BOOL -> {
        return convertToBool(numericValue);
      }
      case INT128, INT, CHAR -> {
        if (isNan(numericValue)) {
          // result of conversion of NaN to integer is undefined
          return UnknownValue.getInstance();

        } else if ((numericValue.getNumber() instanceof Float
                || numericValue.getNumber() instanceof Double)
            && Math.abs(numericValue.doubleValue() - numericValue.longValue()) >= 1) {
          // if number is a float and float can not be exactly represented as integer, the
          // result of the conversion of float to integer is undefined
          return UnknownValue.getInstance();
        }

        final BigInteger valueToCastAsInt = numericValue.bigIntegerValue();
        final boolean targetIsSigned = machineModel.isSigned(st);

        final BigInteger maxValue = BigInteger.ONE.shiftLeft(size); // 2^size
        BigInteger result = valueToCastAsInt.remainder(maxValue); // shrink to number of bits

        BigInteger signedUpperBound;
        BigInteger signedLowerBound;
        if (targetIsSigned) {
          // signed value must be put in interval [-(maxValue/2), (maxValue/2)-1]
          // upper bound maxValue / 2 - 1
          signedUpperBound = maxValue.divide(BigInteger.valueOf(2)).subtract(BigInteger.ONE);
          // lower bound -maxValue / 2
          signedLowerBound = maxValue.divide(BigInteger.valueOf(2)).negate();
        } else {
          signedUpperBound = maxValue.subtract(BigInteger.ONE);
          signedLowerBound = BigInteger.ZERO;
        }

        if (isGreaterThan(result, signedUpperBound)) {
          // if result overflows, let it 'roll around' and add overflow to lower bound
          result = result.subtract(maxValue);
        } else if (isLessThan(result, signedLowerBound)) {
          result = result.add(maxValue);
        }

        if (size < SIZE_OF_JAVA_LONG || (size == SIZE_OF_JAVA_LONG && targetIsSigned)) {
          // transform result to a long and fail if it doesn't fit
          return new NumericValue(result.longValueExact());

        } else {
          return new NumericValue(result);
        }
      }
      case FLOAT, DOUBLE, FLOAT128 -> {
        // TODO: look more closely at the INT/CHAR cases, especially at the loggedEdges stuff
        // TODO: check for overflow(source larger than the highest number we can store in target
        // etc.)
        // casting to DOUBLE, if value is INT or FLOAT. This is sound, if we would also do this
        // cast in C.
        Value result;

        final int bitPerByte = machineModel.getSizeofCharInBits();

        if (isNan(numericValue) || isInfinity(numericValue)) {
          result = numericValue;
        } else if (size == SIZE_OF_JAVA_FLOAT) {
          // 32 bit means Java float
          result = new NumericValue(numericValue.floatValue());
        } else if (size == SIZE_OF_JAVA_DOUBLE) {
          // 64 bit means Java double
          result = new NumericValue(numericValue.doubleValue());

        } else if (size == machineModel.getSizeofFloat128() * 8) {
          result = new NumericValue(numericValue.bigDecimalValue());
        } else if (size == machineModel.getSizeofLongDouble() * bitPerByte) {

          if (numericValue.bigDecimalValue().doubleValue() == numericValue.doubleValue()) {
            result = new NumericValue(numericValue.doubleValue());
          } else if (numericValue.bigDecimalValue().floatValue() == numericValue.floatValue()) {
            result = new NumericValue(numericValue.floatValue());
          } else {
            result = UnknownValue.getInstance();
          }
        } else {
          throw new AssertionError("Unhandled floating point type: " + type);
        }
        return result;
      }
      default -> throw new AssertionError("Unhandled type: " + type);
    }
  }

  private static Value convertToBool(final NumericValue pValue) {
    Number n = pValue.getNumber();
    if (isBooleanFalseRepresentation(n)) {
      return new NumericValue(0);
    } else {
      return new NumericValue(1);
    }
  }

  private static boolean isBooleanFalseRepresentation(final Number n) {
    return ((n instanceof Float || n instanceof Double) && 0 == n.doubleValue())
        || (n instanceof BigInteger && BigInteger.ZERO.equals(n))
        || (n instanceof BigDecimal && ((BigDecimal) n).compareTo(BigDecimal.ZERO) == 0)
        || 0 == n.longValue();
  }

  private static boolean isNan(NumericValue pValue) {
    Number n = pValue.getNumber();
    return n.equals(Float.NaN) || n.equals(Double.NaN) || NegativeNaN.VALUE.equals(n);
  }

  private static boolean isInfinity(NumericValue pValue) {
    Number n = pValue.getNumber();
    return n.equals(Double.POSITIVE_INFINITY)
        || n.equals(Double.NEGATIVE_INFINITY)
        || n.equals(Float.POSITIVE_INFINITY)
        || n.equals(Float.NEGATIVE_INFINITY);
  }

  /** Returns whether first integer is greater than second integer */
  private static boolean isGreaterThan(BigInteger i1, BigInteger i2) {
    return i1.compareTo(i2) > 0;
  }

  /** Returns whether first integer is less than second integer */
  private static boolean isLessThan(BigInteger i1, BigInteger i2) {
    return i1.compareTo(i2) < 0;
  }

  private static Value castIfSymbolic(Value pValue, Type pTargetType) {
    final SymbolicValueFactory factory = SymbolicValueFactory.getInstance();

    if (pValue instanceof SymbolicValue
        && (pTargetType instanceof JSimpleType || pTargetType instanceof CSimpleType)) {

      return factory.cast((SymbolicValue) pValue, pTargetType);
    }

    // If the value is not symbolic, just return it.
    return pValue;
  }

  /**
   * Casts the given value to the specified Java type. This also handles overflows.
   *
   * <p>In Java, numeric values are the only primitive types that can be cast. In consequence, all
   * values of other primitive types (and not explicitly known values) will simply be returned in
   * their original form.
   *
   * @param value the value to cast
   * @param sourceType the original type of the given value
   * @param targetType the type the given value should be cast to
   * @param logger the logger error and warning messages will be logged to
   * @param fileLocation the location of the corresponding code in the source file
   * @return the cast value, if a cast from the source to the target type is possible. Otherwise,
   *     the given value will be returned without a change
   */
  public static Value castJValue(
      @NonNull final Value value,
      JType sourceType,
      JType targetType,
      final LogManagerWithoutDuplicates logger,
      final FileLocation fileLocation) {

    if (!value.isExplicitlyKnown()) {
      return castIfSymbolic(value, targetType);
    }

    // Other than symbolic values, we can only cast numeric values, for now.
    if (!value.isNumericValue()) {
      logger.logf(
          Level.FINE, "Can not cast Java value %s to %s", value.toString(), targetType.toString());
      return value;
    }

    NumericValue numericValue = (NumericValue) value;

    if (targetType instanceof JSimpleType st) {
      if (isIntegerType(sourceType)) {
        long longValue = numericValue.longValue();

        return createValue(longValue, st);

      } else if (isFloatType(sourceType)) {
        double doubleValue = numericValue.doubleValue();

        return createValue(doubleValue, st);

      } else {
        throw new AssertionError(
            "Cast from " + sourceType + " to " + targetType + " not possible.");
      }
    } else {
      return value; // TODO handle casts between object types
    }
  }

  private static Value createValue(long value, JSimpleType targetType) {
    switch (targetType) {
      case BYTE -> {
        return new NumericValue((byte) value);
      }
      case CHAR -> {
        char castedValue = (char) value;
        return new NumericValue((int) castedValue);
      }
      case SHORT -> {
        return new NumericValue((short) value);
      }
      case INT -> {
        return new NumericValue((int) value);
      }
      case LONG -> {
        return new NumericValue(value);
      }
      case FLOAT -> {
        return new NumericValue((float) value);
      }
      case DOUBLE -> {
        return new NumericValue((double) value);
      }
      default -> throw new AssertionError("Trying to cast to unsupported type " + targetType);
    }
  }

  private static Value createValue(double value, JSimpleType targetType) {
    return switch (targetType) {
      case BYTE -> new NumericValue((byte) value);
      case CHAR, SHORT -> new NumericValue((short) value);
      case INT -> new NumericValue((int) value);
      case LONG -> new NumericValue(value);
      case FLOAT -> new NumericValue((float) value);
      case DOUBLE -> new NumericValue(value);
      default -> throw new AssertionError("Trying to cast to unsupported type " + targetType);
    };
  }

  /**
   * Returns a numeric type that can be used to perform arithmetics on an instance of the type
   * directly, or null if none.
   *
   * <p>Most notably, CPointerType will be converted to the unsigned integer type of correct size.
   *
   * @param type the input type
   */
  public static CSimpleType getArithmeticType(CType type) {
    type = type.getCanonicalType();
    if (type instanceof CPointerType) {
      // TODO: introduce an integer type of the right size, similar to intptr_t
      return CNumericTypes.INT;
    } else if (type instanceof CSimpleType) {
      return (CSimpleType) type;
    } else {
      return null;
    }
  }

  /**
   * Exception for illegal operations that cannot be reflected by the analysis methods return values
   * (For example division by zero)
   */
  protected static class IllegalOperationException extends CPAException {

    @Serial private static final long serialVersionUID = 5420891133452817345L;

    public IllegalOperationException(String msg) {
      super(msg);
    }

    public IllegalOperationException(String msg, Throwable cause) {
      super(msg, cause);
    }
  }
}<|MERGE_RESOLUTION|>--- conflicted
+++ resolved
@@ -242,60 +242,6 @@
       return Value.UnknownValue.getInstance();
     }
 
-<<<<<<< HEAD
-    Value result;
-
-    switch (binaryOperator) {
-      case PLUS:
-      case MINUS:
-      case DIVIDE:
-      case MODULO:
-      case MULTIPLY:
-      case SHIFT_LEFT:
-      case SHIFT_RIGHT:
-      case BINARY_AND:
-      case BINARY_OR:
-      case BINARY_XOR:
-        {
-          result =
-              arithmeticOperation(
-                  (NumericValue) lVal,
-                  (NumericValue) rVal,
-                  binaryOperator,
-                  calculationType,
-                  machineModel,
-                  logger);
-          result = castCValue(result, binaryExpr.getExpressionType(), machineModel, logger);
-
-          break;
-        }
-
-      case EQUALS:
-      case NOT_EQUALS:
-      case GREATER_THAN:
-      case GREATER_EQUAL:
-      case LESS_THAN:
-      case LESS_EQUAL:
-        {
-          result =
-              booleanOperation(
-                  (NumericValue) lVal,
-                  (NumericValue) rVal,
-                  binaryOperator,
-                  calculationType,
-                  machineModel,
-                  logger);
-          // we do not cast here, because 0 and 1 should be small enough for every type.
-
-          break;
-        }
-
-      default:
-        throw new AssertionError("unhandled binary operator");
-    }
-
-    return result;
-=======
     return switch (binaryOperator) {
       case PLUS,
           MINUS,
@@ -315,12 +261,7 @@
                 calculationType,
                 machineModel,
                 logger);
-        yield castCValue(
-            result,
-            binaryExpr.getExpressionType(),
-            machineModel,
-            logger,
-            binaryExpr.getFileLocation());
+        yield castCValue(result, binaryExpr.getExpressionType(), machineModel, logger);
       }
       case EQUALS, NOT_EQUALS, GREATER_THAN, GREATER_EQUAL, LESS_THAN, LESS_EQUAL ->
           booleanOperation(
@@ -330,9 +271,7 @@
               calculationType,
               machineModel,
               logger);
-        // we do not cast here, because 0 and 1 should be small enough for every type.
     };
->>>>>>> d6cd589a
   }
 
   /**
