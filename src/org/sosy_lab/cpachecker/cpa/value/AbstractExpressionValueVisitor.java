// This file is part of CPAchecker,
// a tool for configurable software verification:
// https://cpachecker.sosy-lab.org
//
// SPDX-FileCopyrightText: 2007-2020 Dirk Beyer <https://www.sosy-lab.org>
//
// SPDX-License-Identifier: Apache-2.0

package org.sosy_lab.cpachecker.cpa.value;

import static com.google.common.base.Preconditions.checkArgument;
import static com.google.common.base.Preconditions.checkNotNull;

import com.google.common.base.Function;
import com.google.common.collect.Iterables;
import com.google.common.primitives.UnsignedLongs;
import java.io.Serial;
import java.math.BigInteger;
import java.util.ArrayList;
import java.util.List;
import java.util.Optional;
import java.util.function.BiFunction;
import java.util.logging.Level;
import org.checkerframework.checker.nullness.qual.NonNull;
import org.sosy_lab.common.log.LogManager;
import org.sosy_lab.common.log.LogManagerWithoutDuplicates;
import org.sosy_lab.common.rationals.Rational;
import org.sosy_lab.cpachecker.cfa.ast.ASimpleDeclaration;
import org.sosy_lab.cpachecker.cfa.ast.FileLocation;
import org.sosy_lab.cpachecker.cfa.ast.c.CArraySubscriptExpression;
import org.sosy_lab.cpachecker.cfa.ast.c.CBinaryExpression;
import org.sosy_lab.cpachecker.cfa.ast.c.CBinaryExpression.BinaryOperator;
import org.sosy_lab.cpachecker.cfa.ast.c.CCastExpression;
import org.sosy_lab.cpachecker.cfa.ast.c.CCharLiteralExpression;
import org.sosy_lab.cpachecker.cfa.ast.c.CComplexCastExpression;
import org.sosy_lab.cpachecker.cfa.ast.c.CEnumerator;
import org.sosy_lab.cpachecker.cfa.ast.c.CExpression;
import org.sosy_lab.cpachecker.cfa.ast.c.CFieldReference;
import org.sosy_lab.cpachecker.cfa.ast.c.CFloatLiteralExpression;
import org.sosy_lab.cpachecker.cfa.ast.c.CFunctionCallExpression;
import org.sosy_lab.cpachecker.cfa.ast.c.CIdExpression;
import org.sosy_lab.cpachecker.cfa.ast.c.CImaginaryLiteralExpression;
import org.sosy_lab.cpachecker.cfa.ast.c.CIntegerLiteralExpression;
import org.sosy_lab.cpachecker.cfa.ast.c.CPointerExpression;
import org.sosy_lab.cpachecker.cfa.ast.c.CRightHandSide;
import org.sosy_lab.cpachecker.cfa.ast.c.CRightHandSideVisitor;
import org.sosy_lab.cpachecker.cfa.ast.c.CStringLiteralExpression;
import org.sosy_lab.cpachecker.cfa.ast.c.CTypeIdExpression;
import org.sosy_lab.cpachecker.cfa.ast.c.CTypeIdExpression.TypeIdOperator;
import org.sosy_lab.cpachecker.cfa.ast.c.CUnaryExpression;
import org.sosy_lab.cpachecker.cfa.ast.c.CUnaryExpression.UnaryOperator;
import org.sosy_lab.cpachecker.cfa.ast.c.DefaultCExpressionVisitor;
import org.sosy_lab.cpachecker.cfa.ast.java.JArrayCreationExpression;
import org.sosy_lab.cpachecker.cfa.ast.java.JArrayInitializer;
import org.sosy_lab.cpachecker.cfa.ast.java.JArrayLengthExpression;
import org.sosy_lab.cpachecker.cfa.ast.java.JArraySubscriptExpression;
import org.sosy_lab.cpachecker.cfa.ast.java.JBinaryExpression;
import org.sosy_lab.cpachecker.cfa.ast.java.JBooleanLiteralExpression;
import org.sosy_lab.cpachecker.cfa.ast.java.JCastExpression;
import org.sosy_lab.cpachecker.cfa.ast.java.JCharLiteralExpression;
import org.sosy_lab.cpachecker.cfa.ast.java.JClassInstanceCreation;
import org.sosy_lab.cpachecker.cfa.ast.java.JEnumConstantExpression;
import org.sosy_lab.cpachecker.cfa.ast.java.JExpression;
import org.sosy_lab.cpachecker.cfa.ast.java.JExpressionVisitor;
import org.sosy_lab.cpachecker.cfa.ast.java.JFieldDeclaration;
import org.sosy_lab.cpachecker.cfa.ast.java.JFloatLiteralExpression;
import org.sosy_lab.cpachecker.cfa.ast.java.JIdExpression;
import org.sosy_lab.cpachecker.cfa.ast.java.JIntegerLiteralExpression;
import org.sosy_lab.cpachecker.cfa.ast.java.JMethodInvocationExpression;
import org.sosy_lab.cpachecker.cfa.ast.java.JNullLiteralExpression;
import org.sosy_lab.cpachecker.cfa.ast.java.JRightHandSide;
import org.sosy_lab.cpachecker.cfa.ast.java.JRightHandSideVisitor;
import org.sosy_lab.cpachecker.cfa.ast.java.JRunTimeTypeEqualsType;
import org.sosy_lab.cpachecker.cfa.ast.java.JStringLiteralExpression;
import org.sosy_lab.cpachecker.cfa.ast.java.JThisExpression;
import org.sosy_lab.cpachecker.cfa.ast.java.JUnaryExpression;
import org.sosy_lab.cpachecker.cfa.ast.java.JVariableRunTimeType;
import org.sosy_lab.cpachecker.cfa.types.BaseSizeofVisitor;
import org.sosy_lab.cpachecker.cfa.types.MachineModel;
import org.sosy_lab.cpachecker.cfa.types.Type;
import org.sosy_lab.cpachecker.cfa.types.c.CArrayType;
import org.sosy_lab.cpachecker.cfa.types.c.CBasicType;
import org.sosy_lab.cpachecker.cfa.types.c.CBitFieldType;
import org.sosy_lab.cpachecker.cfa.types.c.CComplexType;
import org.sosy_lab.cpachecker.cfa.types.c.CCompositeType;
import org.sosy_lab.cpachecker.cfa.types.c.CNumericTypes;
import org.sosy_lab.cpachecker.cfa.types.c.CPointerType;
import org.sosy_lab.cpachecker.cfa.types.c.CSimpleType;
import org.sosy_lab.cpachecker.cfa.types.c.CType;
import org.sosy_lab.cpachecker.cfa.types.java.JArrayType;
import org.sosy_lab.cpachecker.cfa.types.java.JSimpleType;
import org.sosy_lab.cpachecker.cfa.types.java.JType;
import org.sosy_lab.cpachecker.cpa.value.symbolic.type.SymbolicExpression;
import org.sosy_lab.cpachecker.cpa.value.symbolic.type.SymbolicValue;
import org.sosy_lab.cpachecker.cpa.value.symbolic.type.SymbolicValueFactory;
import org.sosy_lab.cpachecker.cpa.value.type.ArrayValue;
import org.sosy_lab.cpachecker.cpa.value.type.BooleanValue;
import org.sosy_lab.cpachecker.cpa.value.type.EnumConstantValue;
import org.sosy_lab.cpachecker.cpa.value.type.FunctionValue;
import org.sosy_lab.cpachecker.cpa.value.type.NullValue;
import org.sosy_lab.cpachecker.cpa.value.type.NumericValue;
import org.sosy_lab.cpachecker.cpa.value.type.Value;
import org.sosy_lab.cpachecker.cpa.value.type.Value.UnknownValue;
import org.sosy_lab.cpachecker.exceptions.CPAException;
import org.sosy_lab.cpachecker.exceptions.NoException;
import org.sosy_lab.cpachecker.exceptions.UnrecognizedCodeException;
import org.sosy_lab.cpachecker.util.BuiltinFloatFunctions;
import org.sosy_lab.cpachecker.util.BuiltinFunctions;
import org.sosy_lab.cpachecker.util.BuiltinOverflowFunctions;
import org.sosy_lab.cpachecker.util.floatingpoint.FloatValue;
import org.sosy_lab.cpachecker.util.floatingpoint.FloatValue.RoundingMode;

/**
 * This Visitor implements an evaluation strategy of simply typed expressions. An expression is
 * defined as simply typed iff it is not an array type (vgl {@link CArrayType}), a struct or union
 * type (vgl {@link CComplexType}), an imaginary type (vgl {@link CImaginaryLiteralExpression}), or
 * a pointer type (vgl {@link CPointerType}). The key distinction between these types and simply
 * typed types is, that a value of simply typed types can be represented as a numerical value
 * without losing information.
 *
 * <p>Furthermore, the visitor abstracts from using abstract states to get values stored in the
 * memory of a program.
 */
public abstract class AbstractExpressionValueVisitor
    extends DefaultCExpressionVisitor<Value, UnrecognizedCodeException>
    implements CRightHandSideVisitor<Value, UnrecognizedCodeException>,
        JRightHandSideVisitor<Value, NoException>,
        JExpressionVisitor<Value, NoException> {

  /** length of type LONG in Java (in bit). */
  private static final int SIZE_OF_JAVA_LONG = 64;

  // private final ValueAnalysisState state;
  private final String functionName;
  private final MachineModel machineModel;

  // for logging
  private final LogManagerWithoutDuplicates logger;

  private boolean missingFieldAccessInformation = false;

  /**
   * This Visitor returns the numeral value for an expression.
   *
   * @param pFunctionName current scope, used only for variable-names
   * @param pMachineModel where to get info about types, for casting and overflows
   * @param pLogger logging
   */
  protected AbstractExpressionValueVisitor(
      String pFunctionName, MachineModel pMachineModel, LogManagerWithoutDuplicates pLogger) {

    // this.state = pState;
    functionName = pFunctionName;
    machineModel = pMachineModel;
    logger = pLogger;
  }

  public boolean hasMissingFieldAccessInformation() {
    return missingFieldAccessInformation;
  }

  @Override
  protected Value visitDefault(CExpression pExp) {
    return Value.UnknownValue.getInstance();
  }

  public void reset() {
    missingFieldAccessInformation = false;
  }

  @Override
  public Value visit(final CBinaryExpression pE) throws UnrecognizedCodeException {
    final Value lVal = pE.getOperand1().accept(this);
    if (lVal.isUnknown()) {
      return Value.UnknownValue.getInstance();
    }
    final Value rVal = pE.getOperand2().accept(this);
    if (rVal.isUnknown()) {
      return Value.UnknownValue.getInstance();
    }
    return calculateBinaryOperation(lVal, rVal, pE, machineModel, logger);
  }

  /**
   * This method calculates the exact result for a binary operation. If the value can not be
   * determined, we return an {@link UnknownValue}. If an arithmetic exception happens (e.g.,
   * division by zero), we log a warning and also return {@link UnknownValue}.
   *
   * @param lVal evaluated first operand of binaryExpr
   * @param rVal evaluated second operand of binaryExpr
   * @param binaryExpr will be evaluated
   * @param machineModel information about types
   * @param logger for logging
   */
  public static Value calculateBinaryOperation(
      Value lVal,
      Value rVal,
      final CBinaryExpression binaryExpr,
      final MachineModel machineModel,
      final LogManagerWithoutDuplicates logger) {

    final BinaryOperator binaryOperator = binaryExpr.getOperator();
    final CType calculationType = binaryExpr.getCalculationType();

    lVal = castCValue(lVal, calculationType, machineModel, logger);
    if (binaryOperator != BinaryOperator.SHIFT_LEFT
        && binaryOperator != BinaryOperator.SHIFT_RIGHT) {
      /* For SHIFT-operations we do not cast the second operator.
       * We even do not need integer-promotion,
       * because the maximum SHIFT of 64 is lower than MAX_CHAR.
       *
       * ISO-C99 (6.5.7 #3): Bitwise shift operators
       * The integer promotions are performed on each of the operands.
       * The type of the result is that of the promoted left operand.
       * If the value of the right operand is negative or is greater than
       * or equal to the width of the promoted left operand,
       * the behavior is undefined.
       */
      rVal = castCValue(rVal, calculationType, machineModel, logger);
    }

    if (lVal instanceof FunctionValue || rVal instanceof FunctionValue) {
      return calculateExpressionWithFunctionValue(binaryOperator, rVal, lVal);
    }

    if (lVal instanceof SymbolicValue || rVal instanceof SymbolicValue) {
      return calculateSymbolicBinaryExpression(lVal, rVal, binaryExpr);
    }

    if (!lVal.isNumericValue() || !rVal.isNumericValue()) {
      logger.logf(
          Level.FINE,
          "Parameters to binary operation '%s %s %s' are no numeric values.",
          lVal,
          binaryOperator,
          rVal);
      return Value.UnknownValue.getInstance();
    }

    return switch (binaryOperator) {
      case PLUS,
          MINUS,
          DIVIDE,
          MODULO,
          MULTIPLY,
          SHIFT_LEFT,
          SHIFT_RIGHT,
          BINARY_AND,
          BINARY_OR,
          BINARY_XOR -> {
        Value result =
            arithmeticOperation(
                (NumericValue) lVal,
                (NumericValue) rVal,
                binaryOperator,
                calculationType,
                machineModel,
                logger);
        yield castCValue(result, binaryExpr.getExpressionType(), machineModel, logger);
      }
      case EQUALS, NOT_EQUALS, GREATER_THAN, GREATER_EQUAL, LESS_THAN, LESS_EQUAL ->
          comparisonOperation(
              (NumericValue) lVal,
              (NumericValue) rVal,
              binaryOperator,
              calculationType,
              machineModel,
              logger);
    };
  }

  /**
   * Join a symbolic expression with something else using a binary expression.
   *
   * <p>e.g. joining `a` and `5` with `+` will produce `a + 5`
   *
   * @param pLValue left hand side value
   * @param pRValue right hand side value
   * @param pExpression the binary expression with the operator
   * @return the calculated Value
   */
  public static Value calculateSymbolicBinaryExpression(
      Value pLValue, Value pRValue, final CBinaryExpression pExpression) {

    final BinaryOperator operator = pExpression.getOperator();

    final CType leftOperandType = pExpression.getOperand1().getExpressionType();
    final CType rightOperandType = pExpression.getOperand2().getExpressionType();
    final CType expressionType = pExpression.getExpressionType();
    final CType calculationType = pExpression.getCalculationType();

    return createSymbolicExpression(
        pLValue,
        leftOperandType,
        pRValue,
        rightOperandType,
        operator,
        expressionType,
        calculationType);
  }

  public static Value calculateExpressionWithFunctionValue(
      BinaryOperator binaryOperator, Value val1, Value val2) {
    if (val1 instanceof FunctionValue functionValue) {
      return calculateOperationWithFunctionValue(binaryOperator, functionValue, val2);
    } else if (val2 instanceof FunctionValue functionValue) {
      return calculateOperationWithFunctionValue(binaryOperator, functionValue, val1);
    } else {
      return new Value.UnknownValue();
    }
  }

  private static NumericValue calculateOperationWithFunctionValue(
      BinaryOperator binaryOperator, FunctionValue val1, Value val2) {
    return switch (binaryOperator) {
      case EQUALS -> new NumericValue(val1.equals(val2) ? 1 : 0);
      case NOT_EQUALS -> new NumericValue(val1.equals(val2) ? 0 : 1);
      default ->
          throw new AssertionError(
              "Operation " + binaryOperator + " is not supported for function values");
    };
  }

  private static SymbolicValue createSymbolicExpression(
      Value pLeftValue,
      CType pLeftType,
      Value pRightValue,
      CType pRightType,
      CBinaryExpression.BinaryOperator pOperator,
      CType pExpressionType,
      CType pCalculationType) {

    final SymbolicValueFactory factory = SymbolicValueFactory.getInstance();
    SymbolicExpression leftOperand;
    SymbolicExpression rightOperand;

    leftOperand = factory.asConstant(pLeftValue, pLeftType);
    rightOperand = factory.asConstant(pRightValue, pRightType);

    return switch (pOperator) {
      case PLUS -> factory.add(leftOperand, rightOperand, pExpressionType, pCalculationType);
      case MINUS -> factory.minus(leftOperand, rightOperand, pExpressionType, pCalculationType);
      case MULTIPLY ->
          factory.multiply(leftOperand, rightOperand, pExpressionType, pCalculationType);
      case DIVIDE -> factory.divide(leftOperand, rightOperand, pExpressionType, pCalculationType);
      case MODULO -> factory.modulo(leftOperand, rightOperand, pExpressionType, pCalculationType);
      case SHIFT_LEFT ->
          factory.shiftLeft(leftOperand, rightOperand, pExpressionType, pCalculationType);
      case SHIFT_RIGHT ->
          factory.shiftRightSigned(leftOperand, rightOperand, pExpressionType, pCalculationType);
      case BINARY_AND ->
          factory.binaryAnd(leftOperand, rightOperand, pExpressionType, pCalculationType);
      case BINARY_OR ->
          factory.binaryOr(leftOperand, rightOperand, pExpressionType, pCalculationType);
      case BINARY_XOR ->
          factory.binaryXor(leftOperand, rightOperand, pExpressionType, pCalculationType);
      case EQUALS -> factory.equal(leftOperand, rightOperand, pExpressionType, pCalculationType);
      case NOT_EQUALS ->
          factory.notEqual(leftOperand, rightOperand, pExpressionType, pCalculationType);
      case LESS_THAN ->
          factory.lessThan(leftOperand, rightOperand, pExpressionType, pCalculationType);
      case LESS_EQUAL ->
          factory.lessThanOrEqual(leftOperand, rightOperand, pExpressionType, pCalculationType);
      case GREATER_THAN ->
          factory.greaterThan(leftOperand, rightOperand, pExpressionType, pCalculationType);
      case GREATER_EQUAL ->
          factory.greaterThanOrEqual(leftOperand, rightOperand, pExpressionType, pCalculationType);
    };
  }

  /**
   * Calculate an arithmetic operation on two integer types.
   *
   * @param l left hand side value
   * @param r right hand side value
   * @param op the binary operator
   * @param calculationType The type the result of the calculation should have
   * @param machineModel the machine model
   * @param logger logging
   * @return the resulting value
   */
  private static long arithmeticOperation(
      final long l,
      final long r,
      final BinaryOperator op,
      final CType calculationType,
      final MachineModel machineModel,
      final LogManager logger) {

    // special handling for UNSIGNED_LONGLONG (32 and 64bit), UNSIGNED_LONG (64bit)
    // because Java only has SIGNED_LONGLONG
    CSimpleType st = getArithmeticType(calculationType);
    if (st != null) {
      if (machineModel.getSizeofInBits(st) >= SIZE_OF_JAVA_LONG && st.hasUnsignedSpecifier()) {
        switch (op) {
          case DIVIDE -> {
            if (r == 0) {
              logger.logf(Level.SEVERE, "Division by Zero (%d / %d)", l, r);
              return 0;
            }
            return UnsignedLongs.divide(l, r);
          }
          case MODULO -> {
            return UnsignedLongs.remainder(l, r);
          }
          case SHIFT_RIGHT -> {
            /*
             * from http://docs.oracle.com/javase/tutorial/java/nutsandbolts/op3.html
             *
             * The unsigned right shift operator ">>>" shifts a zero
             * into the leftmost position, while the leftmost position
             * after ">>" depends on sign extension.
             */
            return l >>> r;
          }
          default -> {}
        }
      }
    }

    switch (op) {
      case PLUS -> {
        return l + r;
      }
      case MINUS -> {
        return l - r;
      }
      case DIVIDE -> {
        if (r == 0) {
          logger.logf(Level.SEVERE, "Division by Zero (%d / %d)", l, r);
          return 0;
        }
        return l / r;
      }
      case MODULO -> {
        return l % r;
      }
      case MULTIPLY -> {
        return l * r;
      }
      case SHIFT_LEFT -> {
        /* There is a difference in the SHIFT-operation in Java and C.
         * In C a SHIFT is a normal SHIFT, in Java the rVal is used as (r%64).
         *
         * http://docs.oracle.com/javase/specs/jls/se7/html/jls-15.html#jls-15.19
         *
         * If the promoted type of the left-hand operand is long, then only the
         * six lowest-order bits of the right-hand operand are used as the
         * shift distance. It is as if the right-hand operand were subjected to
         * a bitwise logical AND operator & (§15.22.1) with the mask value 0x3f.
         * The shift distance actually used is therefore always in the range 0 to 63.
         */
        return (r >= SIZE_OF_JAVA_LONG) ? 0 : l << r;
      }
      case SHIFT_RIGHT -> {
        return l >> r;
      }
      case BINARY_AND -> {
        return l & r;
      }
      case BINARY_OR -> {
        return l | r;
      }
      case BINARY_XOR -> {
        return l ^ r;
      }
      default -> throw new AssertionError("unknown binary operation: " + op);
    }
  }

  /**
   * Calculate an arithmetic operation on two int128 types.
   *
   * @param l left hand side value
   * @param r right hand side value
   * @param op the binary operator
   * @param logger logging
   * @return the resulting value
   */
  private static BigInteger arithmeticOperation(
      final BigInteger l, final BigInteger r, final BinaryOperator op, final LogManager logger) {

    switch (op) {
      case PLUS -> {
        return l.add(r);
      }
      case MINUS -> {
        return l.subtract(r);
      }
      case DIVIDE -> {
        if (r.equals(BigInteger.ZERO)) {
          // this matches the behavior of long
          logger.logf(Level.SEVERE, "Division by Zero (%s / %s)", l.toString(), r.toString());
          return BigInteger.ZERO;
        }
        return l.divide(r);
      }
      case MODULO -> {
        return l.mod(r);
      }
      case MULTIPLY -> {
        return l.multiply(r);
      }
      case SHIFT_LEFT -> {
        // (C11, 6.5.7p3) "If the value of the right operand is negative
        // or is greater than or equal to the width of the promoted left operand,
        // the behavior is undefined"
        if (r.compareTo(BigInteger.valueOf(128)) <= 0 && r.signum() != -1) {
          return l.shiftLeft(r.intValue());
        } else {
          logger.logf(
              Level.SEVERE,
              "Right-hand side (%s) of the bitshift is larger than 128 or negative.",
              r.toString());
          return BigInteger.ZERO;
        }
      }
      case SHIFT_RIGHT -> {
        if (r.compareTo(BigInteger.valueOf(128)) <= 0 && r.signum() != -1) {
          return l.shiftRight(r.intValue());
        } else {
          return BigInteger.ZERO;
        }
      }
      case BINARY_AND -> {
        return l.and(r);
      }
      case BINARY_OR -> {
        return l.or(r);
      }
      case BINARY_XOR -> {
        return l.xor(r);
      }
      default -> throw new AssertionError("unknown binary operation: " + op);
    }
  }

  /** Cast the argument to a floating point type */
  private static FloatValue castToFloat(
      MachineModel pMachineModel, CSimpleType pTargetType, NumericValue pValue) {
    checkArgument(
        pTargetType.getType().isFloatingPointType(),
        "Target type `%s` is not a floating point type",
        pTargetType);
    FloatValue.Format precision = FloatValue.Format.fromCType(pMachineModel, pTargetType);
    return pValue.floatingPointValue(precision);
  }

  /**
   * Calculate an arithmetic operation on two floating point values.
   *
   * @param pOperation the binary operator
   * @param pArg1 left hand side value
   * @param pArg2 right hand side value
   * @return the resulting value
   */
  private static FloatValue arithmeticOperation(
      final BinaryOperator pOperation, final FloatValue pArg1, final FloatValue pArg2) {

    return switch (pOperation) {
      case PLUS -> pArg1.add(pArg2);
      case MINUS -> pArg1.subtract(pArg2);
      case DIVIDE -> pArg1.divide(pArg2);
      case MODULO -> pArg1.modulo(pArg2);
      case MULTIPLY -> pArg1.multiply(pArg2);
      case SHIFT_LEFT, SHIFT_RIGHT, BINARY_AND, BINARY_OR, BINARY_XOR ->
          throw new UnsupportedOperationException(
              "Trying to perform " + pOperation + " on floating point operands");
      default -> throw new IllegalArgumentException("Unknown binary operation: " + pOperation);
    };
  }

  /**
   * Calculate an arithmetic operation on two Value types.
   *
   * @param lNum left hand side value
   * @param rNum right hand side value
   * @param op the binary operator
   * @param calculationType The type the result of the calculation should have
   * @param machineModel the machine model
   * @param logger logging
   * @return the resulting values
   */
  private static Value arithmeticOperation(
      final NumericValue lNum,
      final NumericValue rNum,
      final BinaryOperator op,
      final CType calculationType,
      final MachineModel machineModel,
      final LogManager logger) {

    // At this point we're only handling values of simple types.
    final CSimpleType type = getArithmeticType(calculationType);
    if (type == null) {
      logger.logf(
          Level.FINE, "unsupported type %s for result of binary operation %s", calculationType, op);
      return Value.UnknownValue.getInstance();
    }

    try {
      return switch (type.getType()) {
        case INT -> {
          // Both l and r must be of the same type, which in this case is INT, so we can cast to
          // long.
          long lVal = lNum.getNumber().longValue();
          long rVal = rNum.getNumber().longValue();
          long result = arithmeticOperation(lVal, rVal, op, calculationType, machineModel, logger);
          yield new NumericValue(result);
        }
        case INT128 -> {
          BigInteger lVal = lNum.bigIntegerValue();
          BigInteger rVal = rNum.bigIntegerValue();
          BigInteger result = arithmeticOperation(lVal, rVal, op, logger);
          yield new NumericValue(result);
        }
        case FLOAT, DOUBLE, FLOAT128 ->
            new NumericValue(
                arithmeticOperation(
                    op,
                    castToFloat(machineModel, type, lNum),
                    castToFloat(machineModel, type, rNum)));
        default -> {
          logger.logf(
              Level.FINE, "unsupported type for result of binary operation %s", type.toString());
          yield Value.UnknownValue.getInstance();
        }
      };
    } catch (ArithmeticException e) { // log warning and ignore expression
      logger.logf(
          Level.WARNING,
          "expression causes arithmetic exception (%s): %s %s %s",
          e.getMessage(),
          lNum,
          op.getOperator(),
          rNum);
      return Value.UnknownValue.getInstance();
    }
  }

  private static Value comparisonOperation(
      final NumericValue l,
      final NumericValue r,
      final BinaryOperator op,
      final CType calculationType,
      final MachineModel machineModel,
      final LogManager logger) {

    // At this point we're only handling values of simple types.
    final CSimpleType type = getArithmeticType(calculationType);
    if (type == null) {
      logger.logf(
          Level.FINE, "unsupported type %s for result of binary operation %s", calculationType, op);
      return Value.UnknownValue.getInstance();
    }

    switch (type.getType()) {
      case INT128, CHAR, INT -> {
        CSimpleType canonicalType = type.getCanonicalType();
        int sizeInBits = machineModel.getSizeof(canonicalType) * machineModel.getSizeofCharInBits();

        // Compare the two numbers
        final int cmp;
        if ((!machineModel.isSigned(canonicalType) && sizeInBits == SIZE_OF_JAVA_LONG)
            || sizeInBits > SIZE_OF_JAVA_LONG) {
          BigInteger leftBigInt = l.bigIntegerValue();
          BigInteger rightBigInt = r.bigIntegerValue();
          cmp = leftBigInt.compareTo(rightBigInt);
        } else {
          cmp = Long.compare(l.longValue(), r.longValue());
        }

        // returns True, iff cmp fulfills the boolean operation.
        boolean result =
            switch (op) {
              case GREATER_THAN -> cmp > 0;
              case GREATER_EQUAL -> cmp >= 0;
              case LESS_THAN -> cmp < 0;
              case LESS_EQUAL -> cmp <= 0;
              case EQUALS -> cmp == 0;
              case NOT_EQUALS -> cmp != 0;
              default -> throw new AssertionError("unknown binary operation: " + op);
            };

        // return 1 if expression holds, 0 otherwise
        return new NumericValue(result ? 1 : 0);
      }
      case FLOAT, DOUBLE, FLOAT128 -> {
        boolean result =
            comparisonOperation(
                op, castToFloat(machineModel, type, l), castToFloat(machineModel, type, r));
        return new NumericValue(result ? 1 : 0);
      }
      default -> {
        logger.logf(
            Level.FINE,
            "unsupported type %s for result of binary operation %s",
            type.toString(),
            op);
        return Value.UnknownValue.getInstance();
      }
    }
  }

  /**
   * Calculate a comparison operation on two floating point values.
   *
   * @param pOperation the binary operator
   * @param pArg1 left hand side value
   * @param pArg2 right hand side value
   * @return the resulting value
   */
  private static boolean comparisonOperation(
      final BinaryOperator pOperation, final FloatValue pArg1, final FloatValue pArg2) {

    return switch (pOperation) {
      case GREATER_THAN -> pArg1.greaterThan(pArg2);
      case GREATER_EQUAL -> pArg1.greaterOrEqual(pArg2);
      case LESS_THAN -> pArg1.lessThan(pArg2);
      case LESS_EQUAL -> pArg1.lessOrEqual(pArg2);
      case EQUALS -> pArg1.equalTo(pArg2);
      case NOT_EQUALS -> !pArg1.equalTo(pArg2);
      default -> throw new AssertionError("unknown binary operation: " + pOperation);
    };
  }

  @Override
  public Value visit(CCastExpression pE) throws UnrecognizedCodeException {
    return castCValue(pE.getOperand().accept(this), pE.getExpressionType(), machineModel, logger);
  }

  @Override
  public Value visit(CComplexCastExpression pE) throws UnrecognizedCodeException {
    // evaluation of complex numbers is not supported by now
    return Value.UnknownValue.getInstance();
  }

  /**
   * Helper method to handle unary builtin function in {@link
   * AbstractExpressionValueVisitor#visit(CFunctionCallExpression)}
   */
  private Value handleBuiltinFunction1(
      String pName, List<Value> pArguments, Function<FloatValue, Value> pOperation) {
    final Value parameter = Iterables.getOnlyElement(pArguments);
    if (parameter.isExplicitlyKnown()) {
      // Cast the argument to match the function type
      FloatValue value =
          castToFloat(
              machineModel,
              BuiltinFloatFunctions.getTypeOfBuiltinFloatFunction(pName),
              (NumericValue) parameter);
      return pOperation.apply(value);
    }
    return Value.UnknownValue.getInstance();
  }

  /**
   * Helper method to handle binary builtin function in {@link
   * AbstractExpressionValueVisitor#visit(CFunctionCallExpression)}
   */
  private Value handleBuiltinFunction2(
      String pName, List<Value> pArguments, BiFunction<FloatValue, FloatValue, Value> pOperation) {
    checkArgument(pArguments.size() == 2);
    Value parameter1 = pArguments.getFirst();
    Value parameter2 = pArguments.get(1);

    if (parameter1.isExplicitlyKnown() && parameter2.isExplicitlyKnown()) {
      // Cast both arguments to match the function type
      CSimpleType targetType = BuiltinFloatFunctions.getTypeOfBuiltinFloatFunction(pName);
      FloatValue value1 = castToFloat(machineModel, targetType, (NumericValue) parameter1);
      FloatValue value2 = castToFloat(machineModel, targetType, (NumericValue) parameter2);

      return pOperation.apply(value1, value2);
    }
    return Value.UnknownValue.getInstance();
  }

  @Override
  public Value visit(CFunctionCallExpression pIastFunctionCallExpression)
      throws UnrecognizedCodeException {
    CExpression functionNameExp = pIastFunctionCallExpression.getFunctionNameExpression();

    // We only handle builtin functions
    if (functionNameExp instanceof CIdExpression cIdExpression) {
      String calledFunctionName = cIdExpression.getName();

      if (BuiltinFunctions.isBuiltinFunction(calledFunctionName)) {
        CType functionType = BuiltinFunctions.getFunctionType(calledFunctionName);

        if (isUnspecifiedType(functionType)) {
          // unsupported formula
          return Value.UnknownValue.getInstance();
        }

        List<CExpression> parameterExpressions =
            pIastFunctionCallExpression.getParameterExpressions();
        List<Value> parameterValues = new ArrayList<>(parameterExpressions.size());

        for (CExpression currParamExp : parameterExpressions) {
          Value newValue = currParamExp.accept(this);
          parameterValues.add(newValue);
        }

        if (BuiltinFunctions.isPopcountFunction(functionName)) {
<<<<<<< HEAD
          return handlePopcount(
              functionName,
              functionType,
              parameterValues,
              pIastFunctionCallExpression,
              machineModel,
              logger);
=======
          return handlePopCount(
              functionName, parameterValues, pIastFunctionCallExpression, machineModel, logger);
>>>>>>> e1ecfd9b

        } else if (BuiltinOverflowFunctions.isBuiltinOverflowFunction(calledFunctionName)) {
          return BuiltinOverflowFunctions.evaluateFunctionCall(
              pIastFunctionCallExpression, this, machineModel, logger);

        } else if (BuiltinFloatFunctions.matchesAbsolute(calledFunctionName)) {
          return handleBuiltinFunction1(
              calledFunctionName, parameterValues, (FloatValue arg) -> new NumericValue(arg.abs()));

        } else if (BuiltinFloatFunctions.matchesHugeVal(calledFunctionName)
            || BuiltinFloatFunctions.matchesInfinity(calledFunctionName)) {
          checkArgument(parameterValues.isEmpty());
          FloatValue.Format precision =
              FloatValue.Format.fromCType(
                  machineModel,
                  BuiltinFloatFunctions.getTypeOfBuiltinFloatFunction(calledFunctionName));
          return new NumericValue(FloatValue.infinity(precision));

        } else if (BuiltinFloatFunctions.matchesNaN(calledFunctionName)) {
          // FIXME: Add support for NaN payloads
          checkArgument(parameterValues.size() < 2);
          FloatValue.Format precision =
              FloatValue.Format.fromCType(
                  machineModel,
                  BuiltinFloatFunctions.getTypeOfBuiltinFloatFunction(calledFunctionName));
          return new NumericValue(FloatValue.nan(precision));

        } else if (BuiltinFloatFunctions.matchesIsNaN(calledFunctionName)) {
          return handleBuiltinFunction1(
              calledFunctionName,
              parameterValues,
              (FloatValue arg) -> new NumericValue(arg.isNan() ? 1 : 0));

        } else if (BuiltinFloatFunctions.matchesIsInfinity(calledFunctionName)) {
          return handleBuiltinFunction1(
              calledFunctionName,
              parameterValues,
              (FloatValue arg) -> new NumericValue(arg.isInfinite() ? 1 : 0));

        } else if (BuiltinFloatFunctions.matchesIsInfinitySign(calledFunctionName)) {
          return handleBuiltinFunction1(
              calledFunctionName,
              parameterValues,
              (FloatValue arg) ->
                  new NumericValue(arg.isInfinite() ? (arg.isNegative() ? -1 : 1) : 0));

        } else if (BuiltinFloatFunctions.matchesFinite(calledFunctionName)) {
          return handleBuiltinFunction1(
              calledFunctionName,
              parameterValues,
              (FloatValue arg) -> new NumericValue((arg.isInfinite() || arg.isNan()) ? 0 : 1));

        } else if (BuiltinFloatFunctions.matchesFloor(calledFunctionName)) {
          return handleBuiltinFunction1(
              calledFunctionName,
              parameterValues,
              (FloatValue arg) -> new NumericValue(arg.round(RoundingMode.FLOOR)));

        } else if (BuiltinFloatFunctions.matchesCeil(calledFunctionName)) {
          return handleBuiltinFunction1(
              calledFunctionName,
              parameterValues,
              (FloatValue arg) -> new NumericValue(arg.round(RoundingMode.CEILING)));

        } else if (BuiltinFloatFunctions.matchesRound(calledFunctionName)) {
          return handleBuiltinFunction1(
              calledFunctionName,
              parameterValues,
              (FloatValue arg) -> new NumericValue(arg.round(RoundingMode.NEAREST_AWAY)));

        } else if (BuiltinFloatFunctions.matchesLround(calledFunctionName)) {
          return handleBuiltinFunction1(
              calledFunctionName,
              parameterValues,
              (FloatValue arg) -> {
                FloatValue value = arg.round(RoundingMode.NEAREST_AWAY);
                return switch (machineModel.getSizeofLongInt()) {
                  case Integer.BYTES -> new NumericValue(value.integerValue());
                  case Long.BYTES -> new NumericValue(value.longValue());
                  default -> Value.UnknownValue.getInstance();
                };
              });

        } else if (BuiltinFloatFunctions.matchesLlround(calledFunctionName)) {
          return handleBuiltinFunction1(
              calledFunctionName,
              parameterValues,
              (FloatValue arg) -> {
                FloatValue value = arg.round(RoundingMode.NEAREST_AWAY);
                return switch (machineModel.getSizeofLongLongInt()) {
                  case Integer.BYTES -> new NumericValue(value.integerValue());
                  case Long.BYTES -> new NumericValue(value.longValue());
                  default -> Value.UnknownValue.getInstance();
                };
              });

        } else if (BuiltinFloatFunctions.matchesTrunc(calledFunctionName)) {
          return handleBuiltinFunction1(
              calledFunctionName,
              parameterValues,
              (FloatValue arg) -> new NumericValue(arg.round(RoundingMode.TRUNCATE)));

        } else if (BuiltinFloatFunctions.matchesFdim(calledFunctionName)) {
          return handleBuiltinFunction2(
              calledFunctionName,
              parameterValues,
              (FloatValue arg1, FloatValue arg2) ->
                  new NumericValue(
                      arg1.lessOrEqual(arg2)
                          ? FloatValue.zero(arg1.getFormat())
                          : arg1.subtract(arg2)));

        } else if (BuiltinFloatFunctions.matchesFmax(calledFunctionName)) {
          // TODO: Add a warning message for fmax(0.0,-0.0) and fmax(-0.0, 0.0)
          // The value is undefined and we simply pick 0.0 in those cases, but gcc will always
          // return the first argument.
          return handleBuiltinFunction2(
              calledFunctionName,
              parameterValues,
              (FloatValue arg1, FloatValue arg2) ->
                  new NumericValue(
                      switch (arg1.compareWithTotalOrder(arg2)) {
                        case -1 -> arg2.isNan() ? arg1 : arg2;
                        case +1 -> arg1.isNan() ? arg2 : arg1;
                        default -> arg1;
                      }));

        } else if (BuiltinFloatFunctions.matchesFmin(calledFunctionName)) {
          // FIXME: Add a warning message for fmin(0.0,-0.0) and fmin(-0.0, 0.0)
          // The value is undefined and we pick -0.0 in those cases, but gcc will return the first
          // argument for `float` or `double` and the second for `long double`
          return handleBuiltinFunction2(
              calledFunctionName,
              parameterValues,
              (FloatValue arg1, FloatValue arg2) ->
                  new NumericValue(
                      switch (arg1.compareWithTotalOrder(arg2)) {
                        case -1 -> arg1.isNan() ? arg2 : arg1;
                        case +1 -> arg2.isNan() ? arg1 : arg2;
                        default -> arg1;
                      }));

        } else if (BuiltinFloatFunctions.matchesSignbit(calledFunctionName)) {
          return handleBuiltinFunction1(
              calledFunctionName,
              parameterValues,
              (FloatValue arg) -> new NumericValue(arg.isNegative() ? 1 : 0));

        } else if (BuiltinFloatFunctions.matchesCopysign(calledFunctionName)) {
          return handleBuiltinFunction2(
              calledFunctionName,
              parameterValues,
              (FloatValue arg1, FloatValue arg2) -> new NumericValue(arg1.copySign(arg2)));

        } else if (BuiltinFloatFunctions.matchesFloatClassify(calledFunctionName)) {
          return handleBuiltinFunction1(
              calledFunctionName,
              parameterValues,
              (FloatValue arg) -> {
                int fpClass;
                if (arg.isNan()) {
                  fpClass = 0;
                } else if (arg.isInfinite()) {
                  fpClass = 1;
                } else if (arg.isZero()) {
                  fpClass = 2;
                } else if (arg.isSubnormal()) {
                  fpClass = 3;
                } else {
                  // Normal number
                  fpClass = 4;
                }
                return new NumericValue(fpClass);
              });

        } else if (BuiltinFloatFunctions.matchesModf(calledFunctionName)) {
          // We only need the return value and can ignore the integer part that needs to be written
          // to the pointer in the 2nd argument
          if (parameterValues.size() == 2) {
            Value value = parameterValues.getFirst();
            if (value.isExplicitlyKnown()) {
              FloatValue arg =
                  castToFloat(
                      machineModel,
                      BuiltinFloatFunctions.getTypeOfBuiltinFloatFunction(calledFunctionName),
                      (NumericValue) value);

              if (arg.isInfinite()) {
                // Return zero if the number is infinite
                return new NumericValue(
                    arg.isNegative()
                        ? FloatValue.negativeZero(arg.getFormat())
                        : FloatValue.zero(arg.getFormat()));
              } else {
                // Otherwise, get the fractional part
                return new NumericValue(arg.modulo(FloatValue.one(arg.getFormat())));
              }
            }
          }

        } else if (BuiltinFloatFunctions.matchesFremainder(calledFunctionName)) {
          return handleBuiltinFunction2(
              calledFunctionName,
              parameterValues,
              (FloatValue arg1, FloatValue arg2) -> new NumericValue(arg1.remainder(arg2)));

        } else if (BuiltinFloatFunctions.matchesFmod(calledFunctionName)) {
          return handleBuiltinFunction2(
              calledFunctionName,
              parameterValues,
              (FloatValue arg1, FloatValue arg2) -> new NumericValue(arg1.modulo(arg2)));

        } else if (BuiltinFloatFunctions.matchesIsgreater(calledFunctionName)) {
          return handleBuiltinFunction2(
              calledFunctionName,
              parameterValues,
              (FloatValue arg1, FloatValue arg2) ->
                  new NumericValue(arg1.greaterThan(arg2) ? 1 : 0));

        } else if (BuiltinFloatFunctions.matchesIsgreaterequal(calledFunctionName)) {
          return handleBuiltinFunction2(
              calledFunctionName,
              parameterValues,
              (FloatValue arg1, FloatValue arg2) ->
                  new NumericValue(arg1.greaterOrEqual(arg2) ? 1 : 0));

        } else if (BuiltinFloatFunctions.matchesIsless(calledFunctionName)) {
          return handleBuiltinFunction2(
              calledFunctionName,
              parameterValues,
              (FloatValue arg1, FloatValue arg2) -> new NumericValue(arg1.lessThan(arg2) ? 1 : 0));

        } else if (BuiltinFloatFunctions.matchesIslessequal(calledFunctionName)) {
          return handleBuiltinFunction2(
              calledFunctionName,
              parameterValues,
              (FloatValue arg1, FloatValue arg2) ->
                  new NumericValue(arg1.lessOrEqual(arg2) ? 1 : 0));

        } else if (BuiltinFloatFunctions.matchesIslessgreater(calledFunctionName)) {
          return handleBuiltinFunction2(
              calledFunctionName,
              parameterValues,
              (FloatValue arg1, FloatValue arg2) ->
                  new NumericValue(arg1.lessOrGreater(arg2) ? 1 : 0));

        } else if (BuiltinFloatFunctions.matchesIsunordered(calledFunctionName)) {
          return handleBuiltinFunction2(
              calledFunctionName,
              parameterValues,
              (FloatValue arg1, FloatValue arg2) ->
                  new NumericValue((arg1.isNan() || arg2.isNan()) ? 1 : 0));
        }
      }
    }
    // Return 'unknown' if it's not a builtin function that we support
    return Value.UnknownValue.getInstance();
  }

  private boolean isUnspecifiedType(CType pType) {
    return pType instanceof CSimpleType cSimpleType
        && cSimpleType.getType() == CBasicType.UNSPECIFIED;
  }

  @Override
  public Value visit(CCharLiteralExpression pE) throws UnrecognizedCodeException {
    return new NumericValue((long) pE.getCharacter());
  }

  @Override
  public Value visit(CFloatLiteralExpression pE) throws UnrecognizedCodeException {
    return new NumericValue(pE.getValue());
  }

  @Override
  public Value visit(CIntegerLiteralExpression pE) throws UnrecognizedCodeException {
    return new NumericValue(pE.getValue());
  }

  @Override
  public Value visit(CImaginaryLiteralExpression pE) throws UnrecognizedCodeException {
    return pE.getValue().accept(this);
  }

  @Override
  public Value visit(CStringLiteralExpression pE) throws UnrecognizedCodeException {
    return Value.UnknownValue.getInstance();
  }

  @Override
  public Value visit(final CTypeIdExpression pE) {
    final TypeIdOperator idOperator = pE.getOperator();
    final CType innerType = pE.getType();

    switch (idOperator) {
      case SIZEOF -> {
        if (innerType.hasKnownConstantSize()) {
          BigInteger size = machineModel.getSizeof(innerType);
          return new NumericValue(size);
        }
        return Value.UnknownValue.getInstance();
      }
      case ALIGNOF -> {
        return new NumericValue(machineModel.getAlignof(innerType));
      }
      default -> {
        // TODO support more operators
        return Value.UnknownValue.getInstance();
      }
    }
  }

  /**
   * Computes size of a type. Result can be an unknown value! Prefer this method over {@link
   * MachineModel#getSizeof(CType)} because it works for variable-length arrays if the current
   * visitor instance is able to evalue the length expression.
   */
  protected Value sizeof(CType pType) throws UnrecognizedCodeException {
    return new SizeofVisitor().evaluateSizeof(pType);
  }

  private final class SizeofVisitor extends BaseSizeofVisitor<UnrecognizedCodeException> {

    private boolean sizeKnown = true;

    SizeofVisitor() {
      super(machineModel);
    }

    Value evaluateSizeof(CType pType) throws UnrecognizedCodeException {
      BigInteger size = machineModel.getSizeof(pType, this);
      if (sizeKnown) {
        return new NumericValue(size);
      } else {
        return Value.UnknownValue.getInstance();
      }
    }

    @Override
    protected BigInteger evaluateArrayLength(CExpression pLength, CArrayType pArrayType)
        throws UnrecognizedCodeException {
      // This covers the most common and relevant case, handling other cases could be unsound
      // because we would need to use variable values from the declaration time of the array.
      // cf. https://gitlab.com/sosy-lab/software/cpachecker/-/issues/1146
      if (pLength instanceof CIdExpression idExpression
          && idExpression.getExpressionType().isConst()) {
        Value lengthValue = pLength.accept(AbstractExpressionValueVisitor.this);
        if (lengthValue.isNumericValue()) {
          return lengthValue.asNumericValue().bigIntegerValue();
        }
      }

      sizeKnown = false;
      return BigInteger.ZERO; // dummy value, will be ignored in evaluateSizeof()
    }
  }

  @Override
  public Value visit(CIdExpression idExp) throws UnrecognizedCodeException {
    if (idExp.getDeclaration() instanceof CEnumerator enumerator) {
      return new NumericValue(enumerator.getValue());
    }

    return evaluateCIdExpression(idExp);
  }

  @Override
  public Value visit(CUnaryExpression unaryExpression) throws UnrecognizedCodeException {
    final UnaryOperator unaryOperator = unaryExpression.getOperator();
    final CExpression unaryOperand = unaryExpression.getOperand();

    return switch (unaryOperator) {
      case SIZEOF -> sizeof(unaryOperand.getExpressionType());

      case ALIGNOF -> new NumericValue(machineModel.getAlignof(unaryOperand.getExpressionType()));

      case AMPER -> {
        // We can handle &((struct foo*)0)->field
        if (unaryOperand instanceof CFieldReference fieldRef
            && fieldRef.isPointerDereference()
            && fieldRef.getFieldOwner() instanceof CCastExpression cast
            && cast.getCastType().getCanonicalType() instanceof CPointerType pointerType
            && pointerType.getType().getCanonicalType() instanceof CCompositeType structType) {
          Value baseAddress = cast.getOperand().accept(this);
          if (baseAddress.isNumericValue()) {
            Optional<BigInteger> offset =
                machineModel.getFieldOffsetInBytes(structType, fieldRef.getFieldName());
            if (offset.isPresent()) {
              yield new NumericValue(
                  baseAddress.asNumericValue().bigIntegerValue().add(offset.orElseThrow()));
            }
          }
        }
        yield Value.UnknownValue.getInstance();
      }

      default -> {
        final Value value = unaryOperand.accept(this);

        if (value.isUnknown()) {
          yield Value.UnknownValue.getInstance();
        }

        if (value instanceof SymbolicValue) {
          final CType expressionType = unaryExpression.getExpressionType();
          final CType operandType = unaryOperand.getExpressionType();

          yield createSymbolicExpression(value, operandType, unaryOperator, expressionType);

        } else if (!value.isNumericValue()) {
          logger.logf(
              Level.FINE, "Invalid argument %s for unary operator %s.", value, unaryOperator);
          yield Value.UnknownValue.getInstance();
        }

        final NumericValue numericValue = (NumericValue) value;
        yield switch (unaryOperator) {
          case MINUS -> numericValue.negate();
          case TILDE -> new NumericValue(~numericValue.longValue());
          default -> throw new AssertionError("unknown operator: " + unaryOperator);
        };
      }
    };
  }

  private Value createSymbolicExpression(
      Value pValue, CType pOperandType, UnaryOperator pUnaryOperator, CType pExpressionType) {
    final SymbolicValueFactory factory = SymbolicValueFactory.getInstance();
    SymbolicExpression operand = factory.asConstant(pValue, pOperandType);

    return switch (pUnaryOperator) {
      case MINUS -> factory.negate(operand, pExpressionType);
      case TILDE -> factory.binaryNot(operand, pExpressionType);
      default -> throw new AssertionError("Unhandled unary operator " + pUnaryOperator);
    };
  }

  @Override
  public Value visit(CPointerExpression pointerExpression) throws UnrecognizedCodeException {
    return evaluateCPointerExpression(pointerExpression);
  }

  @Override
  public Value visit(CFieldReference fieldReferenceExpression) throws UnrecognizedCodeException {
    return evaluateCFieldReference(fieldReferenceExpression);
  }

  @Override
  public Value visit(CArraySubscriptExpression pE) throws UnrecognizedCodeException {
    return evaluateCArraySubscriptExpression(pE);
  }

  @Override
  public Value visit(JCharLiteralExpression pE) {
    return new NumericValue((long) pE.getCharacter());
  }

  @Override
  public Value visit(JBinaryExpression pE) {
    JBinaryExpression.BinaryOperator binaryOperator = pE.getOperator();
    JExpression lVarInBinaryExp = pE.getOperand1();
    JExpression rVarInBinaryExp = pE.getOperand2();
    JType lValType = lVarInBinaryExp.getExpressionType();
    JType rValType = rVarInBinaryExp.getExpressionType();
    JType expressionType = pE.getExpressionType();

    // Get the concrete values of the lefthandside and righthandside
    final Value lValue = lVarInBinaryExp.accept(this);
    if (lValue.isUnknown()) {
      return UnknownValue.getInstance();
    }

    final Value rValue = rVarInBinaryExp.accept(this);
    if (rValue.isUnknown()) {
      return UnknownValue.getInstance();
    }

    try {
      return calculateBinaryOperation(
          binaryOperator, lValue, lValType, rValue, rValType, expressionType, pE);

    } catch (IllegalOperationException e) {
      logger.logUserException(Level.SEVERE, e, pE.getFileLocation().toString());
      return UnknownValue.getInstance();
    }
  }

  private Value calculateBinaryOperation(
      JBinaryExpression.BinaryOperator pOperator,
      Value pLValue,
      JType pLType,
      Value pRValue,
      JType pRType,
      JType pExpType,
      JBinaryExpression pExpression)
      throws IllegalOperationException {

    assert !pLValue.isUnknown() && !pRValue.isUnknown();

    if (pLValue instanceof SymbolicValue || pRValue instanceof SymbolicValue) {
      final JType expressionType = pExpression.getExpressionType();

      return createSymbolicExpression(
          pLValue, pLType, pRValue, pRType, pOperator, expressionType, expressionType);

    } else if (pLValue instanceof NumericValue numericValue) {

      assert pRValue instanceof NumericValue;
      assert pLType instanceof JSimpleType && pRType instanceof JSimpleType;
      assert pExpType instanceof JSimpleType;

      if (isFloatType(pLType) || isFloatType(pRType)) {
        return calculateFloatOperation(
            numericValue,
            (NumericValue) pRValue,
            pOperator,
            (JSimpleType) pLType,
            (JSimpleType) pRType);

      } else {
        return calculateIntegerOperation(
            numericValue,
            (NumericValue) pRValue,
            pOperator,
            (JSimpleType) pLType,
            (JSimpleType) pRType);
      }

    } else if (pLValue instanceof BooleanValue booleanValue) {
      assert pRValue instanceof BooleanValue;

      boolean lVal = booleanValue.isTrue();
      boolean rVal = ((BooleanValue) pRValue).isTrue();

      return calculateBooleanOperation(lVal, rVal, pOperator);

    } else if (pOperator == JBinaryExpression.BinaryOperator.EQUALS
        || pOperator == JBinaryExpression.BinaryOperator.NOT_EQUALS) {
      // true if EQUALS & (lValue == rValue) or if NOT_EQUALS & (lValue != rValue). False
      // otherwise. This is equivalent to an XNOR.
      return calculateComparison(pLValue, pRValue, pOperator);
    }

    return UnknownValue.getInstance();
  }

  private Value createSymbolicExpression(
      Value pLeftValue,
      JType pLeftType,
      Value pRightValue,
      JType pRightType,
      JBinaryExpression.BinaryOperator pOperator,
      JType pExpressionType,
      JType pCalculationType) {
    assert pLeftValue instanceof SymbolicValue || pRightValue instanceof SymbolicValue;

    final SymbolicValueFactory factory = SymbolicValueFactory.getInstance();
    SymbolicExpression leftOperand = factory.asConstant(pLeftValue, pLeftType);
    SymbolicExpression rightOperand = factory.asConstant(pRightValue, pRightType);

    return switch (pOperator) {
      case PLUS -> factory.add(leftOperand, rightOperand, pExpressionType, pCalculationType);
      case MINUS -> factory.minus(leftOperand, rightOperand, pExpressionType, pCalculationType);
      case MULTIPLY ->
          factory.multiply(leftOperand, rightOperand, pExpressionType, pCalculationType);
      case DIVIDE -> factory.divide(leftOperand, rightOperand, pExpressionType, pCalculationType);
      case MODULO -> factory.modulo(leftOperand, rightOperand, pExpressionType, pCalculationType);
      case SHIFT_LEFT ->
          factory.shiftLeft(leftOperand, rightOperand, pExpressionType, pCalculationType);
      case SHIFT_RIGHT_SIGNED ->
          factory.shiftRightSigned(leftOperand, rightOperand, pExpressionType, pCalculationType);
      case SHIFT_RIGHT_UNSIGNED ->
          factory.shiftRightUnsigned(leftOperand, rightOperand, pExpressionType, pCalculationType);
      case BINARY_AND ->
          factory.binaryAnd(leftOperand, rightOperand, pExpressionType, pCalculationType);
      case LOGICAL_AND ->
          factory.logicalAnd(leftOperand, rightOperand, pExpressionType, pCalculationType);
      case BINARY_OR ->
          factory.binaryOr(leftOperand, rightOperand, pExpressionType, pCalculationType);
      case LOGICAL_OR ->
          factory.logicalOr(leftOperand, rightOperand, pExpressionType, pCalculationType);
      case BINARY_XOR, LOGICAL_XOR ->
          factory.binaryXor(leftOperand, rightOperand, pExpressionType, pCalculationType);
      case EQUALS -> factory.equal(leftOperand, rightOperand, pExpressionType, pCalculationType);
      case NOT_EQUALS ->
          factory.notEqual(leftOperand, rightOperand, pExpressionType, pCalculationType);
      case LESS_THAN ->
          factory.lessThan(leftOperand, rightOperand, pExpressionType, pCalculationType);
      case LESS_EQUAL ->
          factory.lessThanOrEqual(leftOperand, rightOperand, pExpressionType, pCalculationType);
      case GREATER_THAN ->
          factory.greaterThan(leftOperand, rightOperand, pExpressionType, pCalculationType);
      case GREATER_EQUAL ->
          factory.greaterThanOrEqual(leftOperand, rightOperand, pExpressionType, pCalculationType);
      default -> throw new AssertionError("Unhandled binary operation " + pOperator);
    };
  }

  /*
   * Calculates the result of the given operation for the given integer values.
   * The given values have to be of a Java integer type, that is long, int, short, or byte.
   */
  private Value calculateIntegerOperation(
      NumericValue pLeftValue,
      NumericValue pRightValue,
      JBinaryExpression.BinaryOperator pBinaryOperator,
      JSimpleType pLeftType,
      JSimpleType pRightType)
      throws IllegalOperationException {

    checkNotNull(pLeftType);
    checkNotNull(pRightType);

    final long lVal = pLeftValue.longValue();
    final long rVal = pRightValue.longValue();

    switch (pBinaryOperator) {
      case PLUS,
          MINUS,
          DIVIDE,
          MULTIPLY,
          SHIFT_LEFT,
          BINARY_AND,
          BINARY_OR,
          BINARY_XOR,
          MODULO,
          SHIFT_RIGHT_SIGNED,
          SHIFT_RIGHT_UNSIGNED -> {
        long numResult =
            switch (pBinaryOperator) {
              case PLUS -> lVal + rVal;

              case MINUS -> lVal - rVal;

              case DIVIDE -> {
                if (rVal == 0) {
                  throw new IllegalOperationException("Division by zero: " + lVal + " / " + rVal);
                }

                yield lVal / rVal;
              }
              case MULTIPLY -> lVal * rVal;

              case BINARY_AND -> lVal & rVal;

              case BINARY_OR -> lVal | rVal;

              case BINARY_XOR -> lVal ^ rVal;

              case MODULO -> lVal % rVal;

              // shift operations' behaviour is determined by whether the left hand side value is of
              // type int or long, so we have to cast if the actual type is int.
              case SHIFT_LEFT -> {
                if (pLeftType != JSimpleType.LONG && pRightType != JSimpleType.LONG) {
                  final int intResult = ((int) lVal) << rVal;
                  yield intResult;
                } else {
                  yield lVal << rVal;
                }
              }
              case SHIFT_RIGHT_SIGNED -> {
                if (pLeftType != JSimpleType.LONG && pRightType != JSimpleType.LONG) {
                  final int intResult = ((int) lVal) >> rVal;
                  yield intResult;
                } else {
                  yield lVal >> rVal;
                }
              }
              case SHIFT_RIGHT_UNSIGNED -> {
                if (pLeftType != JSimpleType.LONG && pRightType != JSimpleType.LONG) {
                  final int intResult = ((int) lVal) >>> rVal;
                  yield intResult;
                } else {
                  yield lVal >>> rVal;
                }
              }
              default -> throw new AssertionError("Unhandled operator " + pBinaryOperator);
            };

        if (pLeftType != JSimpleType.LONG && pRightType != JSimpleType.LONG) {
          int intNumResult = (int) numResult;
          numResult = intNumResult;
        }

        return new NumericValue(numResult);
      }
      case EQUALS, NOT_EQUALS, GREATER_THAN, GREATER_EQUAL, LESS_THAN, LESS_EQUAL -> {
        final boolean result =
            switch (pBinaryOperator) {
              case EQUALS -> (lVal == rVal);
              case NOT_EQUALS -> (lVal != rVal);
              case GREATER_THAN -> (lVal > rVal);
              case GREATER_EQUAL -> (lVal >= rVal);
              case LESS_THAN -> (lVal < rVal);
              case LESS_EQUAL -> (lVal <= rVal);
              default -> throw new AssertionError("Unhandled operation " + pBinaryOperator);
            };
        return BooleanValue.valueOf(result);
      }
      default -> {
        // TODO check which cases can be handled
        return UnknownValue.getInstance();
      }
    }
  }

  /*
   * Calculates the result of the given operation for the given floating point values.
   * The given values have to be of Java types float or double.
   */
  private Value calculateFloatOperation(
      NumericValue pLeftValue,
      NumericValue pRightValue,
      JBinaryExpression.BinaryOperator pBinaryOperator,
      JSimpleType pLeftOperand,
      JSimpleType pRightOperand)
      throws IllegalOperationException {

    final double lVal;
    final double rVal;

    if (pLeftOperand != JSimpleType.DOUBLE && pRightOperand != JSimpleType.DOUBLE) {
      lVal = pLeftValue.floatValue();
      rVal = pRightValue.floatValue();
    } else {
      lVal = pLeftValue.doubleValue();
      rVal = pRightValue.doubleValue();
    }

    return switch (pBinaryOperator) {
      case PLUS, MINUS, DIVIDE, MULTIPLY, MODULO ->
          switch (pBinaryOperator) {
            case PLUS -> new NumericValue(lVal + rVal);

            case MINUS -> new NumericValue(lVal - rVal);

            case DIVIDE -> {
              if (rVal == 0) {
                throw new IllegalOperationException("Division by zero: " + lVal + " / " + rVal);
              }
              yield new NumericValue(lVal / rVal);
            }

            case MULTIPLY -> new NumericValue(lVal * rVal);

            case MODULO -> new NumericValue(lVal % rVal);

            default ->
                throw new AssertionError(
                    "Unsupported binary operation " + pBinaryOperator + " on double values");
          };
      case EQUALS, NOT_EQUALS, GREATER_THAN, GREATER_EQUAL, LESS_THAN, LESS_EQUAL -> {
        final boolean result =
            switch (pBinaryOperator) {
              case EQUALS -> (lVal == rVal);
              case NOT_EQUALS -> (lVal != rVal);
              case GREATER_THAN -> (lVal > rVal);
              case GREATER_EQUAL -> (lVal >= rVal);
              case LESS_THAN -> (lVal < rVal);
              case LESS_EQUAL -> (lVal <= rVal);
              default ->
                  throw new AssertionError(
                      "Unsupported binary operation "
                          + pBinaryOperator
                          + " on floating point values");
            };
        // return 1 if expression holds, 0 otherwise
        yield BooleanValue.valueOf(result);
      }
      default -> /* TODO check which cases can be handled */ UnknownValue.getInstance();
    };
  }

  private Value calculateBooleanOperation(
      boolean lVal, boolean rVal, JBinaryExpression.BinaryOperator operator) {

    return switch (operator) {
      case CONDITIONAL_AND,
          LOGICAL_AND -> // we do not care about sideeffects through evaluation of the
          // righthandside at this point -
          // this must be handled
          // earlier
          BooleanValue.valueOf(lVal && rVal);
      case CONDITIONAL_OR,
          LOGICAL_OR -> // we do not care about sideeffects through evaluation of the
          // righthandside at this point
          BooleanValue.valueOf(lVal || rVal);
      case LOGICAL_XOR -> BooleanValue.valueOf(lVal ^ rVal);
      case EQUALS -> BooleanValue.valueOf(lVal == rVal);
      case NOT_EQUALS -> BooleanValue.valueOf(lVal != rVal);
      default ->
          throw new AssertionError("Unhandled operator " + operator + " for boolean expression");
    };
  }

  private Value calculateComparison(
      Value pLeftValue, Value pRightValue, JBinaryExpression.BinaryOperator pOperator) {
    assert pOperator == JBinaryExpression.BinaryOperator.NOT_EQUALS
        || pOperator == JBinaryExpression.BinaryOperator.EQUALS;

    return BooleanValue.valueOf(
        pOperator != JBinaryExpression.BinaryOperator.EQUALS ^ pLeftValue.equals(pRightValue));
  }

  @Override
  public Value visit(JIdExpression idExp) {

    ASimpleDeclaration decl = idExp.getDeclaration();

    // Java IdExpression could not be resolved
    if (decl == null) {
      return UnknownValue.getInstance();
    }

    if (decl instanceof JFieldDeclaration jFieldDeclaration && !jFieldDeclaration.isStatic()) {
      missingFieldAccessInformation = true;

      return UnknownValue.getInstance();
    }

    return evaluateJIdExpression(idExp);
  }

  @Override
  public Value visit(JUnaryExpression unaryExpression) {

    JUnaryExpression.UnaryOperator unaryOperator = unaryExpression.getOperator();
    JExpression unaryOperand = unaryExpression.getOperand();
    final Value valueObject = unaryOperand.accept(this);

    // possible error msg if no case fits
    final String errorMsg =
        "Invalid argument [" + valueObject + "] for unary operator [" + unaryOperator + "].";

    if (valueObject.isUnknown()) {
      return UnknownValue.getInstance();

    } else if (valueObject.isNumericValue()) {
      NumericValue value = (NumericValue) valueObject;

      return switch (unaryOperator) {
        case MINUS -> value.negate();
        case COMPLEMENT -> evaluateComplement(unaryOperand, value);
        case PLUS -> value;
        default -> {
          logger.log(Level.FINE, errorMsg);
          yield UnknownValue.getInstance();
        }
      };

    } else if (valueObject instanceof BooleanValue booleanValue
        && unaryOperator == JUnaryExpression.UnaryOperator.NOT) {
      return booleanValue.negate();

    } else if (valueObject instanceof SymbolicValue) {
      final JType expressionType = unaryExpression.getExpressionType();
      final JType operandType = unaryOperand.getExpressionType();

      return createSymbolicExpression(valueObject, operandType, unaryOperator, expressionType);

    } else {
      logger.log(Level.FINE, errorMsg);
      return UnknownValue.getInstance();
    }
  }

  private Value createSymbolicExpression(
      Value pValue,
      JType pOperandType,
      JUnaryExpression.UnaryOperator pUnaryOperator,
      JType pExpressionType) {

    final SymbolicValueFactory factory = SymbolicValueFactory.getInstance();
    SymbolicExpression operand = factory.asConstant(pValue, pOperandType);

    return switch (pUnaryOperator) {
      case COMPLEMENT -> factory.binaryNot(operand, pExpressionType);
      case NOT -> factory.logicalNot(operand, pExpressionType);
      case MINUS -> factory.negate(operand, pExpressionType);
      case PLUS -> pValue;
    };
  }

  private Value evaluateComplement(JExpression pExpression, NumericValue value) {
    JType type = pExpression.getExpressionType();

    if (isIntegerType(type)) {
      return new NumericValue(~value.longValue());

    } else {
      logger.logf(Level.FINE, "Invalid argument %s for unary operator ~.", value);
      return Value.UnknownValue.getInstance();
    }
  }

  private static boolean isIntegerType(JType type) {
    return type instanceof JSimpleType jSimpleType && jSimpleType.isIntegerType();
  }

  private static boolean isFloatType(JType type) {
    return type instanceof JSimpleType jSimpleType && jSimpleType.isFloatingPointType();
  }

  @Override
  public Value visit(JIntegerLiteralExpression pE) {
    return new NumericValue(pE.asLong());
  }

  @Override
  public Value visit(JBooleanLiteralExpression pE) {
    return BooleanValue.valueOf(pE.getBoolean());
  }

  @Override
  public Value visit(JArraySubscriptExpression pJArraySubscriptExpression) {
    Value subscriptValue = pJArraySubscriptExpression.getSubscriptExpression().accept(this);
    JExpression arrayExpression = pJArraySubscriptExpression.getArrayExpression();
    Value idValue = arrayExpression.accept(this);

    if (!idValue.isUnknown() && subscriptValue.isNumericValue()) {
      ArrayValue innerMostArray = (ArrayValue) arrayExpression.accept(this);
      assert ((NumericValue) subscriptValue).longValue() >= 0
          && ((NumericValue) subscriptValue).longValue() <= Integer.MAX_VALUE;
      return innerMostArray.getValueAt((int) ((NumericValue) subscriptValue).longValue());

    } else {
      return Value.UnknownValue.getInstance();
    }
  }

  @Override
  public Value visit(JArrayLengthExpression pJArrayLengthExpression) {
    final JExpression arrayId = pJArrayLengthExpression.getQualifier();

    Value array = arrayId.accept(this);

    if (!array.isExplicitlyKnown()) {
      return UnknownValue.getInstance();

    } else {
      assert array instanceof ArrayValue;
      return new NumericValue(((ArrayValue) array).getArraySize());
    }
  }

  @Override
  public Value visit(JEnumConstantExpression pJEnumConstantExpression) {
    String fullName = pJEnumConstantExpression.getConstantName();

    return new EnumConstantValue(fullName);
  }

  @Override
  public Value visit(JCastExpression pJCastExpression) {
    JExpression operand = pJCastExpression.getOperand();
    JType castType = pJCastExpression.getCastType();

    return castJValue(
        operand.accept(this),
        operand.getExpressionType(),
        castType,
        logger,
        pJCastExpression.getFileLocation());
  }

  @Override
  public Value visit(JMethodInvocationExpression pAFunctionCallExpression) {
    return UnknownValue.getInstance();
  }

  @Override
  public Value visit(JClassInstanceCreation pJClassInstanceCreation) {
    return UnknownValue.getInstance();
  }

  @Override
  public Value visit(JStringLiteralExpression pPaStringLiteralExpression) {
    return UnknownValue.getInstance();
  }

  @Override
  public Value visit(JFloatLiteralExpression pJBooleanLiteralExpression) {
    return new NumericValue(pJBooleanLiteralExpression.getValue());
  }

  @Override
  public Value visit(JArrayCreationExpression pJArrayCreationExpression) {
    Value lastArrayValue;
    Value currentArrayValue = null;
    int currentDimension = 0;
    long concreteArraySize;
    final JType elementType = pJArrayCreationExpression.getExpressionType().getElementType();

    for (JExpression sizeExpression : pJArrayCreationExpression.getLength().reverse()) {
      currentDimension++;
      lastArrayValue = currentArrayValue;
      Value sizeValue = sizeExpression.accept(this);

      if (sizeValue.isUnknown()) {
        currentArrayValue = UnknownValue.getInstance();

      } else {
        concreteArraySize = ((NumericValue) sizeValue).longValue();
        currentArrayValue =
            createArrayValue(new JArrayType(elementType, currentDimension), concreteArraySize);

        if (lastArrayValue != null) {
          Value newValue = lastArrayValue;

          for (int index = 0; index < concreteArraySize; index++) {
            ((ArrayValue) currentArrayValue).setValue(newValue, index);

            // do not put the same ArrayValue instance in each slot
            // - this would mess up later value assignments because of call by reference
            if (lastArrayValue instanceof ArrayValue) {
              newValue = ArrayValue.copyOf((ArrayValue) lastArrayValue);
            }
          }
        }
      }
    }

    return currentArrayValue;
  }

  private ArrayValue createArrayValue(JArrayType pType, long pArraySize) {

    if (pArraySize < 0 || pArraySize > Integer.MAX_VALUE) {
      throw new AssertionError(
          "Trying to create array of size "
              + pArraySize
              + ". Java arrays can't be smaller than 0 or bigger than the max int value.");
    }

    return new ArrayValue(pType, (int) pArraySize);
  }

  @Override
  public Value visit(JArrayInitializer pJArrayInitializer) {
    final JArrayType arrayType = pJArrayInitializer.getExpressionType();
    final List<JExpression> initializerExpressions = pJArrayInitializer.getInitializerExpressions();

    // this list stores the values in the array's slots, in occurring order
    List<Value> slotValues = new ArrayList<>();

    for (JExpression currentExpression : initializerExpressions) {
      slotValues.add(currentExpression.accept(this));
    }

    return new ArrayValue(arrayType, slotValues);
  }

  @Override
  public Value visit(JVariableRunTimeType pJThisRunTimeType) {
    return UnknownValue.getInstance();
  }

  @Override
  public Value visit(JRunTimeTypeEqualsType pJRunTimeTypeEqualsType) {
    return UnknownValue.getInstance();
  }

  @Override
  public Value visit(JNullLiteralExpression pJNullLiteralExpression) {
    return NullValue.getInstance();
  }

  @Override
  public Value visit(JThisExpression pThisExpression) {
    return UnknownValue.getInstance();
  }

  /* abstract methods */

  protected abstract Value evaluateCPointerExpression(CPointerExpression pCPointerExpression)
      throws UnrecognizedCodeException;

  protected abstract Value evaluateCIdExpression(CIdExpression pCIdExpression)
      throws UnrecognizedCodeException;

  protected abstract Value evaluateJIdExpression(JIdExpression varName);

  protected abstract Value evaluateCFieldReference(CFieldReference pLValue)
      throws UnrecognizedCodeException;

  protected abstract Value evaluateCArraySubscriptExpression(CArraySubscriptExpression pLValue)
      throws UnrecognizedCodeException;

  /* additional methods */

  public String getFunctionName() {
    return functionName;
  }

  protected MachineModel getMachineModel() {
    return machineModel;
  }

  protected LogManagerWithoutDuplicates getLogger() {
    return logger;
  }

  /**
   * This method returns the value of an expression, reduced to match the type. This method handles
   * overflows and casts. If necessary warnings for the user are printed.
   *
   * @param pExp expression to evaluate
   * @param pTargetType the type of the left side of an assignment
   * @return if evaluation successful, then value, else null
   */
  public Value evaluate(final CRightHandSide pExp, final CType pTargetType)
      throws UnrecognizedCodeException {
    return castCValue(pExp.accept(this), pTargetType, machineModel, logger);
  }

  /**
   * This method returns the value of an expression, reduced to match the given target type. This
   * method handles overflows and casts. If necessary warnings for the user are printed.
   *
   * @param pExp the expression to evaluate
   * @param pTargetType the target type of the assignment (the type of the left side of the
   *     assignment)
   * @return the corresponding value of the given expression, if the evaluation was successful.
   *     <code>Null</code>, otherwise
   */
  public Value evaluate(final JRightHandSide pExp, final JType pTargetType) {
    return castJValue(
        pExp.accept(this),
        (JType) pExp.getExpressionType(),
        pTargetType,
        logger,
        pExp.getFileLocation());
  }

  /**
   * This method returns the input-value, casted to match the type. If the value matches the type,
   * it is returned unchanged. This method handles overflows and print warnings for the user.
   * Example: This method is called, when an value of type 'integer' is assigned to a variable of
   * type 'char'.
   *
   * @param value will be casted.
   * @param targetType value will be casted to targetType.
   * @param machineModel contains information about types
   * @param logger for logging
   * @return the casted Value
   */
  public static Value castCValue(
      @NonNull final Value value,
      final CType targetType,
      final MachineModel machineModel,
      final LogManagerWithoutDuplicates logger) {

    if (!value.isExplicitlyKnown()) {
      return castIfSymbolic(value, targetType);
    }

    // For now can only cast numeric value's
    if (!value.isNumericValue()) {
      logger.logf(
          Level.FINE, "Can not cast C value %s to %s", value.toString(), targetType.toString());
      return value;
    }
    NumericValue numericValue = (NumericValue) value;

    CType type = targetType.getCanonicalType();
    final int size;
    if (type instanceof CSimpleType st) {
      size = machineModel.getSizeofInBits(st);
    } else if (type instanceof CBitFieldType) {
      size = ((CBitFieldType) type).getBitFieldSize();
      type = ((CBitFieldType) type).getType();

    } else {
      return value;
    }

    return castNumeric(numericValue, type, machineModel, size);
  }

  private static Value castNumeric(
      @NonNull final NumericValue numericValue,
      final CType type,
      final MachineModel machineModel,
      final int size) {

    if (!(type instanceof CSimpleType st)) {
      return numericValue;
    }

    switch (st.getType()) {
      case BOOL -> {
        return convertToBool(numericValue);
      }
      case INT128, INT, CHAR -> {
        // TODO: look more closely at the INT/CHAR cases, especially at the loggedEdges stuff
        // TODO: check for overflow(source larger than the highest number we can store in target
        // etc.)

        boolean targetIsSigned = machineModel.isSigned(st);
        BigInteger integerValue;

        // Convert the value to integer
        if (numericValue.hasFloatType()) {
          // Casting from a floating point value to BigInteger
          Optional<BigInteger> maybeInteger = numericValue.getFloatValue().toInteger();
          if (maybeInteger.isEmpty()) {
            // If the value was NaN or Infinity the result of the conversion is undefined
            return UnknownValue.getInstance();
          } else {
            integerValue = maybeInteger.orElseThrow();
          }
        } else {
          // Casting from Rational or one of the integer types
          integerValue = numericValue.bigIntegerValue();
        }

        // Calculate bounds for overflow
        final BigInteger maxValue = BigInteger.ONE.shiftLeft(size); // 2^size
        BigInteger signedUpperBound;
        BigInteger signedLowerBound;
        if (targetIsSigned) {
          // signed value must be put in interval [-(maxValue/2), (maxValue/2)-1]
          // upper bound maxValue / 2 - 1
          signedUpperBound = maxValue.divide(BigInteger.valueOf(2)).subtract(BigInteger.ONE);
          // lower bound -maxValue / 2
          signedLowerBound = maxValue.divide(BigInteger.valueOf(2)).negate();
        } else {
          signedUpperBound = maxValue.subtract(BigInteger.ONE);
          signedLowerBound = BigInteger.ZERO;
        }

        BigInteger result;

        // Check for overflows
        if (numericValue.hasFloatType()) {
          // Casting from a floating point value
          if (isGreaterThan(integerValue, signedUpperBound)
              || isLessThan(integerValue, signedLowerBound)) {
            // If the number does not fit into the target type the result is undefined
            return UnknownValue.getInstance();
          } else {
            result = integerValue;
          }
        } else {
          // Casting from Rational or an integer type
          result = integerValue.remainder(maxValue); // shrink to number of bits

          if (isGreaterThan(result, signedUpperBound)) {
            // if result overflows, let it 'roll around' and add overflow to lower bound
            result = result.subtract(maxValue);
          } else if (isLessThan(result, signedLowerBound)) {
            result = result.add(maxValue);
          }
        }

        // transform result to a long and fail if it doesn't fit
        if (size < SIZE_OF_JAVA_LONG || (size == SIZE_OF_JAVA_LONG && targetIsSigned)) {
          return new NumericValue(result.longValueExact());
        } else {
          return new NumericValue(result);
        }
      }

      case FLOAT, DOUBLE, FLOAT128 -> {
        FloatValue.Format target;

        // Find the target format
        final int bitPerByte = machineModel.getSizeofCharInBits();
        if (size == machineModel.getSizeofFloat() * bitPerByte) {
          target = FloatValue.Format.Float32;
        } else if (size == machineModel.getSizeofDouble() * bitPerByte) {
          target = FloatValue.Format.Float64;
        } else if (size == machineModel.getSizeofLongDouble() * bitPerByte) {
          // Must be Linux32 or Linux64, otherwise the second clause would have matched
          target = FloatValue.Format.Float80;
        } else if (size == machineModel.getSizeofFloat128() * bitPerByte) {
          target = FloatValue.Format.Float128;
        } else {
          // Unsupported target format
          throw new AssertionError(
              String.format(
                  "Unsupported target format. Value `%s` with bit width %d can't be cast to type"
                      + "`%s`",
                  numericValue, size, st.getType()));
        }

        Number result;

        // Convert to target format
        // TODO: Add warnings for lossy conversions?
        if (numericValue.hasFloatType()) {
          // Casting from a floating point value
          if (numericValue.getNumber() instanceof FloatValue floatValue) {
            // Already a FloatValue
            // We just need to adjust the precision
            result = floatValue.withPrecision(target);
          } else {
            // Either Double or Float
            // Cast to double and then convert
            result = FloatValue.fromDouble(numericValue.doubleValue()).withPrecision(target);
          }
        } else if (numericValue.hasIntegerType()) {
          // Casting from an integer
          result = FloatValue.fromInteger(target, numericValue.bigIntegerValue());
        } else if (numericValue.getNumber() instanceof Rational rationalValue) {
          // Casting from a rational
          result = FloatValue.fromRational(target, rationalValue);
        } else {
          // Unsupported value type
          throw new AssertionError(
              String.format(
                  "Unsupported type. Value `%s` has type `%s`, but only integers, floating points"
                      + "and rationals are allowed.",
                  numericValue, numericValue.getNumber().getClass().getSimpleName()));
        }

        return new NumericValue(result);
      }

      default -> throw new AssertionError("Unhandled type: " + type);
    }
  }

  private static Value convertToBool(final NumericValue pValue) {
    Number n = pValue.getNumber();
    if (isBooleanFalseRepresentation(n)) {
      return new NumericValue(0);
    } else {
      return new NumericValue(1);
    }
  }

  private static boolean isBooleanFalseRepresentation(final Number n) {
    return ((n instanceof Float || n instanceof Double) && 0 == n.doubleValue())
        || (n instanceof BigInteger && BigInteger.ZERO.equals(n))
        || (n instanceof FloatValue floatValue && floatValue.isZero())
        || 0 == n.longValue();
  }

  /** Returns whether first integer is greater than second integer */
  private static boolean isGreaterThan(BigInteger i1, BigInteger i2) {
    return i1.compareTo(i2) > 0;
  }

  /** Returns whether first integer is less than second integer */
  private static boolean isLessThan(BigInteger i1, BigInteger i2) {
    return i1.compareTo(i2) < 0;
  }

  private static Value castIfSymbolic(Value pValue, Type pTargetType) {
    final SymbolicValueFactory factory = SymbolicValueFactory.getInstance();

    if (pValue instanceof SymbolicValue symbolicValue
        && (pTargetType instanceof JSimpleType || pTargetType instanceof CSimpleType)) {

      return factory.cast(symbolicValue, pTargetType);
    }

    // If the value is not symbolic, just return it.
    return pValue;
  }

  /**
   * Casts the given value to the specified Java type. This also handles overflows.
   *
   * <p>In Java, numeric values are the only primitive types that can be cast. In consequence, all
   * values of other primitive types (and not explicitly known values) will simply be returned in
   * their original form.
   *
   * @param value the value to cast
   * @param sourceType the original type of the given value
   * @param targetType the type the given value should be cast to
   * @param logger the logger error and warning messages will be logged to
   * @param fileLocation the location of the corresponding code in the source file
   * @return the cast value, if a cast from the source to the target type is possible. Otherwise,
   *     the given value will be returned without a change
   */
  public static Value castJValue(
      @NonNull final Value value,
      JType sourceType,
      JType targetType,
      final LogManagerWithoutDuplicates logger,
      final FileLocation fileLocation) {

    if (!value.isExplicitlyKnown()) {
      return castIfSymbolic(value, targetType);
    }

    // Other than symbolic values, we can only cast numeric values, for now.
    if (!value.isNumericValue()) {
      logger.logf(
          Level.FINE, "Can not cast Java value %s to %s", value.toString(), targetType.toString());
      return value;
    }

    NumericValue numericValue = (NumericValue) value;

    if (targetType instanceof JSimpleType st) {
      if (isIntegerType(sourceType)) {
        long longValue = numericValue.longValue();

        return createValue(longValue, st);

      } else if (isFloatType(sourceType)) {
        double doubleValue = numericValue.doubleValue();

        return createValue(doubleValue, st);

      } else {
        throw new AssertionError(
            "Cast from " + sourceType + " to " + targetType + " not possible.");
      }
    } else {
      return value; // TODO handle casts between object types
    }
  }

  private static Value createValue(long value, JSimpleType targetType) {
    return switch (targetType) {
      case BYTE -> new NumericValue((byte) value);
      case CHAR -> {
        char castedValue = (char) value;
        yield new NumericValue((int) castedValue);
      }
      case SHORT -> new NumericValue((short) value);
      case INT -> new NumericValue((int) value);
      case LONG -> new NumericValue(value);
      case FLOAT -> new NumericValue((float) value);
      case DOUBLE -> new NumericValue((double) value);
      default -> throw new AssertionError("Trying to cast to unsupported type " + targetType);
    };
  }

  private static Value createValue(double value, JSimpleType targetType) {
    return switch (targetType) {
      case BYTE -> new NumericValue((byte) value);
      case CHAR, SHORT -> new NumericValue((short) value);
      case INT -> new NumericValue((int) value);
      case LONG -> new NumericValue(value);
      case FLOAT -> new NumericValue((float) value);
      case DOUBLE -> new NumericValue(value);
      default -> throw new AssertionError("Trying to cast to unsupported type " + targetType);
    };
  }

  /**
   * Returns a numeric type that can be used to perform arithmetics on an instance of the type
   * directly, or null if none.
   *
   * <p>Most notably, CPointerType will be converted to the unsigned integer type of correct size.
   *
   * @param type the input type
   */
  public static CSimpleType getArithmeticType(CType type) {
    type = type.getCanonicalType();
    if (type instanceof CPointerType) {
      // TODO: introduce an integer type of the right size, similar to intptr_t
      return CNumericTypes.INT;
    } else if (type instanceof CSimpleType) {
      return (CSimpleType) type;
    } else {
      return null;
    }
  }

  /**
   * Handle calls to __builtin_popcount, __builtin_popcountl, and __builtin_popcountll. Popcount
   * sums up all 1-bits of an unsigned int, unsigned long or unsigned long long. Test c programs
   * available: test/programs/simple/builtin_popcount32_x.c and
   * test/programs/simple/builtin_popcount64_x.c
   */
<<<<<<< HEAD
  @SuppressWarnings("unused")
  private static Value handlePopcount(
      String pFunctionName,
      CType pReturnType,
=======
  private static Value handlePopCount(
      String pFunctionName,
>>>>>>> e1ecfd9b
      List<Value> pParameters,
      CFunctionCallExpression e,
      MachineModel pMachineModel,
      LogManagerWithoutDuplicates logger)
      throws UnrecognizedCodeException {
    if (pParameters.size() == 1) {
<<<<<<< HEAD
      CType argumentType = e.getParameterExpressions().getFirst().getExpressionType();
      // Cast to unsigned target type
      Value paramValue = castCValue(pParameters.getFirst(), argumentType, pMachineModel, logger);
      CSimpleType paramType =
          BuiltinFunctions.getParameterTypeOfBuiltinPopcountFunction(pFunctionName);

      if (paramValue.isNumericValue()) {
        // int bitSizeOfInputType = pMachineModel.getSizeofInBits(paramType.getCanonicalType());
        NumericValue numericParam = paramValue.asNumericValue();

        // Check that the input is unsigned, as defined by the function
        checkArgument(numericParam.bigIntegerValue().compareTo(BigInteger.ZERO) >= 0);

        return new NumericValue(numericParam.bigIntegerValue().bitCount());

      } else if (paramValue instanceof SymbolicExpression symbolicParam) {
        // Value Analysis without SymEx never ends up here!

        int parameterBitSize = pMachineModel.getSizeofInBits(paramType);

        final SymbolicValueFactory factory = SymbolicValueFactory.getInstance();
        SymbolicExpression one = factory.asConstant(new NumericValue(1), CNumericTypes.INT);
        SymbolicExpression constraint =
            factory.binaryAnd(
                symbolicParam,
                factory.shiftLeft(
                    one,
                    factory.asConstant(new NumericValue(0), CNumericTypes.INT),
                    paramType,
                    paramType),
                CNumericTypes.INT,
                paramType);

        // Add up the bits one by one
        // castParamValue & (1 << 0) + castParamValue & (1 << 1) + ...
        for (int i = 1; i < parameterBitSize; i++) {
          SymbolicExpression bitAtIndex =
              factory.binaryAnd(
                  symbolicParam,
                  factory.shiftLeft(
                      one,
                      factory.asConstant(new NumericValue(i), CNumericTypes.INT),
                      paramType,
                      paramType),
                  CNumericTypes.INT,
                  paramType);
          constraint = factory.add(constraint, bitAtIndex, CNumericTypes.INT, CNumericTypes.INT);
        }
        return constraint;
      }

=======
      CSimpleType paramType =
          BuiltinFunctions.getParameterTypeOfBuiltinPopcountFunction(pFunctionName);
      assert paramType.hasUnsignedSpecifier();

      // Cast to unsigned target type
      Value paramValue = castCValue(pParameters.getFirst(), paramType, pMachineModel, logger);

      if (paramValue.isNumericValue()) {
        BigInteger numericParam = paramValue.asNumericValue().bigIntegerValue();

        // Check that the input is unsigned, as defined by the function
        checkArgument(
            numericParam.signum() >= 0,
            "Evaluated parameter for C function %s is negative, but the function defines unsigned"
                + " parameters only",
            pFunctionName);

        return new NumericValue(numericParam.bitCount());
      }

      // TODO: add impl for SymExec
>>>>>>> e1ecfd9b
      return Value.UnknownValue.getInstance();
    }
    throw new UnrecognizedCodeException(
        "Function "
            + pFunctionName
            + " received "
            + pParameters.size()
            + " parameters"
            + " instead of the expected "
            + 1,
        e);
  }

  /**
   * Exception for illegal operations that cannot be reflected by the analysis methods return values
   * (For example division by zero)
   */
  protected static class IllegalOperationException extends CPAException {

    @Serial private static final long serialVersionUID = 5420891133452817345L;

    public IllegalOperationException(String msg) {
      super(msg);
    }

    public IllegalOperationException(String msg, Throwable cause) {
      super(msg, cause);
    }
  }
}<|MERGE_RESOLUTION|>--- conflicted
+++ resolved
@@ -801,18 +801,12 @@
         }
 
         if (BuiltinFunctions.isPopcountFunction(functionName)) {
-<<<<<<< HEAD
           return handlePopcount(
               functionName,
-              functionType,
               parameterValues,
               pIastFunctionCallExpression,
               machineModel,
               logger);
-=======
-          return handlePopCount(
-              functionName, parameterValues, pIastFunctionCallExpression, machineModel, logger);
->>>>>>> e1ecfd9b
 
         } else if (BuiltinOverflowFunctions.isBuiltinOverflowFunction(calledFunctionName)) {
           return BuiltinOverflowFunctions.evaluateFunctionCall(
@@ -2285,41 +2279,37 @@
    * available: test/programs/simple/builtin_popcount32_x.c and
    * test/programs/simple/builtin_popcount64_x.c
    */
-<<<<<<< HEAD
-  @SuppressWarnings("unused")
   private static Value handlePopcount(
       String pFunctionName,
-      CType pReturnType,
-=======
-  private static Value handlePopCount(
-      String pFunctionName,
->>>>>>> e1ecfd9b
       List<Value> pParameters,
       CFunctionCallExpression e,
       MachineModel pMachineModel,
       LogManagerWithoutDuplicates logger)
       throws UnrecognizedCodeException {
     if (pParameters.size() == 1) {
-<<<<<<< HEAD
-      CType argumentType = e.getParameterExpressions().getFirst().getExpressionType();
+      CSimpleType argumentType =
+          BuiltinFunctions.getParameterTypeOfBuiltinPopcountFunction(pFunctionName);
+      assert argumentType.hasUnsignedSpecifier();
+
       // Cast to unsigned target type
       Value paramValue = castCValue(pParameters.getFirst(), argumentType, pMachineModel, logger);
-      CSimpleType paramType =
-          BuiltinFunctions.getParameterTypeOfBuiltinPopcountFunction(pFunctionName);
 
       if (paramValue.isNumericValue()) {
-        // int bitSizeOfInputType = pMachineModel.getSizeofInBits(paramType.getCanonicalType());
-        NumericValue numericParam = paramValue.asNumericValue();
+        BigInteger numericParam = paramValue.asNumericValue().bigIntegerValue();
 
         // Check that the input is unsigned, as defined by the function
-        checkArgument(numericParam.bigIntegerValue().compareTo(BigInteger.ZERO) >= 0);
-
-        return new NumericValue(numericParam.bigIntegerValue().bitCount());
+        checkArgument(
+            numericParam.signum() >= 0,
+            "Evaluated parameter for C function %s is negative, but the function defines unsigned"
+                + " parameters only",
+            pFunctionName);
+
+        return new NumericValue(numericParam.bitCount());
 
       } else if (paramValue instanceof SymbolicExpression symbolicParam) {
         // Value Analysis without SymEx never ends up here!
 
-        int parameterBitSize = pMachineModel.getSizeofInBits(paramType);
+        int parameterBitSize = pMachineModel.getSizeofInBits(argumentType);
 
         final SymbolicValueFactory factory = SymbolicValueFactory.getInstance();
         SymbolicExpression one = factory.asConstant(new NumericValue(1), CNumericTypes.INT);
@@ -2329,10 +2319,10 @@
                 factory.shiftLeft(
                     one,
                     factory.asConstant(new NumericValue(0), CNumericTypes.INT),
-                    paramType,
-                    paramType),
+                    argumentType,
+                    argumentType),
                 CNumericTypes.INT,
-                paramType);
+                argumentType);
 
         // Add up the bits one by one
         // castParamValue & (1 << 0) + castParamValue & (1 << 1) + ...
@@ -2343,40 +2333,18 @@
                   factory.shiftLeft(
                       one,
                       factory.asConstant(new NumericValue(i), CNumericTypes.INT),
-                      paramType,
-                      paramType),
+                      argumentType,
+                      argumentType),
                   CNumericTypes.INT,
-                  paramType);
+                  argumentType);
           constraint = factory.add(constraint, bitAtIndex, CNumericTypes.INT, CNumericTypes.INT);
         }
         return constraint;
       }
 
-=======
-      CSimpleType paramType =
-          BuiltinFunctions.getParameterTypeOfBuiltinPopcountFunction(pFunctionName);
-      assert paramType.hasUnsignedSpecifier();
-
-      // Cast to unsigned target type
-      Value paramValue = castCValue(pParameters.getFirst(), paramType, pMachineModel, logger);
-
-      if (paramValue.isNumericValue()) {
-        BigInteger numericParam = paramValue.asNumericValue().bigIntegerValue();
-
-        // Check that the input is unsigned, as defined by the function
-        checkArgument(
-            numericParam.signum() >= 0,
-            "Evaluated parameter for C function %s is negative, but the function defines unsigned"
-                + " parameters only",
-            pFunctionName);
-
-        return new NumericValue(numericParam.bitCount());
-      }
-
-      // TODO: add impl for SymExec
->>>>>>> e1ecfd9b
       return Value.UnknownValue.getInstance();
     }
+
     throw new UnrecognizedCodeException(
         "Function "
             + pFunctionName
