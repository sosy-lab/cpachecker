--- conflicted
+++ resolved
@@ -75,6 +75,7 @@
 import org.sosy_lab.cpachecker.cfa.ast.java.JThisExpression;
 import org.sosy_lab.cpachecker.cfa.ast.java.JUnaryExpression;
 import org.sosy_lab.cpachecker.cfa.ast.java.JVariableRunTimeType;
+import org.sosy_lab.cpachecker.cfa.types.BaseSizeofVisitor;
 import org.sosy_lab.cpachecker.cfa.types.MachineModel;
 import org.sosy_lab.cpachecker.cfa.types.Type;
 import org.sosy_lab.cpachecker.cfa.types.c.CArrayType;
@@ -1110,8 +1111,6 @@
     }
   }
 
-<<<<<<< HEAD
-=======
   /**
    * Computes size of a type. Result can be an unknown value! Prefer this method over {@link
    * MachineModel#getSizeof(CType)} because it works for variable-length arrays if the current
@@ -1157,7 +1156,6 @@
     }
   }
 
->>>>>>> eaeb7f52
   @Override
   public Value visit(CIdExpression idExp) throws UnrecognizedCodeException {
     if (idExp.getDeclaration() instanceof CEnumerator enumerator) {
@@ -1172,29 +1170,6 @@
     final UnaryOperator unaryOperator = unaryExpression.getOperator();
     final CExpression unaryOperand = unaryExpression.getOperand();
 
-<<<<<<< HEAD
-    if (unaryOperator == UnaryOperator.SIZEOF
-        && unaryOperand.getExpressionType().hasKnownConstantSize()) {
-      return new NumericValue(machineModel.getSizeof(unaryOperand.getExpressionType()));
-    }
-    if (unaryOperator == UnaryOperator.ALIGNOF) {
-      return new NumericValue(machineModel.getAlignof(unaryOperand.getExpressionType()));
-    }
-    if (unaryOperator == UnaryOperator.AMPER) {
-      // We can handle &((struct foo*)0)->field
-      if (unaryOperand instanceof CFieldReference fieldRef
-          && fieldRef.isPointerDereference()
-          && fieldRef.getFieldOwner() instanceof CCastExpression cast
-          && cast.getCastType().getCanonicalType() instanceof CPointerType pointerType
-          && pointerType.getType().getCanonicalType() instanceof CCompositeType structType) {
-        Value baseAddress = cast.getOperand().accept(this);
-        if (baseAddress.isNumericValue()) {
-          Optional<BigInteger> offset =
-              machineModel.getFieldOffsetInBytes(structType, fieldRef.getFieldName());
-          if (offset.isPresent()) {
-            return new NumericValue(
-                baseAddress.asNumericValue().bigIntegerValue().add(offset.orElseThrow()));
-=======
     return switch (unaryOperator) {
       case SIZEOF -> sizeof(unaryOperand.getExpressionType());
 
@@ -1215,7 +1190,6 @@
               yield new NumericValue(
                   baseAddress.asNumericValue().bigIntegerValue().add(offset.orElseThrow()));
             }
->>>>>>> eaeb7f52
           }
         }
         yield Value.UnknownValue.getInstance();
