--- conflicted
+++ resolved
@@ -89,51 +89,9 @@
   }
 
   private CExpression visitFloatingValue(NumericValue pValue, CSimpleType pType) {
-<<<<<<< HEAD
     FloatValue.Format precision = FloatValue.Format.fromCType(machineModel, pType);
     return new CFloatLiteralExpression(
         FileLocation.DUMMY, machineModel, pType, pValue.floatingPointValue(precision));
-=======
-    boolean isInfinite;
-    boolean isNegative;
-    boolean isNan;
-    switch (pType.getType()) {
-      case FLOAT -> {
-        float val = pValue.floatValue();
-        isInfinite = Float.isInfinite(val);
-        isNegative = val < 0;
-        isNan = Float.isNaN(val);
-      }
-      case DOUBLE -> {
-        double val = pValue.doubleValue();
-        isInfinite = Double.isInfinite(val);
-        isNegative = val < 0;
-        isNan = Double.isNaN(val);
-      }
-      default -> throw new AssertionError("Unhandled type: " + pType);
-    }
-
-    assert !(isInfinite && isNan);
-
-    if (isInfinite) {
-      if (isNegative) {
-        return CFloatLiteralExpression.forNegativeInfinity(FileLocation.DUMMY, pType);
-      } else {
-        return CFloatLiteralExpression.forPositiveInfinity(FileLocation.DUMMY, pType);
-      }
-    } else if (isNan) {
-      return createNanExpression(pType);
-    } else {
-      return new CFloatLiteralExpression(FileLocation.DUMMY, pType, pValue.bigDecimalValue());
-    }
-  }
-
-  private CExpression createNanExpression(CSimpleType pType) {
-    // Represent NaN by '0/0', until CFloats are used by CFloatLiteralExpression
-    CExpression zero = new CFloatLiteralExpression(FileLocation.DUMMY, pType, BigDecimal.ZERO);
-    return new CBinaryExpression(
-        FileLocation.DUMMY, pType, pType, zero, zero, CBinaryExpression.BinaryOperator.DIVIDE);
->>>>>>> bb3eb49b
   }
 
   @Override
