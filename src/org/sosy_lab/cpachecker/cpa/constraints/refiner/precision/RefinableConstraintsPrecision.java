--- conflicted
+++ resolved
@@ -25,33 +25,19 @@
     LOCATION
   }
 
-<<<<<<< HEAD
-  @Option(secure = true, description = "Type of precision to use. Has to be LOCATION if"
-      + " PredicateExtractionRefiner is used.", toUppercase = true)
-=======
   @Option(
+      secure = true,
       description =
           "Type of precision to use. Has to be LOCATION if"
               + " PredicateExtractionRefiner is used.",
       toUppercase = true)
->>>>>>> 467250bb
   private PrecisionType precisionType = PrecisionType.CONSTRAINTS;
 
   private final ConstraintsPrecision delegate;
 
   public RefinableConstraintsPrecision(final Configuration pConfig, CFA cfa)
       throws InvalidConfigurationException {
-    pConfig.inject(this);
-<<<<<<< HEAD
-    delegate = new InitialConstraintsPrecisionCreator(pConfig, cfa).create();
-=======
-
-    delegate =
-        switch (precisionType) {
-          case CONSTRAINTS -> ConstraintBasedConstraintsPrecision.getEmptyPrecision();
-          case LOCATION -> LocationBasedConstraintsPrecision.getEmptyPrecision();
-        };
->>>>>>> 467250bb
+    delegate = new InitialConstraintsPrecisionCreator(pConfig, cfa).create(precisionType);
   }
 
   private RefinableConstraintsPrecision(final ConstraintsPrecision pDelegate) {
@@ -84,9 +70,7 @@
 
   @Override
   public int hashCode() {
-    int result = precisionType.hashCode();
-    result = 31 * result + delegate.hashCode();
-    return result;
+    return delegate.hashCode();
   }
 
   @Override
