// This file is part of CPAchecker,
// a tool for configurable software verification:
// https://cpachecker.sosy-lab.org
//
// SPDX-FileCopyrightText: 2007-2020 Dirk Beyer <https://www.sosy-lab.org>
//
// SPDX-License-Identifier: Apache-2.0

package org.sosy_lab.cpachecker.cpa.constraints.domain;

import static com.google.common.base.Preconditions.checkNotNull;
import static com.google.common.base.Preconditions.checkState;

import com.google.common.base.Preconditions;
import com.google.common.collect.HashMultimap;
import com.google.common.collect.ImmutableCollection;
import com.google.common.collect.ImmutableList;
import com.google.common.collect.ImmutableSet;
import com.google.common.collect.Multimap;
import com.google.common.collect.Sets;
import java.util.ArrayDeque;
import java.util.ArrayList;
import java.util.Collection;
import java.util.Collections;
import java.util.Deque;
import java.util.HashMap;
import java.util.HashSet;
import java.util.Iterator;
import java.util.List;
import java.util.Map;
import java.util.Optional;
import java.util.Set;
import org.sosy_lab.common.configuration.Configuration;
import org.sosy_lab.common.configuration.InvalidConfigurationException;
import org.sosy_lab.common.configuration.Option;
import org.sosy_lab.common.configuration.Options;
import org.sosy_lab.cpachecker.cfa.types.MachineModel;
import org.sosy_lab.cpachecker.cpa.constraints.ConstraintsStatistics;
import org.sosy_lab.cpachecker.cpa.constraints.FormulaCreator;
import org.sosy_lab.cpachecker.cpa.constraints.FormulaCreatorUsingCConverter;
import org.sosy_lab.cpachecker.cpa.constraints.constraint.Constraint;
import org.sosy_lab.cpachecker.cpa.constraints.domain.ConstraintsSolver.SolverResult.Satisfiability;
import org.sosy_lab.cpachecker.cpa.value.symbolic.type.SymbolicIdentifier;
import org.sosy_lab.cpachecker.cpa.value.symbolic.util.SymbolicIdentifierLocator;
import org.sosy_lab.cpachecker.cpa.value.symbolic.util.SymbolicValues;
import org.sosy_lab.cpachecker.exceptions.UnrecognizedCodeException;
import org.sosy_lab.cpachecker.util.predicates.pathformula.ctoformula.CtoFormulaConverter;
import org.sosy_lab.cpachecker.util.predicates.smt.BooleanFormulaManagerView;
import org.sosy_lab.cpachecker.util.predicates.smt.FormulaManagerView;
import org.sosy_lab.cpachecker.util.predicates.smt.Solver;
import org.sosy_lab.java_smt.api.BooleanFormula;
import org.sosy_lab.java_smt.api.Model.ValueAssignment;
import org.sosy_lab.java_smt.api.ProverEnvironment;
import org.sosy_lab.java_smt.api.SolverContext.ProverOptions;
import org.sosy_lab.java_smt.api.SolverException;

@Options(prefix = "cpa.constraints")
public class ConstraintsSolver {

  /**
   * c Result of a single constraint solving.
   *
   * @param checkedConstraints the constraints checked for satisfiability. This may be only the
   *     relevant subset of the constraints provided to the solver.
   * @param satisfiability the satisfiability result of the checked constraints
   * @param model the model of the checked constraints, if satisfiable.
   * @param definiteAssignments the definite assignments in the model, if satisfiable.
   */
  public record SolverResult(
      ImmutableSet<Constraint> checkedConstraints,
      Satisfiability satisfiability,
      Optional<ImmutableList<ValueAssignment>> model,
      Optional<ImmutableCollection<ValueAssignment>> definiteAssignments) {
    public enum Satisfiability {
      SAT,
      UNSAT
    }

    public boolean isSAT() {
      return satisfiability.equals(Satisfiability.SAT);
    }

    public boolean isUNSAT() {
      return satisfiability.equals(Satisfiability.UNSAT);
    }
  }

  @Option(
      secure = true,
      description = "Whether to allow the model generation to fail for known problems or not",
      name = "allowModelFailure")
  private boolean allowModelFailure = false;

  @Option(secure = true, description = "Whether to use subset caching", name = "cacheSubsets")
  private boolean cacheSubsets = false;

  @Option(secure = true, description = "Whether to use superset caching", name = "cacheSupersets")
  private boolean cacheSupersets = false;

  @Option(
      secure = true,
      description = "Whether to perform SAT checks only for the last added constraint",
      name = "minimalSatCheck")
  private boolean performMinimalSatCheck = false;

  @Option(
      secure = true,
      description = "Whether to perform caching of constraint satisfiability results",
      name = "cache")
  private boolean doCaching = true;

  @Option(
      secure = true,
      description =
          "Resolve definite assignments. Note: Currently not working properly. Might result in"
              + " inefficient SMT solver usage with incrementalSolverUsage = false.",
      name = "resolveDefinites")
  private boolean resolveDefinites = false;

  @Option(
      secure = true,
      description =
          "Whether to create a new, fresh solver instance for each SAT check with an SMT solver or,"
              + " if true, try to reuse the solver and its previous results as far as possible (may"
              + " be helpful/faster when formulas are built on top of each other often).",
      name = "incrementalSolverUsage")
  private boolean incrementalSolverUsage = true;

  private final ConstraintsCache cache;
  private final Solver solver;
  private final ProverEnvironment persistentProver;
  private final FormulaManagerView formulaManager;
  private final BooleanFormulaManagerView booleanFormulaManager;

  private final CtoFormulaConverter converter;
  private final SymbolicIdentifierLocator locator;

  /** Table of id constraints set, id identifier assignment, formula */
  private final Map<Constraint, BooleanFormula> constraintFormulas = new HashMap<>();

  private final BooleanFormula literalForSingleAssignment;

  private final ConstraintsStatistics stats;

  private final Deque<BooleanFormula> currentConstraintsOnProver = new ArrayDeque<>();

  private final MachineModel machineModel;

  public ConstraintsSolver(
      final Configuration pConfig,
      final MachineModel pMachineModel,
      final Solver pSolver,
      final FormulaManagerView pFormulaManager,
      final CtoFormulaConverter pConverter,
      final ConstraintsStatistics pStats)
      throws InvalidConfigurationException {
    pConfig.inject(this);

    solver = pSolver;
    formulaManager = pFormulaManager;
    booleanFormulaManager = formulaManager.getBooleanFormulaManager();
    literalForSingleAssignment = booleanFormulaManager.makeVariable("__A");
    converter = pConverter;
    locator = SymbolicIdentifierLocator.getInstance();
    stats = pStats;
<<<<<<< HEAD
    persistentProver = solver.newProverEnvironment(ProverOptions.GENERATE_MODELS);
=======
    machineModel = pMachineModel;
>>>>>>> 356420d4

    ConstraintsCache cacheBuild;
    if (doCaching) {
      cacheBuild = new MatchingConstraintsCache();
      if (cacheSubsets) {
        cacheBuild = new SubsetConstraintsCache(cacheBuild);
      }
      if (cacheSupersets) {
        cacheBuild = new SupersetConstraintsCache(cacheBuild);
      }
    } else {
      cacheBuild = new DummyCache();
    }
    cache = cacheBuild;
  }

  /**
   * Returns the given constraints {@link Satisfiability} within a {@link SolverResult}, bundling
   * any satisfying model automatically for {@link Satisfiability#SAT} results. A state without
   * constraints (that is, an empty state), is always {@link Satisfiability#SAT}. Will build a new,
   * empty SMT solver instance (i.e. {@link ProverEnvironment}) to calculate results.
   *
   * @param pSingleConstraintToCheck the single constraint to check.
   * @param pFunctionName the name of the function scope of {@code pSingleConstraintToCheck}.
   * @return {@link Satisfiability} of the given constraint.
   */
  public Satisfiability checkUnsatWithFreshSolver(
      Constraint pSingleConstraintToCheck, String pFunctionName)
      throws UnrecognizedCodeException, InterruptedException, SolverException {
    ConstraintsState s = new ConstraintsState(Collections.singleton(pSingleConstraintToCheck));
    return checkUnsat(s, pFunctionName, true).satisfiability();
  }

  /**
   * Returns the given constraints {@link Satisfiability} within a {@link SolverResult}, bundling
   * any satisfying model automatically for {@link Satisfiability#SAT} results. A state without
   * constraints (that is, an empty state), is always {@link Satisfiability#SAT}. Will try to reuse
   * the existing {@link ProverEnvironment} incrementally, as far as possible, if option {@link
   * #incrementalSolverUsage} is true. Incremental solving can improve computation time by re-using
   * information stored in the solver from previous computations. This effect is strongest when the
   * previously checked constraints are a true subset of the constraints in {@code
   * pConstraintsToCheck}. More information about incremental usage can be found in the description
   * of {@link #checkUnsat}. If option {@link #incrementalSolverUsage} is false, this method behaves
   * like {@link #checkUnsatWithFreshSolver(Constraint, String)}.
   *
   * @param pSingleConstraintToCheck the single constraint to check.
   * @param pFunctionName the name of the function scope of {@code pSingleConstraintToCheck}.
   * @return {@link Satisfiability} of the given constraint.
   */
  public Satisfiability checkUnsatWithOptionDefinedSolverReuse(
      Constraint pSingleConstraintToCheck, String pFunctionName)
      throws UnrecognizedCodeException, InterruptedException, SolverException {
    ConstraintsState s = new ConstraintsState(Collections.singleton(pSingleConstraintToCheck));
    return checkUnsat(s, pFunctionName, false).satisfiability();
  }

  /**
   * Returns the given constraints {@link Satisfiability} within a {@link SolverResult}, bundling
   * any satisfying model automatically for {@link Satisfiability#SAT} results. A state without
   * constraints (that is, an empty state), is always {@link Satisfiability#SAT}. Will build a new,
   * empty SMT solver instance (i.e. {@link ProverEnvironment}) to calculate results.
   *
   * @param pConstraintsToCheck the single constraint to check.
   * @param pFunctionName the name of the function scope of {@code pConstraintsToCheck}.
   * @return {@link SolverResult} with the {@link Satisfiability} wrapped inside. The satisfying
   *     model is automatically included for {@link Satisfiability#SAT}.
   */
  public SolverResult checkUnsatWithFreshSolver(
      ConstraintsState pConstraintsToCheck, String pFunctionName)
      throws UnrecognizedCodeException, InterruptedException, SolverException {
    return checkUnsat(pConstraintsToCheck, pFunctionName, true);
  }

  /**
   * Returns the given constraints {@link Satisfiability} within a {@link SolverResult}, bundling
   * any satisfying model automatically for {@link Satisfiability#SAT} results. A state without
   * constraints (that is, an empty state), is always {@link Satisfiability#SAT}. Will try to reuse
   * the existing {@link ProverEnvironment} incrementally, as far as possible, if option {@link
   * #incrementalSolverUsage} is true. Incremental solving can improve computation time by re-using
   * information stored in the solver from previous computations. This effect is strongest when the
   * previously checked constraints are a true subset of the constraints in {@code
   * pConstraintsToCheck}. More information about incremental usage can be found in the description
   * of {@link #checkUnsat}. If option {@link #incrementalSolverUsage} is false, this method behaves
   * like {@link #checkUnsatWithFreshSolver(ConstraintsState, String)}.
   *
   * @param pConstraintsToCheck the constraints to check.
   * @param pFunctionName the name of the function scope of {@code pConstraintsToCheck}.
   * @return {@link SolverResult} with the {@link Satisfiability} wrapped inside. The satisfying
   *     model is automatically included for {@link Satisfiability#SAT}.
   */
  public SolverResult checkUnsatWithOptionDefinedSolverReuse(
      ConstraintsState pConstraintsToCheck, String pFunctionName)
      throws UnrecognizedCodeException, InterruptedException, SolverException {
    return checkUnsat(pConstraintsToCheck, pFunctionName, false);
  }

  /**
   * Returns the given constraints {@link Satisfiability} within a {@link SolverResult}, bundling
   * any satisfying model automatically for {@link Satisfiability#SAT} results. A state without
   * constraints (that is, an empty state), is always {@link Satisfiability#SAT}. Will try to reuse
   * the existing {@link ProverEnvironment} incrementally as far as possible. If parameter {@code
   * useFreshProver} is false and option {@link #incrementalSolverUsage} is true.
   *
   * @param pConstraintsToCheck the constraints to check.
   * @param pFunctionName the name of the function scope of {@code pConstraintsToCheck}.
   * @param useFreshProver if true, uses a new {@link ProverEnvironment} for checking the
   *     constraints, that is closed after the method is finished, overwriting option {@link
   *     #incrementalSolverUsage}. If false, will use option {@link #incrementalSolverUsage} to
   *     determine reuse of the existing prover. Incremental solving can improve computation time by
   *     re-using information stored in the solver from previous computations. This effect is
   *     strongest when the previously checked constraints are a subset of the constraints in {@code
   *     pConstraintsToCheck}.
   * @return {@link SolverResult} with the {@link Satisfiability} wrapped inside. The satisfying
   *     model is automatically included for {@link Satisfiability#SAT}.
   */
  private SolverResult checkUnsat(
      ConstraintsState pConstraintsToCheck, String pFunctionName, boolean useFreshProver)
      throws SolverException, InterruptedException, UnrecognizedCodeException {

    if (pConstraintsToCheck.isEmpty()) {
      return new SolverResult(
          ImmutableSet.of(),
          Satisfiability.SAT,
          Optional.of(ImmutableList.of()),
          Optional.of(ImmutableList.of()));
    }

    try {
      stats.timeForSolving.start();

      ImmutableSet<Constraint> relevantConstraints = getRelevantConstraints(pConstraintsToCheck);

      Collection<BooleanFormula> constraintsAsFormulas =
          getFullFormula(relevantConstraints, pFunctionName);
      CacheResult res = cache.getCachedResult(constraintsAsFormulas);

      if (res.isUnsat()) {
        return new SolverResult(
            relevantConstraints, Satisfiability.UNSAT, Optional.empty(), Optional.empty());

      } else if (res.isSat()) {
        return new SolverResult(
            relevantConstraints, Satisfiability.SAT, res.getModelAssignment(), Optional.empty());

      } else {

        stats.timeForProverPreparation.start();
        if (useFreshProver || !incrementalSolverUsage) {
          // Non-Incremental
          stats.distinctFreshProversUsed.inc();
          try (ProverEnvironment prover =
              solver.newProverEnvironment(ProverOptions.GENERATE_MODELS)) {
            BooleanFormula definitesAndConstraints =
                combineWithDefinites(constraintsAsFormulas, pConstraintsToCheck);
            prover.push(definitesAndConstraints);

            stats.timeForProverPreparation.stop();

            return handleSolverResult(
                isUnsat(prover),
                prover,
                relevantConstraints,
                constraintsAsFormulas,
                pConstraintsToCheck);
          }

        } else {
          // Incremental
          stats.persistentProverUsed.inc();
          // def assignments are automatically applied by the persistentProver
          preparePersistentProverForCheck(constraintsAsFormulas);
          stats.timeForProverPreparation.stop();

          boolean unsat = isUnsat(persistentProver);

          // TODO: investigate if we need this with
          // https://gitlab.com/sosy-lab/software/cpachecker/-/issues/1352
          // pop definite assignments. this can only happen after the model produced by the
          // unsat-check
          // is not used anymore
          // prover.pop();

          return handleSolverResult(
              unsat,
              persistentProver,
              relevantConstraints,
              constraintsAsFormulas,
              pConstraintsToCheck);
        }
      }
    } finally {
      stats.timeForSolving.stop();
      stats.timeForProverPreparation.stopIfRunning();
    }
  }

  private boolean isUnsat(ProverEnvironment prover) throws SolverException, InterruptedException {
    try {
      stats.timeForSatCheck.start();
      return prover.isUnsat();
    } finally {
      stats.timeForSatCheck.stop();
    }
  }

  private SolverResult handleSolverResult(
      boolean unsat,
      ProverEnvironment prover,
      ImmutableSet<Constraint> relevantConstraints,
      Collection<BooleanFormula> constraintsAsFormulas,
      ConstraintsState pConstraintsToCheck)
      throws SolverException, InterruptedException {
    ImmutableList<ValueAssignment> satisfyingModel = null;
    ImmutableCollection<ValueAssignment> definiteAssignmentsInModel = null;
    if (!unsat) {
      try {
        satisfyingModel = prover.getModelAssignments();
      } catch (IllegalArgumentException iae) {
        // Mathsat error, still usable, but no model
        if (allowModelFailure && !iae.getMessage().contains("MathSAT returned null")) {
          throw iae;
        }
      }
      cache.addSat(constraintsAsFormulas, satisfyingModel);

      // doing this while the complete formula is still on the prover environment stack is
      // cheaper than performing another complete SAT check when the assignment is really
      // requested
      if (resolveDefinites && satisfyingModel != null) {
        definiteAssignmentsInModel =
            resolveDefiniteAssignments(pConstraintsToCheck, satisfyingModel, prover);
        assert satisfyingModel.containsAll(definiteAssignmentsInModel)
            : "Model does not imply definites: "
                + satisfyingModel
                + " !=> "
                + definiteAssignmentsInModel;
      }

    } else {
      cache.addUnsat(constraintsAsFormulas);
    }

    return new SolverResult(
        relevantConstraints,
        unsat ? Satisfiability.UNSAT : Satisfiability.SAT,
        Optional.ofNullable(satisfyingModel),
        Optional.ofNullable(definiteAssignmentsInModel));
  }

  private void preparePersistentProverForCheck(Collection<BooleanFormula> constraintsToCheck)
      throws InterruptedException {
    int[] totalKeptRef = new int[] {0};
    int[] totalRemovedRef = new int[] {0};

    buildProverStackFor(constraintsToCheck, totalKeptRef, totalRemovedRef);

    int totalKept = totalKeptRef[0];
    int totalRemoved = totalRemovedRef[0];

    if (totalKept + totalRemoved > 0) {
      stats.reuseRatio.setNextValue((double) totalKept / (totalKept + totalRemoved));
    }

    if (totalRemoved == 0) {
      // We know that we had no cache hit, so it is a constraint combination that we know -> there
      // is new constraints
      stats.persistentProverUsedIncrementallyPushedWithoutPop.inc();
    }

    if (totalKept + totalRemoved == constraintsToCheck.size()) {
      stats.persistentProverUsedIncrementallyFormulasPopdAndNotRepushed.inc();
    }

    for (BooleanFormula f : constraintsToCheck) {
      if (!currentConstraintsOnProver.contains(f)) {
        currentConstraintsOnProver.addLast(f);
        persistentProver.push(f);
      }
    }

    // TODO: replace this with the soon to be public stack from JavaSMT and make it an assertion!
    // assertStack();
  }

  private void buildProverStackFor(
      Collection<BooleanFormula> constraintsToCheck, int[] totalKept, int[] totalRemoved) {
    // Descending iterator through current stack:
    //   If stackFormula is in constraintsToCheck: save in retained, continue.
    //   eif stackFormula is not in constraintsToCheck and retained empty: remove from top,
    // continue.
    //   eif stackFormula is not in constraintsToCheck and retained not empty:
    //     remove all retained from top of stack, as well as the current stackFormula, continue.
    // End iterator
    // At the end, add constraints missing to the stack in order.

    Deque<BooleanFormula> formulasToRemove = new ArrayDeque<>();
    Deque<BooleanFormula> retainedFormulas = new ArrayDeque<>();

    // This iterator goes from the top of the stack to the bottom
    Iterator<BooleanFormula> currentStack = currentConstraintsOnProver.descendingIterator();
    while (currentStack.hasNext()) {
      BooleanFormula constraintOnStack = currentStack.next();

      if (constraintsToCheck.contains(constraintOnStack)) {
        // Remember formulas that are needed and already processed, so that we can remove them in
        // the correct order if a lower formula needs to be removed.
        totalKept[0]++;
        retainedFormulas.addLast(constraintOnStack);

      } else {
        if (retainedFormulas.isEmpty()) {
          // Remove current stack top.
          // Potentially problematic on level 1 for some solvers!
          persistentProver.pop();
          totalRemoved[0]++;
          currentStack.remove();

        } else {
          // We need to remove levels that we already iterated through, they are found in
          // retainedFormulas.
          formulasToRemove = retainedFormulas;
          totalRemoved[0] += retainedFormulas.size();
          // Remove from the top of the stack and restart iterator.
          removeMultipleFormulasFromTop(
              formulasToRemove, constraintsToCheck, totalKept, totalRemoved);
          // Don't use the current iterator anymore!
          // removeMultipleFormulasFromTop() calls this method anew itself.
          break;
        }
      }
    }
    checkState(formulasToRemove.isEmpty());
  }

  private void removeMultipleFormulasFromTop(
      Deque<BooleanFormula> formulasToRemove,
      Collection<BooleanFormula> constraintsToCheck,
      int[] totalKept,
      int[] totalRemoved) {
    assert !formulasToRemove.isEmpty();
    // Remove from the top.
    stats.persistentProverUsedIncrementallyFormulasPopdAndRepushed.inc();
    onlyRemoveFromTopOfStack(formulasToRemove);
    buildProverStackFor(constraintsToCheck, totalKept, totalRemoved);
  }

  // TODO: replace this with the soon to be public stack from JavaSMT and make it an assertion!!!!
  //  Don't use this code unless you know exactly what you are doing!
  /*
  @SuppressWarnings("unchecked")
  private void assertStack() {
    try {
      Field delegateField =
          ((BasicProverEnvironmentView<Void>) persistentProver)
              .getClass()
              .getSuperclass()
              .getDeclaredField("delegate");
      delegateField.setAccessible(true);
      AbstractProver<Void> abstrProver = (AbstractProver<Void>) delegateField.get(persistentProver);
      Field assertedField =
          abstrProver
              .getClass()
              .getSuperclass()
              .getSuperclass()
              .getDeclaredField("assertedFormulas");
      assertedField.setAccessible(true);
      List<Multimap<BooleanFormula, Void>> assertedFormulasOnProver =
          (List<Multimap<BooleanFormula, Void>>) assertedField.get(abstrProver);
      Iterator<BooleanFormula> currentStack = currentConstraintsOnProver.iterator();
      Iterator<Multimap<BooleanFormula, Void>> assertedFormulasOnProverIterator =
          assertedFormulasOnProver.iterator();
      assertedFormulasOnProverIterator.next();
      while (currentStack.hasNext()) {
        BooleanFormula constraintOnStack = currentStack.next();
        Multimap<BooleanFormula, Void> currentLevel = assertedFormulasOnProverIterator.next();
        Preconditions.checkState(currentLevel.containsKey(constraintOnStack));
      }
    } catch (NoSuchFieldException | IllegalAccessException pE) {
      throw new RuntimeException(pE);
    }
  }*/

  private void onlyRemoveFromTopOfStack(Deque<BooleanFormula> formulasToRemove) {
    Iterator<BooleanFormula> currentStack = currentConstraintsOnProver.descendingIterator();

    while (currentStack.hasNext()) {
      BooleanFormula constraintOnStack = currentStack.next();

      // Remove formulas from the top of the stack until we removed the formula that needs to be
      // removed. Formulas that are removed but needed again are pushed back later.
      if (!formulasToRemove.isEmpty()) {
        BooleanFormula formulaToRemove = formulasToRemove.removeFirst();
        checkState(constraintOnStack == formulaToRemove);
        // Potentially problematic on level 1 for some solvers!
        persistentProver.pop();
        currentStack.remove();
      } else {
        return;
      }
    }

    Preconditions.checkState(formulasToRemove.isEmpty());
  }

  private BooleanFormula combineWithDefinites(
      Collection<BooleanFormula> pConstraintsAsFormulas, ConstraintsState pConstraints) {

    BooleanFormula singleConstraintFormula = booleanFormulaManager.and(pConstraintsAsFormulas);
    BooleanFormula definites = getDefAssignmentsFormula(pConstraints);
    return booleanFormulaManager.and(definites, singleConstraintFormula);
  }

  private BooleanFormula getDefAssignmentsFormula(ConstraintsState pConstraints) {
    return pConstraints.getDefiniteAssignment().stream()
        .map(ValueAssignment::getAssignmentAsFormula)
        .collect(booleanFormulaManager.toConjunction());
  }

  private BooleanFormula createLiteralLabel(BooleanFormula pLiteral, BooleanFormula pFormula) {
    return booleanFormulaManager.implication(pLiteral, pFormula);
  }

  private ImmutableSet<Constraint> getRelevantConstraints(ConstraintsState pConstraints) {
    ImmutableSet.Builder<Constraint> relevantConstraints = ImmutableSet.builder();
    if (performMinimalSatCheck && pConstraints.getLastAddedConstraint().isPresent()) {
      try {
        stats.timeForIndependentComputation.start();
        Constraint lastConstraint = pConstraints.getLastAddedConstraint().orElseThrow();
        // Always add the last added constraint to the set of relevant constraints.
        // It may not contain any symbolic identifiers (e.g., 0 == 5) and will thus
        // not be automatically included in the iteration over dependent sets below.
        relevantConstraints.add(lastConstraint);

        Set<Constraint> leftOverConstraints = new HashSet<>(pConstraints);
        leftOverConstraints.remove(lastConstraint);
        Set<SymbolicIdentifier> newRelevantIdentifiers = lastConstraint.accept(locator);
        Set<SymbolicIdentifier> relevantIdentifiers;
        do {
          relevantIdentifiers = newRelevantIdentifiers;
          Iterator<Constraint> it = leftOverConstraints.iterator();
          while (it.hasNext()) {
            Constraint currentC = it.next();
            Set<SymbolicIdentifier> containedIdentifiers = currentC.accept(locator);
            if (!Sets.intersection(containedIdentifiers, relevantIdentifiers).isEmpty()) {
              newRelevantIdentifiers = Sets.union(newRelevantIdentifiers, containedIdentifiers);
              relevantConstraints.add(currentC);
              it.remove();
            }
          }
        } while (!newRelevantIdentifiers.equals(relevantIdentifiers));

      } finally {
        stats.timeForIndependentComputation.stop();
      }

    } else {
      return ImmutableSet.copyOf(pConstraints);
    }

    return relevantConstraints.build();
  }

  private ImmutableCollection<ValueAssignment> resolveDefiniteAssignments(
      ConstraintsState pConstraints, List<ValueAssignment> pModel, ProverEnvironment prover)
      throws InterruptedException, SolverException {
    try {
      stats.timeForDefinitesComputation.start();

      return computeDefiniteAssignment(pConstraints, pModel, prover);

    } finally {
      stats.timeForDefinitesComputation.stop();
    }
  }

  private ImmutableCollection<ValueAssignment> computeDefiniteAssignment(
      ConstraintsState pState, List<ValueAssignment> pModel, ProverEnvironment prover)
      throws SolverException, InterruptedException {

    ImmutableCollection<ValueAssignment> existingDefinites = pState.getDefiniteAssignment();
    ImmutableSet.Builder<ValueAssignment> newDefinites = ImmutableSet.builder();

    for (ValueAssignment val : pModel) {
      if (SymbolicValues.isSymbolicTerm(val.getName())
          && (existingDefinites.contains(val) || isOnlySatisfyingAssignment(val, prover))) {
        stats.definiteAssignmentsFound.inc();
        newDefinites.add(val);
      }
    }
    return newDefinites.build();
  }

  // TODO: use distinct prover? Is more inefficient on this check, but this check might make the
  //  other checks more inefficient for persistent provers.
  //  https://gitlab.com/sosy-lab/software/cpachecker/-/issues/1350
  private boolean isOnlySatisfyingAssignment(ValueAssignment pTerm, ProverEnvironment prover)
      throws SolverException, InterruptedException {

    BooleanFormula prohibitAssignment = formulaManager.makeNot(pTerm.getAssignmentAsFormula());

    prohibitAssignment = createLiteralLabel(literalForSingleAssignment, prohibitAssignment);
    prover.push(prohibitAssignment);
    boolean isUnsat =
        prover.isUnsatWithAssumptions(Collections.singleton(literalForSingleAssignment));
    prover.pop();

    return isUnsat;
  }

  private FormulaCreator getFormulaCreator(String pFunctionName) {
    return new FormulaCreatorUsingCConverter(machineModel, converter, pFunctionName);
  }

  /**
   * Returns the set of formulas representing all constraints of this state. If no constraints
   * exist, this method will return an empty set.
   *
   * @return the set of formulas representing all constraints of this state
   * @throws UnrecognizedCodeException see {@link FormulaCreator#createFormula(Constraint)}
   * @throws InterruptedException see {@link FormulaCreator#createFormula(Constraint)}
   */
  private Collection<BooleanFormula> getFullFormula(
      Collection<Constraint> pConstraints, String pFunctionName)
      throws UnrecognizedCodeException, InterruptedException {

    List<BooleanFormula> formulas = new ArrayList<>(pConstraints.size());
    for (Constraint c : pConstraints) {
      if (!constraintFormulas.containsKey(c)) {
        constraintFormulas.put(c, createConstraintFormulas(c, pFunctionName));
      }
      formulas.add(constraintFormulas.get(c));
    }

    return formulas;
  }

  private BooleanFormula createConstraintFormulas(Constraint pConstraint, String pFunctionName)
      throws UnrecognizedCodeException, InterruptedException {
    assert !constraintFormulas.containsKey(pConstraint)
        : "Trying to add a formula that already exists!";

    return getFormulaCreator(pFunctionName).createFormula(pConstraint);
  }

  private interface ConstraintsCache {
    CacheResult getCachedResult(Collection<BooleanFormula> pConstraints);

    void addSat(
        Collection<BooleanFormula> pConstraints, ImmutableList<ValueAssignment> pModelAssignment);

    void addUnsat(Collection<BooleanFormula> pConstraints);
  }

  private final class MatchingConstraintsCache implements ConstraintsCache {

    private Map<ImmutableSet<BooleanFormula>, CacheResult> cacheMap = new HashMap<>();

    @Override
    public CacheResult getCachedResult(Collection<BooleanFormula> pConstraints) {
      ImmutableSet<BooleanFormula> cacheKey = ImmutableSet.copyOf(pConstraints);
      stats.cacheLookups.inc();
      stats.directCacheLookupTime.start();
      try {
        if (cacheMap.containsKey(cacheKey)) {
          stats.directCacheHits.inc();
          return cacheMap.get(cacheKey);

        } else {
          return CacheResult.getUnknown();
        }
      } finally {
        stats.directCacheLookupTime.stop();
      }
    }

    @Override
    public void addSat(
        Collection<BooleanFormula> pConstraints, ImmutableList<ValueAssignment> pModelAssignment) {
      add(pConstraints, CacheResult.getSat(pModelAssignment));
    }

    @Override
    public void addUnsat(Collection<BooleanFormula> pConstraints) {
      add(pConstraints, CacheResult.getUnsat());
    }

    private void add(Collection<BooleanFormula> pConstraints, CacheResult pResult) {
      cacheMap.put(ImmutableSet.copyOf(pConstraints), pResult);
    }
  }

  private final class SupersetConstraintsCache implements ConstraintsCache {

    private ConstraintsCache delegate;

    /** Multimap that maps each constraint to all sets of constraints that it occurs in */
    private Multimap<BooleanFormula, Set<BooleanFormula>> constraintContainedIn =
        HashMultimap.create();

    public SupersetConstraintsCache(final ConstraintsCache pDelegate) {
      delegate = pDelegate;
    }

    @Override
    public CacheResult getCachedResult(Collection<BooleanFormula> pConstraints) {
      CacheResult res = delegate.getCachedResult(pConstraints);
      if (!res.isSat() && !res.isUnsat()) {
        try {
          stats.supersetLookupTime.start();
          res = getCachedResultOfSuperset(pConstraints);
          if (res.isSat() || res.isUnsat()) {
            stats.supersetCacheHits.inc();
          }
        } finally {
          stats.supersetLookupTime.stop();
        }
      }
      return res;
    }

    @Override
    public void addSat(
        Collection<BooleanFormula> pConstraints, ImmutableList<ValueAssignment> pModelAssignment) {
      add(pConstraints);
      delegate.addSat(pConstraints, pModelAssignment);
    }

    @Override
    public void addUnsat(Collection<BooleanFormula> pConstraints) {
      add(pConstraints);
      delegate.addUnsat(pConstraints);
    }

    private void add(Collection<BooleanFormula> pConstraints) {
      for (BooleanFormula c : pConstraints) {
        constraintContainedIn.put(c, ImmutableSet.copyOf(pConstraints));
      }
    }

    CacheResult getCachedResultOfSuperset(Collection<BooleanFormula> pConstraints) {
      checkState(!pConstraints.isEmpty());

      Set<Set<BooleanFormula>> containAllConstraints = null;
      for (BooleanFormula c : pConstraints) {
        Set<Set<BooleanFormula>> containC = ImmutableSet.copyOf(constraintContainedIn.get(c));
        if (containAllConstraints == null) {
          containAllConstraints = containC;
        } else {
          containAllConstraints = Sets.intersection(containAllConstraints, containC);
        }

        if (containAllConstraints.isEmpty()) {
          return CacheResult.getUnknown();
        }
      }

      checkNotNull(containAllConstraints);
      int sizeOfQuery = pConstraints.size();
      for (Set<BooleanFormula> col : containAllConstraints) {
        CacheResult cachedResult = delegate.getCachedResult(col);
        if (sizeOfQuery <= col.size() && cachedResult.isSat()) {
          // currently considered collection is a superset of the queried collection
          return cachedResult;
        }
      }
      return CacheResult.getUnknown();
    }
  }

  private final class SubsetConstraintsCache implements ConstraintsCache {

    private ConstraintsCache delegate;

    /** Multimap that maps each constraint to all sets of constraints that it occurred in */
    private Multimap<BooleanFormula, Set<BooleanFormula>> constraintContainedIn =
        HashMultimap.create();

    public SubsetConstraintsCache(final ConstraintsCache pDelegate) {
      delegate = pDelegate;
    }

    @Override
    public CacheResult getCachedResult(Collection<BooleanFormula> pConstraints) {
      CacheResult res = delegate.getCachedResult(pConstraints);
      if (!res.isSat() && !res.isUnsat()) {
        try {
          stats.subsetLookupTime.start();
          res = getCachedResultOfSubset(pConstraints);
          if (res.isSat() || res.isUnsat()) {
            stats.subsetCacheHits.inc();
          }
        } finally {
          stats.subsetLookupTime.stop();
        }
      }
      return res;
    }

    @Override
    public void addSat(
        Collection<BooleanFormula> pConstraints, ImmutableList<ValueAssignment> pModelAssignment) {
      add(pConstraints);
      delegate.addSat(pConstraints, pModelAssignment);
    }

    @Override
    public void addUnsat(Collection<BooleanFormula> pConstraints) {
      add(pConstraints);
      delegate.addUnsat(pConstraints);
    }

    private void add(Collection<BooleanFormula> pConstraints) {
      for (BooleanFormula c : pConstraints) {
        constraintContainedIn.put(c, ImmutableSet.copyOf(pConstraints));
      }
    }

    CacheResult getCachedResultOfSubset(Collection<BooleanFormula> pConstraints) {
      checkState(!pConstraints.isEmpty());

      Set<Set<BooleanFormula>> containAllConstraints = new HashSet<>();
      for (BooleanFormula c : pConstraints) {
        Set<Set<BooleanFormula>> containC = ImmutableSet.copyOf(constraintContainedIn.get(c));
        containAllConstraints.addAll(containC);
      }

      int sizeOfQuery = pConstraints.size();
      for (Set<BooleanFormula> col : containAllConstraints) {
        CacheResult cachedResult = delegate.getCachedResult(col);
        if (sizeOfQuery >= col.size() && cachedResult.isUnsat()) {
          // currently considered collection is a subset of the queried collection
          return cachedResult;
        }
      }
      return CacheResult.getUnknown();
    }
  }

  private static final class DummyCache implements ConstraintsCache {

    @Override
    public CacheResult getCachedResult(Collection<BooleanFormula> pConstraints) {
      return CacheResult.getUnknown();
    }

    @Override
    public void addSat(
        Collection<BooleanFormula> pConstraints, ImmutableList<ValueAssignment> pModelAssignment) {
      // do nothing
    }

    @Override
    public void addUnsat(Collection<BooleanFormula> pConstraints) {
      // do nothing
    }
  }

  private static class CacheResult {
    enum Result {
      SAT,
      UNSAT,
      UNKNOWN
    }

    private static final CacheResult UNSAT_SINGLETON =
        new CacheResult(Result.UNSAT, Optional.empty());
    private static final CacheResult UNKNOWN_SINGLETON =
        new CacheResult(Result.UNKNOWN, Optional.empty());

    private Result result;
    private Optional<ImmutableList<ValueAssignment>> modelAssignment;

    public static CacheResult getSat(ImmutableList<ValueAssignment> pModelAssignment) {
      return new CacheResult(Result.SAT, Optional.ofNullable(pModelAssignment));
    }

    public static CacheResult getUnsat() {
      return UNSAT_SINGLETON;
    }

    public static CacheResult getUnknown() {
      return UNKNOWN_SINGLETON;
    }

    private CacheResult(Result pResult, Optional<ImmutableList<ValueAssignment>> pModelAssignment) {
      result = pResult;
      modelAssignment = pModelAssignment;
    }

    public boolean isSat() {
      return result.equals(Result.SAT);
    }

    public boolean isUnsat() {
      return result.equals(Result.UNSAT);
    }

    public Optional<ImmutableList<ValueAssignment>> getModelAssignment() {
      return modelAssignment;
    }
  }
}<|MERGE_RESOLUTION|>--- conflicted
+++ resolved
@@ -163,11 +163,8 @@
     converter = pConverter;
     locator = SymbolicIdentifierLocator.getInstance();
     stats = pStats;
-<<<<<<< HEAD
     persistentProver = solver.newProverEnvironment(ProverOptions.GENERATE_MODELS);
-=======
     machineModel = pMachineModel;
->>>>>>> 356420d4
 
     ConstraintsCache cacheBuild;
     if (doCaching) {
