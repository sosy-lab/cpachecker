--- conflicted
+++ resolved
@@ -219,14 +219,8 @@
         }
 
         if (!unsat) {
-<<<<<<< HEAD
-          ImmutableList<ValueAssignment> newModelAsAssignment = prover.getModelAssignments();
-          pConstraints.setModel(newModelAsAssignment);
-          cache.addSat(constraintsAsFormulas.values(), newModelAsAssignment);
-=======
           satisfyingModel = prover.getModelAssignments();
           cache.addSat(constraintsAsFormulas, satisfyingModel);
->>>>>>> 4f347998
           // doing this while the complete formula is still on the prover environment stack is
           // cheaper than performing another complete SAT check when the assignment is really
           // requested
@@ -241,31 +235,19 @@
                   + definiteAssignmentsInModel;
 
         } else {
-<<<<<<< HEAD
-          assert prover.isUnsat()
-              : "Unsat with definite assignment, but not without. Definite assignment: "
-                  + pConstraints.getDefiniteAssignment();
-
-          cache.addUnsat(constraintsAsFormulas.values());
+          cache.addUnsat(constraintsAsFormulas);
         }
       }
 
       // pop definite assignments. this can only happen after the model produced by the unsat-check
       // is not used anymore
       //prover.pop();
-
-      return unsat;
-=======
-          cache.addUnsat(constraintsAsFormulas);
-        }
-      }
 
       return new SolverResult(
           relevantConstraints,
           unsat ? Satisfiability.UNSAT : Satisfiability.SAT,
           Optional.ofNullable(satisfyingModel),
           Optional.ofNullable(definiteAssignmentsInModel));
->>>>>>> 4f347998
 
     } finally {
       stats.timeForSolving.stop();
@@ -456,19 +438,6 @@
 
   private final class MatchingConstraintsCache implements ConstraintsCache {
 
-<<<<<<< HEAD
-    private final Map<ImmutableSet<BooleanFormula>, CacheResult> cacheMap = new HashMap<>();
-
-    @Override
-    public CacheResult getCachedResult(Collection<BooleanFormula> pConstraints) {
-      ImmutableSet<BooleanFormula> constraints = ImmutableSet.copyOf(pConstraints);
-      stats.cacheLookups.inc();
-      stats.directCacheLookupTime.start();
-      try {
-        if (cacheMap.containsKey(constraints)) {
-          stats.directCacheHits.inc();
-          return cacheMap.get(constraints);
-=======
     private Map<ImmutableSet<BooleanFormula>, CacheResult> cacheMap = new HashMap<>();
 
     @Override
@@ -480,7 +449,6 @@
         if (cacheMap.containsKey(cacheKey)) {
           stats.directCacheHits.inc();
           return cacheMap.get(cacheKey);
->>>>>>> 4f347998
 
         } else {
           return CacheResult.getUnknown();
