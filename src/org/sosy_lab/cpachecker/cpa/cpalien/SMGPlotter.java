--- conflicted
+++ resolved
@@ -48,30 +48,37 @@
   }
 
   private final HashMap <SMGObject, String> objectIndex = new HashMap<>();
+  static private int nulls = 0;
   private int offset = 0;
 
   public SMGPlotter() {} /* utility class */
+
+  private String convertToValidDot(String original) {
+    return original.replaceAll("[:]", "_");
+  }
 
   public String smgAsDot(CLangSMG smg, String name, String location) {
     StringBuilder sb = new StringBuilder();
 
     sb.append("digraph gr_" + name.replace('-', '_') + "{\n");
     offset += 2;
-    sb.append(newLineWithOffset("label = \"Location: " + location.replace("\"", "") + "\";"));
+    sb.append(newLineWithOffset("label = \"Location: " + location.replace("\"", "\\\"") + "\";"));
 
     addStackSubgraph(smg, sb);
 
     for (SMGObject heapObject : smg.getHeapObjects()) {
-      //if (heapObject.notNull()){
-        sb.append(newLineWithOffset(smgObjectAsDot(heapObject, smg)));
-        objectIndex.put(heapObject, heapObject.getLabel());
-      //}
+      if (heapObject.notNull()) {
+        sb.append(newLineWithOffset(smgObjectAsDot(heapObject, smg.isObjectValid(heapObject))));
+      }
+      objectIndex.put(heapObject, convertToValidDot(heapObject.getLabel()));
     }
 
     addGlobalObjectSubgraph(smg, sb);
 
     for (int value : smg.getValues()) {
-      sb.append(newLineWithOffset(smgValueAsDot(value)));
+      if (value != smg.getNullValue()) {
+        sb.append(newLineWithOffset(smgValueAsDot(value)));
+      }
     }
 
     Set<Integer> processed = new HashSet<>();
@@ -91,7 +98,9 @@
     }
 
     for (SMGEdgePointsTo edge: smg.getPTEdges().values()) {
-      sb.append(newLineWithOffset(smgPTEdgeAsDot(edge)));
+      if (edge.getValue() != smg.getNullValue()) {
+        sb.append(newLineWithOffset(smgPTEdgeAsDot(edge)));
+      }
     }
 
     sb.append("}");
@@ -104,10 +113,10 @@
     offset += 2;
     pSb.append(newLineWithOffset("label=\"Stack\";"));
 
-    int i = 0;
+    int i = pSmg.getStackFrames().size();
     for (CLangStackFrame stack_item : pSmg.getStackFrames()) {
       addStackItemSubgraph(stack_item, pSb, i);
-      i++;
+      i--;
     }
     offset -= 2;
     pSb.append(newLineWithOffset("}"));
@@ -117,9 +126,13 @@
     pSb.append(newLineWithOffset("subgraph cluster_stack_" + pStackFrame.getFunctionDeclaration().getName() + "{"));
     offset += 2;
     pSb.append(newLineWithOffset("fontcolor=blue;"));
-    pSb.append(newLineWithOffset("label=\"" + pStackFrame.getFunctionDeclaration().toASTString() + "\";"));
-
-    pSb.append(newLineWithOffset(smgScopeFrameAsDot(pStackFrame.getVariables(), String.valueOf(pIndex))));
+    pSb.append(newLineWithOffset("label=\"#" + pIndex + ": " + pStackFrame.getFunctionDeclaration().toASTString() + "\";"));
+
+    HashMap<String, SMGObject> to_print = new HashMap<>();
+    to_print.putAll(pStackFrame.getVariables());
+    to_print.put(CLangStackFrame.RETVAL_LABEL, pStackFrame.getReturnObject());
+
+    pSb.append(newLineWithOffset(smgScopeFrameAsDot(to_print, String.valueOf(pIndex))));
 
     offset -= 2;
     pSb.append(newLineWithOffset("}"));
@@ -149,14 +162,6 @@
   }
 
   private void addGlobalObjectSubgraph(CLangSMG pSmg, StringBuilder pSb) {
-<<<<<<< HEAD
-    pSb.append(newLineWithOffset("subgraph cluster_global{"));
-    offset += 2;
-    pSb.append(newLineWithOffset("label=\"Global objects\";"));
-    pSb.append(newLineWithOffset(smgScopeFrameAsDot(pSmg.getGlobalObjects(), "global")));
-    offset -= 2;
-    pSb.append(newLineWithOffset("}"));
-=======
     if (pSmg.getGlobalObjects().size() > 0) {
       pSb.append(newLineWithOffset("subgraph cluster_global{"));
       offset += 2;
@@ -170,21 +175,30 @@
   private static String newNullLabel() {
     SMGPlotter.nulls += 1;
     return "value_null_" + SMGPlotter.nulls;
->>>>>>> ddb1df5d
   }
 
   private String smgHVEdgeAsDot(SMGEdgeHasValue pEdge) {
-    return objectIndex.get(pEdge.getObject()) + " -> value_" + pEdge.getValue() + "[label=\"[" + pEdge.getOffset() + "]\"];";
+    if (pEdge.getValue() == 0) {
+      String newNull = newNullLabel();
+      return newNull + "[shape=plaintext, label=\"NULL\"];" + objectIndex.get(pEdge.getObject()) + " -> " + newNull + "[label=\"[" + pEdge.getOffset() + "]\"];";
+    } else {
+      return objectIndex.get(pEdge.getObject()) + " -> value_" + pEdge.getValue() + "[label=\"[" + pEdge.getOffset() + "]\"];";
+    }
   }
 
   private String smgPTEdgeAsDot(SMGEdgePointsTo pEdge) {
-    return "value_" + pEdge.getValue() + " -> " + objectIndex.get(pEdge.getObject()) + "[label=\"+" + pEdge.getOffset() + "b\"];";
-  }
-
-  private static String smgObjectAsDot(SMGObject pObject, CLangSMG pSmg) {
-
-    String valid = pSmg.isObjectValid(pObject) ? "" : " : invalid ";
-    return pObject.getLabel() + " [ shape=rectangle, label = \"" + pObject.toString() + valid + "\"];";
+    return "value_" + pEdge.getValue() + " -> " + convertToValidDot(objectIndex.get(pEdge.getObject())) + "[label=\"+" + pEdge.getOffset() + "b\"];";
+  }
+
+  private String smgObjectAsDot(SMGObject pObject, boolean pValidity) {
+    String shape;
+    String color;
+    if (pValidity) {
+      shape="rectangle"; color="black";
+    } else {
+      shape="doubleoctagon"; color="red";
+    }
+    return this.convertToValidDot(pObject.getLabel()) + " [ color=" + color + ", shape=" + shape + ", label = \"" + pObject.toString() + "\"];";
   }
 
   private static String smgValueAsDot(int value) {
