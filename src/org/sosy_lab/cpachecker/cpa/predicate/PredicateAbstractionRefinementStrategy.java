--- conflicted
+++ resolved
@@ -23,12 +23,12 @@
  */
 package org.sosy_lab.cpachecker.cpa.predicate;
 
-import static com.google.common.base.Preconditions.*;
+import static com.google.common.base.Preconditions.checkArgument;
+import static com.google.common.base.Preconditions.checkState;
 import static com.google.common.collect.FluentIterable.from;
 import static org.sosy_lab.cpachecker.cpa.predicate.PredicateAbstractState.getPredicateState;
 
 import com.google.common.base.Function;
-import com.google.common.base.Optional;
 import com.google.common.base.Preconditions;
 import com.google.common.base.Predicate;
 import com.google.common.base.Predicates;
@@ -71,7 +71,6 @@
 import org.sosy_lab.cpachecker.exceptions.CPAException;
 import org.sosy_lab.cpachecker.exceptions.RefinementFailedException;
 import org.sosy_lab.cpachecker.util.AbstractStates;
-import org.sosy_lab.cpachecker.util.LoopStructure;
 import org.sosy_lab.cpachecker.util.Pair;
 import org.sosy_lab.cpachecker.util.Precisions;
 import org.sosy_lab.cpachecker.util.predicates.AbstractionPredicate;
@@ -88,7 +87,6 @@
 import org.sosy_lab.cpachecker.util.statistics.StatisticsWriter;
 import org.sosy_lab.solver.api.BooleanFormula;
 
-<<<<<<< HEAD
 import java.io.IOException;
 import java.io.PrintStream;
 import java.io.Writer;
@@ -102,18 +100,6 @@
 import java.util.Map.Entry;
 import java.util.Set;
 import java.util.logging.Level;
-=======
-import com.google.common.base.Predicate;
-import com.google.common.base.Predicates;
-import com.google.common.collect.ArrayListMultimap;
-import com.google.common.collect.ImmutableList;
-import com.google.common.collect.ImmutableSet;
-import com.google.common.collect.ImmutableSetMultimap;
-import com.google.common.collect.Iterables;
-import com.google.common.collect.ListMultimap;
-import com.google.common.collect.MultimapBuilder;
-import com.google.common.collect.Sets;
->>>>>>> a5beede5
 
 /**
  * This class provides the refinement strategy for the classical predicate
@@ -182,11 +168,10 @@
 
   private boolean atomicPredicates = false;
 
-<<<<<<< HEAD
-  private final Optional<LoopStructure> loopstructure;
-=======
->>>>>>> a5beede5
+  //private final Optional<LoopStructure> loopstructure;
+
   protected final LogManager logger;
+
   private final FormulaManagerView fmgr;
   private final BooleanFormulaManagerView bfmgr;
   private final PredicateAbstractionManager predAbsMgr;
@@ -260,28 +245,44 @@
     }
   }
 
+  /*public PredicateAbstractionRefinementStrategy(final Configuration config,
+      final LogManager pLogger, final ShutdownNotifier pShutdownNotifier,
+      final PredicateAbstractionManager pPredAbsMgr,
+      final PredicateStaticRefiner pStaticRefiner, final Solver pSolver,
+      Optional<LoopStructure> pLoopStructure)
+          throws InvalidConfigurationException {
+    super(pSolver);
+
+    config.inject(this, PredicateAbstractionRefinementStrategy.class);
+
+    logger = pLogger;
+    loopstructure = pLoopStructure;
+    shutdownNotifier = pShutdownNotifier;
+    fmgr = pSolver.getFormulaManager();
+    bfmgr = fmgr.getBooleanFormulaManager();
+    predAbsMgr = pPredAbsMgr;
+    staticRefiner = pStaticRefiner;
+    formulaMeasuring = new FormulaMeasuring(fmgr);
+
+    if (dumpPredicates && dumpPredicatesFile != null) {
+      precisionWriter = new PredicateMapWriter(config, fmgr);
+    } else {
+      precisionWriter = null;
+    }
+  }*/
+
   public PredicateAbstractionRefinementStrategy(
       final Configuration config,
       final LogManager pLogger,
       final PredicateAbstractionManager pPredAbsMgr,
-<<<<<<< HEAD
-      final PredicateStaticRefiner pStaticRefiner, final Solver pSolver,
-      Optional<LoopStructure> pLoopStructure)
-          throws InvalidConfigurationException {
-=======
       final Solver pSolver)
       throws InvalidConfigurationException {
->>>>>>> a5beede5
     super(pSolver);
 
     config.inject(this, PredicateAbstractionRefinementStrategy.class);
 
     logger = pLogger;
-<<<<<<< HEAD
-    loopstructure = pLoopStructure;
-    shutdownNotifier = pShutdownNotifier;
-=======
->>>>>>> a5beede5
+    //loopstructure = Optional.of(null);
     fmgr = pSolver.getFormulaManager();
     bfmgr = fmgr.getBooleanFormulaManager();
     predAbsMgr = pPredAbsMgr;
@@ -301,48 +302,7 @@
     this.atomicPredicates = atomicPredicates;
   }
 
-  @Override
-<<<<<<< HEAD
-  public void performRefinement(ARGReachedSet pReached, List<ARGState> abstractionStatesTrace,
-      List<BooleanFormula> pInterpolants, boolean pRepeatedCounterexample) throws CPAException, InterruptedException {
-
-    pRepeatedCounterexample = !lastRefinementUsedHeuristics && pRepeatedCounterexample;
-
-    if (useStaticRefinement()) {
-      staticRefinerTime.start();
-      try {
-        UnmodifiableReachedSet reached = pReached.asReachedSet();
-        ARGState root = (ARGState)reached.getFirstState();
-
-        PredicatePrecision heuristicPrecision;
-        try {
-          heuristicPrecision = staticRefiner.extractPrecisionFromCfa(pReached.asReachedSet(), abstractionStatesTrace, atomicPredicates);
-        } catch (CPATransferException | SolverException e) {
-          throw new CPAException("Static refinement failed", e);
-        }
-
-        shutdownNotifier.shutdownIfNecessary();
-        for (ARGState refinementRoot : Lists.newArrayList(root.getChildren())) {
-          pReached.removeSubtree(refinementRoot, heuristicPrecision, Predicates.instanceOf(PredicatePrecision.class));
-        }
-
-        heuristicsCount++;
-        lastRefinementUsedHeuristics = true;
-        lastRefinementWasStatic = true;
-      } finally {
-        staticRefinerTime.stop();
-      }
-    } else {
-      lastRefinementUsedHeuristics = false;
-      lastRefinementWasStatic = false;
-      super.performRefinement(pReached, abstractionStatesTrace, pInterpolants, pRepeatedCounterexample);
-      newPredicates = null;
-    }
-  }
-
-  @Override
-  protected boolean performRefinementForState(BooleanFormula pInterpolant, ARGState pInterpolationPoint) {
-=======
+  //@Override
   protected final void startRefinementOfPath() {
     checkState(newPredicates == null);
     // needs to be a fully deterministic data structure,
@@ -353,19 +313,18 @@
 
   @Override
   protected final boolean performRefinementForState(BooleanFormula pInterpolant, ARGState interpolationPoint) {
->>>>>>> a5beede5
     checkState(newPredicates != null);
     checkArgument(!bfmgr.isTrue(pInterpolant));
 
     predicateCreation.start();
     {
-      final Iterator<CFANode> locs = AbstractStates.extractWeavedOnLocations(pInterpolationPoint).iterator();
+      final Iterator<CFANode> locs = AbstractStates.extractWeavedOnLocations(interpolationPoint).iterator();
       Preconditions.checkState(locs.hasNext());
 
       final CFANode loc = locs.next();
       Preconditions.checkState(!locs.hasNext());
 
-      final PredicateAbstractState state = getPredicateState(pInterpolationPoint);
+      final PredicateAbstractState state = getPredicateState(interpolationPoint);
       final PathFormula blockFormula = state.getAbstractionFormula().getBlockFormula();
 
       Preconditions.checkNotNull(state);
@@ -453,13 +412,8 @@
     newPredicates = null;
   }
 
-<<<<<<< HEAD
-  private void updateARGTree(final PredicatePrecision pNewPrecision,
-      final ARGState pRefinementRoot, final ARGReachedSet pReached) {
-=======
   protected void updateARG(PredicatePrecision pNewPrecision, ARGState pRefinementRoot,
       ARGReachedSet pReached) {
->>>>>>> a5beede5
 
     argUpdate.start();
 
@@ -497,27 +451,16 @@
     argUpdate.stop();
   }
 
-<<<<<<< HEAD
-  protected Pair<PredicatePrecision, ARGState> computeNewPrecision(ARGState pUnreachableState,
+  private final Pair<PredicatePrecision, ARGState> computeNewPrecision(ARGState pUnreachableState,
       List<ARGState> pAffectedStates, ARGReachedSet pReached,
       boolean pRepeatedCounterexample, Set<Property> pPropertiesAtTarget)
       throws RefinementFailedException, InterruptedException {
-=======
-  private final Pair<PredicatePrecision, ARGState> computeNewPrecision(ARGState pUnreachableState,
-      List<ARGState> pAffectedStates, ARGReachedSet pReached, boolean pRepeatedCounterexample)
-      throws RefinementFailedException {
->>>>>>> a5beede5
 
     { // Add predicate "false" to unreachable location
       CFANode loc = AbstractStates.extractLocationMaybeWeaved(pUnreachableState);
       int locInstance = getPredicateState(pUnreachableState)
                                        .getAbstractionLocationsOnPath().get(loc);
-<<<<<<< HEAD
-      newPredicates.put(new LocationInstance(loc, locInstance),
-          predAbsMgr.createPredicateFor(bfmgr.makeBoolean(false)));
-=======
-      newPredicates.put(Pair.of(loc, locInstance), predAbsMgr.makeFalsePredicate());
->>>>>>> a5beede5
+      newPredicates.put(new LocationInstance(loc, locInstance), predAbsMgr.makeFalsePredicate());
       pAffectedStates.add(pUnreachableState);
     }
 
@@ -632,7 +575,6 @@
     return Pair.of(newPrecision, refinementRoot);
   }
 
-<<<<<<< HEAD
   private void inspectNewPredicates(
       ListMultimap<LocationInstance, AbstractionPredicate> pNewPredicates,
       Set<Property> pPropertiesAtTarget) {
@@ -647,21 +589,18 @@
       Set<String> predVariables = fmgr.extractVariableNames(pred.getSymbolicAtom());
 
       boolean loopRelated = false;
-      for (String var: predVariables) {
+      /*for (String var: predVariables) {
         if (loopstructure.get().getLoopExitConditionVariables().contains(var)) {
           loopRelated = true;
           break;
         }
-      }
+      }*/
 
       PropertyStats.INSTANCE.trackPropertyPredicate(entry.getValue(), loopRelated, pPropertiesAtTarget);
     }
   }
 
-  protected final PredicatePrecision extractPredicatePrecision(Precision oldPrecision) throws IllegalStateException {
-=======
   private PredicatePrecision extractPredicatePrecision(Precision oldPrecision) throws IllegalStateException {
->>>>>>> a5beede5
     PredicatePrecision oldPredicatePrecision = Precisions.extractPrecisionByType(oldPrecision, PredicatePrecision.class);
     if (oldPredicatePrecision == null) {
       throw new IllegalStateException("Could not find the PredicatePrecision for the error element");
