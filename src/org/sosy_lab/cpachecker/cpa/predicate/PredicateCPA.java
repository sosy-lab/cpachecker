--- conflicted
+++ resolved
@@ -41,11 +41,7 @@
 import org.sosy_lab.cpachecker.cfa.model.CFANode;
 import org.sosy_lab.cpachecker.core.defaults.AutomaticCPAFactory;
 import org.sosy_lab.cpachecker.core.defaults.MergeSepOperator;
-<<<<<<< HEAD
 import org.sosy_lab.cpachecker.core.interfaces.AbstractState;
-=======
-import org.sosy_lab.cpachecker.core.interfaces.AbstractElement;
->>>>>>> 4c68bf62
 import org.sosy_lab.cpachecker.core.interfaces.CPAFactory;
 import org.sosy_lab.cpachecker.core.interfaces.ConfigurableProgramAnalysis;
 import org.sosy_lab.cpachecker.core.interfaces.MergeOperator;
@@ -156,7 +152,7 @@
       regionManager = new SymbolicRegionManager(formulaManager, solver);
     } else {
       assert abstractionType.equals("BDD");
-      regionManager = BDDRegionManager.getInstance(config);
+      regionManager = BDDRegionManager.getInstance(config, logger);
       libraries += " and " + ((BDDRegionManager)regionManager).getVersion();
     }
     logger.log(Level.INFO, "Using predicate analysis with", libraries + ".");
@@ -192,7 +188,7 @@
     }
     initialPrecision = new PredicatePrecision(predicates);
 
-    stats = new PredicateCPAStatistics(this, blk);
+    stats = new PredicateCPAStatistics(this, blk, regionManager);
 
     GlobalInfo.getInstance().storeFormulaManager(formulaManager);
   }
