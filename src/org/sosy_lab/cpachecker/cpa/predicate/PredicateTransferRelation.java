--- conflicted
+++ resolved
@@ -27,17 +27,11 @@
 import static com.google.common.collect.FluentIterable.from;
 import static org.sosy_lab.cpachecker.cpa.predicate.PredicateAbstractState.mkNonAbstractionStateWithNewPathFormula;
 
-<<<<<<< HEAD
+import com.google.common.collect.ImmutableSet;
 import com.google.common.collect.Sets;
 import java.util.Collection;
 import java.util.Collections;
 import java.util.HashSet;
-import java.util.List;
-=======
-import com.google.common.collect.ImmutableSet;
-import java.util.Collection;
-import java.util.Collections;
->>>>>>> 5425dfd8
 import java.util.Map;
 import java.util.Set;
 import java.util.logging.Level;
@@ -88,6 +82,7 @@
 
   private final BlockOperator blk;
   private final FormulaManagerView fmgr;
+  private final BooleanFormulaManagerView bfmgr;
 
   private final AnalysisDirection direction;
   private final PredicateStatistics statistics;
@@ -120,6 +115,7 @@
     precisePathFormulaManager = preciseFmgr;
     imprecisePathFormulaManager = impreciseFmgr;
     fmgr = pFmgr;
+    bfmgr = fmgr.getBooleanFormulaManager();
     blk = pBlk;
     direction = pDirection;
     statistics = pStatistics;
@@ -448,10 +444,11 @@
     }
 
     if (options.assumptionStrengtheningSatCheck()) {
-      PathFormula f = pathFormulaManager.makeFormulaForPath(Collections.singletonList(pEdge));
+      PathFormula f =
+          precisePathFormulaManager.makeFormulaForPath(Collections.singletonList(pEdge));
       for (CExpression assumption :
           from(pAssumeElement.getAssumptions()).filter(CExpression.class)) {
-        f = pathFormulaManager.makeAnd(f, assumption);
+        f = precisePathFormulaManager.makeAnd(f, assumption);
       }
       AbstractionFormula dummy = formulaManager.makeTrueAbstractionFormula(f);
       if (formulaManager.unsat(dummy, f)) {
