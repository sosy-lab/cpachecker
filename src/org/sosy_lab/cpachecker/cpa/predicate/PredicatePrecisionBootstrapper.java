// This file is part of CPAchecker,
// a tool for configurable software verification:
// https://cpachecker.sosy-lab.org
//
// SPDX-FileCopyrightText: 2007-2020 Dirk Beyer <https://www.sosy-lab.org>
//
// SPDX-License-Identifier: Apache-2.0

package org.sosy_lab.cpachecker.cpa.predicate;

import com.google.common.base.Throwables;
import com.google.common.collect.ImmutableSet;
import com.google.common.collect.ListMultimap;
import com.google.common.collect.Multimap;
import com.google.common.collect.MultimapBuilder;
import com.google.common.io.MoreFiles;
import java.io.IOException;
import java.io.InputStream;
import java.nio.file.Path;
import java.util.ArrayList;
import java.util.Collection;
import java.util.Collections;
import java.util.HashSet;
import java.util.List;
import java.util.Set;
import java.util.logging.Level;
import org.sosy_lab.common.Classes.UnexpectedCheckedException;
import org.sosy_lab.common.ShutdownNotifier;
import org.sosy_lab.common.configuration.Configuration;
import org.sosy_lab.common.configuration.InvalidConfigurationException;
import org.sosy_lab.common.configuration.Option;
import org.sosy_lab.common.configuration.Options;
import org.sosy_lab.common.io.IO;
import org.sosy_lab.common.log.LogManager;
import org.sosy_lab.cpachecker.cfa.CFA;
import org.sosy_lab.cpachecker.cfa.ast.AExpression;
import org.sosy_lab.cpachecker.cfa.model.CFANode;
import org.sosy_lab.cpachecker.core.algorithm.bmc.candidateinvariants.ExpressionTreeLocationInvariant;
import org.sosy_lab.cpachecker.cpa.automaton.AutomatonGraphmlParser;
import org.sosy_lab.cpachecker.cpa.automaton.AutomatonWitnessV2ParserUtils;
import org.sosy_lab.cpachecker.cpa.predicate.persistence.PredicateMapParser;
import org.sosy_lab.cpachecker.cpa.predicate.persistence.PredicatePersistenceUtils.PredicateParsingFailedException;
import org.sosy_lab.cpachecker.exceptions.CPAException;
import org.sosy_lab.cpachecker.exceptions.CPATransferException;
import org.sosy_lab.cpachecker.util.WitnessInvariantsExtractor;
import org.sosy_lab.cpachecker.util.WitnessInvariantsExtractor.InvalidWitnessException;
import org.sosy_lab.cpachecker.util.automaton.AutomatonGraphmlCommon.WitnessType;
import org.sosy_lab.cpachecker.util.expressions.And;
import org.sosy_lab.cpachecker.util.expressions.ExpressionTree;
import org.sosy_lab.cpachecker.util.expressions.ExpressionTrees;
import org.sosy_lab.cpachecker.util.expressions.LeafExpression;
import org.sosy_lab.cpachecker.util.expressions.Or;
import org.sosy_lab.cpachecker.util.expressions.ToFormulaVisitor;
import org.sosy_lab.cpachecker.util.expressions.ToFormulaVisitor.ToFormulaException;
import org.sosy_lab.cpachecker.util.predicates.AbstractionManager;
import org.sosy_lab.cpachecker.util.predicates.AbstractionPredicate;
import org.sosy_lab.cpachecker.util.predicates.pathformula.PathFormulaManager;
import org.sosy_lab.cpachecker.util.predicates.precisionConverter.Converter.PrecisionConverter;
import org.sosy_lab.cpachecker.util.predicates.smt.FormulaManagerView;
import org.sosy_lab.cpachecker.util.yamlwitnessexport.exchange.Invariant;
import org.sosy_lab.cpachecker.util.yamlwitnessexport.exchange.InvariantExchangeFormatTransformer;
import org.sosy_lab.cpachecker.util.yamlwitnessexport.model.AbstractEntry;
import org.sosy_lab.java_smt.api.BooleanFormula;

@Options(prefix = "cpa.predicate")
public final class PredicatePrecisionBootstrapper {

  @Option(
      secure = true,
      description = "always check satisfiability at end of block, even if precision is empty")
  private boolean checkBlockFeasibility = false;

  @Options(prefix = "cpa.predicate.abstraction.initialPredicates")
  public static final class InitialPredicatesOptions {

    @Option(
        secure = true,
        description = "Apply location-specific predicates to all locations in their function")
    private boolean applyFunctionWide = false;

    @Option(
        secure = true,
        description =
            "Apply location- and function-specific predicates globally (to all locations in the"
                + " program)")
    private boolean applyGlobally = false;

    @Option(
        secure = true,
        description =
            "when reading invariants from YML witness ignore the location context and only consider"
                + " function context program)")
    private boolean ignoreLocationInfoInYMLWitness = false;

    @Option(
        secure = true,
        description =
            "when reading predicates from file, convert them from Integer- to BV-theory or"
                + " reverse.")
    private PrecisionConverter encodePredicates = PrecisionConverter.DISABLE;

    @Option(secure = true, description = "initial predicates are added as atomic predicates")
    private boolean splitIntoAtoms = false;

    public boolean applyFunctionWide() {
      return applyFunctionWide;
    }

    public boolean applyGlobally() {
      return applyGlobally;
    }

    public PrecisionConverter getPrecisionConverter() {
      return encodePredicates;
    }
  }

  private final FormulaManagerView formulaManagerView;
  private final AbstractionManager abstractionManager;

  private final Configuration config;
  private final LogManager logger;
  private final CFA cfa;

  private final ShutdownNotifier shutdownNotifier;
  private final PathFormulaManager pathFormulaManager;
  private final PredicateAbstractionManager predicateAbstractionManager;

  private final InitialPredicatesOptions options;

  public PredicatePrecisionBootstrapper(
      Configuration config,
      LogManager logger,
      CFA cfa,
      AbstractionManager abstractionManager,
      FormulaManagerView formulaManagerView,
      ShutdownNotifier shutdownNotifier,
      PathFormulaManager pathFormulaManager,
      PredicateAbstractionManager predicateAbstractionManager)
      throws InvalidConfigurationException {
    this.config = config;
    this.logger = logger;
    this.cfa = cfa;

    this.abstractionManager = abstractionManager;
    this.formulaManagerView = formulaManagerView;

    this.shutdownNotifier = shutdownNotifier;
    this.pathFormulaManager = pathFormulaManager;
    this.predicateAbstractionManager = predicateAbstractionManager;

    config.inject(this);

    options = new InitialPredicatesOptions();
    config.inject(options);
  }

<<<<<<< HEAD
  private PredicatePrecision internalPrepareInitialPredicates(List<Path> predicatesFiles)
=======
  public PredicatePrecision prepareInitialPredicates()
>>>>>>> a3954d4c
      throws InvalidConfigurationException, InterruptedException {

    PredicatePrecision result = PredicatePrecision.empty();

    if (checkBlockFeasibility) {
      result =
          result.addGlobalPredicates(
              Collections.singleton(abstractionManager.makeFalsePredicate()));
    }

    if (!predicatesFiles.isEmpty()) {
      PredicateMapParser parser =
          new PredicateMapParser(cfa, logger, formulaManagerView, abstractionManager, options);

      for (Path predicatesFile : predicatesFiles) {
        try {
          IO.checkReadableFile(predicatesFile);
          if (AutomatonGraphmlParser.isGraphmlAutomatonFromConfiguration(predicatesFile)) {
            switch (AutomatonGraphmlParser.getWitnessType(predicatesFile)) {
              case CORRECTNESS_WITNESS:
                result =
                    result.mergeWith(
                        parseInvariantsFromCorrectnessWitnessAsPredicates(predicatesFile));
                break;
              case VIOLATION_WITNESS:
                logger.log(Level.WARNING, "Invariants do not exist in a violaton witness");
                break;
            }
          } else if (AutomatonWitnessV2ParserUtils.isYAMLWitness(predicatesFile)) {
            if (!AutomatonWitnessV2ParserUtils.getWitnessTypeIfYAML(predicatesFile)
                .orElseThrow()
                .equals(WitnessType.CORRECTNESS_WITNESS)) {
              logger.log(
                  Level.WARNING, "For witnesses V2 invariants only exist in correctness witnesses");
              continue;
            }
            if (options.ignoreLocationInfoInYMLWitness) {
              if (!(options.applyFunctionWide || options.applyGlobally)) {
                logger.log(Level.WARNING, "Invariants of witness will be applied function wide.");
              }
              result =
                  result.mergeWith(
                      parseInvariantFromYMLCorrectnessWitnessNonLocally(predicatesFile));
            } else {
              result =
                  result.mergeWith(
                      parseInvariantsFromCorrectnessWitnessAsPredicates(predicatesFile));
            }
          } else {
            result = result.mergeWith(parser.parsePredicates(predicatesFile));
          }

        } catch (IOException e) {
          logger.logUserException(Level.WARNING, e, "Could not read predicate precision from file");

        } catch (PredicateParsingFailedException e) {
          logger.logUserException(Level.WARNING, e, "Could not read predicate map");
        }
      }
    }

    return result;
  }

  private PredicatePrecision parseInvariantFromYMLCorrectnessWitnessNonLocally(
      final Path pWitnessFile) throws IOException, InterruptedException {
    PredicatePrecision result = PredicatePrecision.empty();
    try (InputStream witness = MoreFiles.asByteSource(pWitnessFile).openStream()) {
      List<AbstractEntry> entries = AutomatonWitnessV2ParserUtils.parseYAML(witness);

      InvariantExchangeFormatTransformer transformer =
          new InvariantExchangeFormatTransformer(config, logger, shutdownNotifier, cfa);

      Set<AbstractionPredicate> globalPredicates = new HashSet<>();
      Multimap<String, AbstractionPredicate> functionPredicates =
          MultimapBuilder.treeKeys().arrayListValues().build();
      BooleanFormula atomFormula;
      String function;
      for (Invariant invariant : transformer.generateInvariantsFromEntries(entries)) {
        function = invariant.getFunction();

        if (!ExpressionTrees.isConstant(invariant.getFormula())) {
          Collection<ExpressionTree<AExpression>> atoms;
          if (options.splitIntoAtoms) {
            atoms = split(invariant.getFormula());

          } else {
            atoms = ImmutableList.of(invariant.getFormula());
          }
          for (ExpressionTree<AExpression> atom : atoms) {
            atomFormula = toFormula(atom);
            // only continue if formula is not true
            if (options.applyGlobally() || function.isBlank()) {
              if (options.splitIntoAtoms) {
                globalPredicates.addAll(
                    predicateAbstractionManager.getPredicatesForAtomsOf(atomFormula));
              } else {
                globalPredicates.add(abstractionManager.makePredicate(atomFormula));
              }
            } else {

              if (options.splitIntoAtoms) {
                functionPredicates.putAll(
                    function, predicateAbstractionManager.getPredicatesForAtomsOf(atomFormula));
              } else {
                functionPredicates.put(function, abstractionManager.makePredicate(atomFormula));
              }
            }
          }
        } else {
          if (ExpressionTrees.getFalse().equals(invariant.getFormula())) {
            if (options.applyGlobally() || function.isBlank()) {
              globalPredicates.add(abstractionManager.makeFalsePredicate());
            } else {
              functionPredicates.put(function, abstractionManager.makeFalsePredicate());
            }
          }
        }
      }
      result = result.addGlobalPredicates(globalPredicates);
      result = result.addFunctionPredicates(functionPredicates.entries());
    } catch (InvalidConfigurationException | CPATransferException e) {
      logger.logUserException(
          Level.WARNING,
          e,
          "Predicate precision from correctness witness invariants could not be (fully) computed");
    }
    return result;
  }

  private PredicatePrecision parseInvariantsFromCorrectnessWitnessAsPredicates(Path pWitnessFile)
      throws InterruptedException {
    PredicatePrecision result = PredicatePrecision.empty();
    try {
      WitnessInvariantsExtractor extractor =
          new WitnessInvariantsExtractor(config, logger, cfa, shutdownNotifier, pWitnessFile);
      final Set<ExpressionTreeLocationInvariant> invariants =
          extractor.extractInvariantsFromReachedSet();

      boolean wereAnyPredicatesLoaded = false;

      for (ExpressionTreeLocationInvariant invariant : invariants) {

        ListMultimap<CFANode, AbstractionPredicate> localPredicates =
            MultimapBuilder.treeKeys().arrayListValues().build();
        Set<AbstractionPredicate> globalPredicates = new HashSet<>();
        ListMultimap<String, AbstractionPredicate> functionPredicates =
            MultimapBuilder.treeKeys().arrayListValues().build();

        List<AbstractionPredicate> predicates = new ArrayList<>();
        if (options.splitIntoAtoms) {
          // get atom predicates from invariant
          predicates.addAll(splitToPredicates(invariant));
        } else {
          // get predicate from invariant
          predicates.add(
              abstractionManager.makePredicate(
                  invariant.getFormula(formulaManagerView, pathFormulaManager, null)));
        }
        for (AbstractionPredicate predicate : predicates) {
          localPredicates.put(invariant.getLocation(), predicate);
          globalPredicates.add(predicate);
          functionPredicates.put(invariant.getLocation().getFunctionName(), predicate);
        }

        wereAnyPredicatesLoaded |= !predicates.isEmpty();

        // add predicates according to the scope
        // location scope is chosen if neither function or global scope is specified or both are
        // specified which would be a conflict here
        boolean applyLocally = options.applyFunctionWide == options.applyGlobally;
        if (applyLocally) {
          result = result.addLocalPredicates(localPredicates.entries());
        } else if (options.applyFunctionWide) {
          result = result.addFunctionPredicates(functionPredicates.entries());
        } else if (options.applyGlobally) {
          result = result.addGlobalPredicates(globalPredicates);
        }
      }
      if (!invariants.isEmpty() && !wereAnyPredicatesLoaded) {
        logger.log(
            Level.WARNING,
            "Predicate from correctness witness invariants could not be computed."
                + "They are present, but are not correctly loaded");
      }

    } catch (CPAException | InvalidConfigurationException e) {
      logger.logUserException(
          Level.WARNING, e, "Predicate from correctness witness invariants could not be computed");
    } catch (InvalidWitnessException e) {
      logger.logUserException(
          Level.WARNING,
          e,
          "Could not match witness to CFA. When reading invariants as predicates the semantics of"
              + " the witness need not be strictly followed. If necessary disable the options"
              + " responsible for strictly checking the witness.");
    }
    return result;
  }

  private ImmutableSet<AbstractionPredicate> splitToPredicates(
      ExpressionTreeLocationInvariant pInvariant)
      throws CPATransferException, InterruptedException {
    Collection<ExpressionTree<AExpression>> atoms = splitTree(pInvariant);
    ImmutableSet.Builder<AbstractionPredicate> predicates = ImmutableSet.builder();

    for (ExpressionTree<AExpression> atom : atoms) {
      predicates.addAll(predicateAbstractionManager.getPredicatesForAtomsOf(toFormula(atom)));
    }
    return predicates.build();
  }

  private BooleanFormula toFormula(ExpressionTree<AExpression> expressionTree)
      throws CPATransferException, InterruptedException {
    ToFormulaVisitor toFormulaVisitor =
        new ToFormulaVisitor(formulaManagerView, pathFormulaManager, null);
    try {
      return expressionTree.accept(toFormulaVisitor);
    } catch (ToFormulaException e) {
      Throwables.throwIfInstanceOf(e.getCause(), CPATransferException.class);
      Throwables.throwIfInstanceOf(e.getCause(), InterruptedException.class);
      Throwables.throwIfUnchecked(e.getCause());
      throw new UnexpectedCheckedException("expression tree to formula", e);
    }
  }

  private Collection<ExpressionTree<AExpression>> splitTree(
      ExpressionTreeLocationInvariant pInvariant) {
    // Break the decision tree into its atoms before transforming it to SMT
    // formulae. This avoids simplifications like '(x>0)||(x<=0)' to 'true'
    // which would immediately happen when building the BooleanFormula.
    return split(cast(pInvariant.asExpressionTree()));
  }

  @SuppressWarnings("unchecked")
  // we keep this method locally and do not put it into utils, because it is dangerous to use
  // if the real type of pInvariant is not known.
  private <LeafType> ExpressionTree<LeafType> cast(ExpressionTree<Object> toCast) {
    return (ExpressionTree<LeafType>) toCast;
  }

  private Collection<ExpressionTree<AExpression>> split(ExpressionTree<AExpression> pExpr) {
    ImmutableSet.Builder<ExpressionTree<AExpression>> builder = ImmutableSet.builder();
    split0(pExpr, builder);
    return builder.build();
  }

  /** Extracts the given {@link ExpressionTree}'s leaf nodes and adds them to the given builder. */
  private void split0(
      ExpressionTree<AExpression> pExpr,
      ImmutableSet.Builder<ExpressionTree<AExpression>> pSetBuilder) {
    if (pExpr instanceof And) {
      ((And<AExpression>) pExpr).forEach(conj -> split0(conj, pSetBuilder));
    } else if (pExpr instanceof Or) {
      ((Or<AExpression>) pExpr).forEach(conj -> split0(conj, pSetBuilder));
    } else if (pExpr instanceof LeafExpression) {
      pSetBuilder.add(pExpr);
    } else {
      throw new AssertionError("Unhandled expression type: " + pExpr.getClass());
    }
  }
<<<<<<< HEAD

  /** Read the (initial) precision (predicates to track) from a file. */
  public PredicatePrecision prepareInitialPredicates(List<Path> predicateFiles)
      throws InvalidConfigurationException, InterruptedException {
    PredicatePrecision result = internalPrepareInitialPredicates(predicateFiles);

    statistics.addKeyValueStatistic("Init. global predicates", result.getGlobalPredicates().size());
    statistics.addKeyValueStatistic(
        "Init. location predicates", result.getLocalPredicates().size());
    statistics.addKeyValueStatistic(
        "Init. function predicates", result.getFunctionPredicates().size());

    return result;
  }

  @Override
  public void collectStatistics(Collection<Statistics> pStatsCollection) {
    pStatsCollection.add(statistics);
  }
=======
>>>>>>> a3954d4c
}<|MERGE_RESOLUTION|>--- conflicted
+++ resolved
@@ -9,13 +9,11 @@
 package org.sosy_lab.cpachecker.cpa.predicate;
 
 import com.google.common.base.Throwables;
+import com.google.common.collect.ImmutableList;
 import com.google.common.collect.ImmutableSet;
 import com.google.common.collect.ListMultimap;
-import com.google.common.collect.Multimap;
 import com.google.common.collect.MultimapBuilder;
-import com.google.common.io.MoreFiles;
 import java.io.IOException;
-import java.io.InputStream;
 import java.nio.file.Path;
 import java.util.ArrayList;
 import java.util.Collection;
@@ -27,6 +25,7 @@
 import org.sosy_lab.common.Classes.UnexpectedCheckedException;
 import org.sosy_lab.common.ShutdownNotifier;
 import org.sosy_lab.common.configuration.Configuration;
+import org.sosy_lab.common.configuration.FileOption;
 import org.sosy_lab.common.configuration.InvalidConfigurationException;
 import org.sosy_lab.common.configuration.Option;
 import org.sosy_lab.common.configuration.Options;
@@ -67,6 +66,15 @@
 
   @Option(
       secure = true,
+      name = "abstraction.initialPredicates",
+      description =
+          "get an initial map of predicates from a list of files (see source"
+              + " doc/examples/predmap.txt for an example)")
+  @FileOption(FileOption.Type.OPTIONAL_INPUT_FILE)
+  private List<Path> predicatesFiles = ImmutableList.of();
+
+  @Option(
+      secure = true,
       description = "always check satisfiability at end of block, even if precision is empty")
   private boolean checkBlockFeasibility = false;
 
@@ -155,11 +163,7 @@
     config.inject(options);
   }
 
-<<<<<<< HEAD
-  private PredicatePrecision internalPrepareInitialPredicates(List<Path> predicatesFiles)
-=======
   public PredicatePrecision prepareInitialPredicates()
->>>>>>> a3954d4c
       throws InvalidConfigurationException, InterruptedException {
 
     PredicatePrecision result = PredicatePrecision.empty();
@@ -421,26 +425,4 @@
       throw new AssertionError("Unhandled expression type: " + pExpr.getClass());
     }
   }
-<<<<<<< HEAD
-
-  /** Read the (initial) precision (predicates to track) from a file. */
-  public PredicatePrecision prepareInitialPredicates(List<Path> predicateFiles)
-      throws InvalidConfigurationException, InterruptedException {
-    PredicatePrecision result = internalPrepareInitialPredicates(predicateFiles);
-
-    statistics.addKeyValueStatistic("Init. global predicates", result.getGlobalPredicates().size());
-    statistics.addKeyValueStatistic(
-        "Init. location predicates", result.getLocalPredicates().size());
-    statistics.addKeyValueStatistic(
-        "Init. function predicates", result.getFunctionPredicates().size());
-
-    return result;
-  }
-
-  @Override
-  public void collectStatistics(Collection<Statistics> pStatsCollection) {
-    pStatsCollection.add(statistics);
-  }
-=======
->>>>>>> a3954d4c
 }