--- conflicted
+++ resolved
@@ -35,11 +35,7 @@
 import org.sosy_lab.cpachecker.core.defaults.DelegateAbstractDomain;
 import org.sosy_lab.cpachecker.core.defaults.MergeJoinOperator;
 import org.sosy_lab.cpachecker.core.defaults.MergeSepOperator;
-<<<<<<< HEAD
-import org.sosy_lab.cpachecker.core.defaults.NoOpReducer;
 import org.sosy_lab.cpachecker.core.defaults.TrivialApplyOperator;
-=======
->>>>>>> 5425dfd8
 import org.sosy_lab.cpachecker.core.interfaces.AbstractState;
 import org.sosy_lab.cpachecker.core.interfaces.ApplyOperator;
 import org.sosy_lab.cpachecker.core.interfaces.CPAFactory;
@@ -78,12 +74,12 @@
   @Option(description = "Consider or not special cases with empty lock sets", secure = true)
   private StopMode stopMode = StopMode.DEFAULT;
 
-<<<<<<< HEAD
-=======
+  @Option(description = "Consider or not lock guards", secure = true)
+  private boolean considerLockGuards = true;
+
   @Option(description = "Enable refinement procedure", secure = true)
   private boolean refinement = false;
 
->>>>>>> 5425dfd8
   @Option(
     secure = true,
     name = "merge",
@@ -92,14 +88,7 @@
     description = "which merge operator to use for LockCPA")
   private String mergeType = "SEP";
 
-<<<<<<< HEAD
-  @Option(description = "Consider or not lock guards", secure = true)
-  private boolean considerLockGuards = true;
-
-  private final Reducer reducer;
-=======
   private final LockReducer reducer;
->>>>>>> 5425dfd8
 
   private LockCPA(Configuration config, LogManager logger) throws InvalidConfigurationException {
     super(
