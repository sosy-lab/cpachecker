// This file is part of CPAchecker,
// a tool for configurable software verification:
// https://cpachecker.sosy-lab.org
//
// SPDX-FileCopyrightText: 2007-2020 Dirk Beyer <https://www.sosy-lab.org>
//
// SPDX-License-Identifier: Apache-2.0

package org.sosy_lab.cpachecker.cpa.automaton;

import static com.google.common.base.Predicates.instanceOf;
import static com.google.common.collect.FluentIterable.from;

import com.google.common.base.Preconditions;
import com.google.common.base.Strings;
import com.google.common.collect.ImmutableList;
import com.google.common.collect.ImmutableMap;
import com.google.common.collect.ImmutableSet;
import com.google.common.collect.Iterables;
import com.google.common.collect.Maps;
import java.util.ArrayList;
import java.util.Collection;
import java.util.Iterator;
import java.util.LinkedHashSet;
import java.util.List;
import java.util.Map;
import java.util.Map.Entry;
import java.util.Set;
import java.util.logging.Level;
import org.sosy_lab.common.log.LogManager;
import org.sosy_lab.cpachecker.cfa.ast.AAstNode;
import org.sosy_lab.cpachecker.cfa.ast.AExpression;
import org.sosy_lab.cpachecker.cfa.model.BlankEdge;
import org.sosy_lab.cpachecker.cfa.model.CFAEdge;
import org.sosy_lab.cpachecker.cfa.model.CFANode;
import org.sosy_lab.cpachecker.cfa.model.FunctionEntryNode;
import org.sosy_lab.cpachecker.cfa.types.MachineModel;
import org.sosy_lab.cpachecker.core.interfaces.AbstractState;
import org.sosy_lab.cpachecker.core.interfaces.Precision;
import org.sosy_lab.cpachecker.core.interfaces.TransferRelation;
import org.sosy_lab.cpachecker.cpa.automaton.AutomatonExpression.ResultValue;
import org.sosy_lab.cpachecker.cpa.automaton.AutomatonState.AutomatonUnknownState;
import org.sosy_lab.cpachecker.cpa.threading.ThreadingState;
import org.sosy_lab.cpachecker.cpa.threading.ThreadingTransferRelation;
import org.sosy_lab.cpachecker.exceptions.CPATransferException;
import org.sosy_lab.cpachecker.util.Pair;
import org.sosy_lab.cpachecker.util.statistics.StatIntHist;
import org.sosy_lab.cpachecker.util.statistics.ThreadSafeTimerContainer.TimerWrapper;

/**
 * The TransferRelation of this CPA determines the AbstractSuccessor of a {@link AutomatonState} and
 * strengthens an {@link AutomatonState.AutomatonUnknownState}.
 */
public class AutomatonTransferRelation implements TransferRelation {

  private boolean variableSetMerge;

  private final ControlAutomatonCPA cpa;
  private final LogManager logger;
  private final MachineModel machineModel;

  private final TimerWrapper totalPostTime;
  private final TimerWrapper matchTime;
  private final TimerWrapper assertionsTime;
  private final TimerWrapper actionTime;
  private final TimerWrapper totalStrengthenTime;
  private final StatIntHist automatonSuccessors;

  public AutomatonTransferRelation(
      ControlAutomatonCPA pCpa,
      LogManager pLogger,
      MachineModel pMachineModel,
<<<<<<< HEAD
      AutomatonStatistics pStats,
      boolean pVariableSetMerge) {
    this.cpa = pCpa;
    this.logger = pLogger;
    this.machineModel = pMachineModel;
=======
      AutomatonStatistics pStats) {
    cpa = pCpa;
    logger = pLogger;
    machineModel = pMachineModel;
>>>>>>> d6cfda93

    totalPostTime = pStats.totalPostTime.getNewTimer();
    matchTime = pStats.matchTime.getNewTimer();
    assertionsTime = pStats.assertionsTime.getNewTimer();
    actionTime = pStats.actionTime.getNewTimer();
    totalStrengthenTime = pStats.totalStrengthenTime.getNewTimer();
    automatonSuccessors = pStats.automatonSuccessors;
    variableSetMerge = pVariableSetMerge;
  }

  @Override
  public Collection<AutomatonState> getAbstractSuccessorsForEdge(
      AbstractState pElement, Precision pPrecision, CFAEdge pCfaEdge) throws CPATransferException {

    Preconditions.checkArgument(pElement instanceof AutomatonState);

    if (pElement instanceof AutomatonUnknownState) {
      // the last CFA edge could not be processed properly
      // (strengthen was not called on the AutomatonUnknownState or the strengthen operation had not
      // enough information to determine a new following state.)
      return ImmutableSet.of(cpa.getTopState());
    }

    Collection<AutomatonState> result =
        getAbstractSuccessors0((AutomatonState) pElement, pCfaEdge, pPrecision);
    automatonSuccessors.setNextValue(result.size());
    return result;
  }

  @Override
  public Collection<? extends AbstractState> getAbstractSuccessors(
      AbstractState pState, Precision pPrecision)
      throws CPATransferException, InterruptedException {
    return ImmutableSet.of(cpa.getTopState());
  }

  private Collection<AutomatonState> getAbstractSuccessors0(
      AutomatonState pElement, CFAEdge pCfaEdge, Precision pPrecision) throws CPATransferException {
    totalPostTime.start();
    try {
      if (pElement instanceof AutomatonUnknownState) {
        // happens only inside MultiEdges,
        // here we have no chance (because strengthen is called only at the end of the edge),
        // so we just stay in the previous state
        pElement = ((AutomatonUnknownState) pElement).getPreviousState();
      }

      return getFollowStates(pElement, null, pCfaEdge, false, pPrecision);
    } finally {
      totalPostTime.stop();
    }
  }

  /**
   * Returns the <code>AutomatonStates</code> that follow this State in the ControlAutomatonCPA. If
   * the passed <code>AutomatonExpressionArguments</code> are not sufficient to determine the
   * following state this method returns a <code>AutomatonUnknownState</code> that contains this as
   * previous State. The strengthen method of the <code>AutomatonUnknownState</code> should be used
   * once enough Information is available to determine the correct following State.
   *
   * <p>If the state is a NonDet-State multiple following states may be returned. If the only
   * following state is BOTTOM an empty set is returned.
   */
  private ImmutableSet<AutomatonState> getFollowStates(
      AutomatonState state,
      List<AbstractState> otherElements,
      CFAEdge edge,
      boolean failOnUnknownMatch,
      Precision precision)
      throws CPATransferException {
    Preconditions.checkArgument(!(state instanceof AutomatonUnknownState));
    if (state == cpa.getBottomState()) {
      return ImmutableSet.of();
    }

    if (state.getInternalState().getTransitions().isEmpty()) {
      // shortcut
      return ImmutableSet.of(state);
    }

    if (precision instanceof AutomatonPrecision) {
      if (!((AutomatonPrecision) precision).isEnabled()) {
        if (state.isTarget()) {
          // do not create transition from target states
          return ImmutableSet.of();
        } else {
          // ignore disabled automaton
          return ImmutableSet.of(state);
        }
      }
    }

    ImmutableSet.Builder<AutomatonState> lSuccessors = ImmutableSet.builderWithExpectedSize(2);
    AutomatonExpressionArguments exprArgs =
        new AutomatonExpressionArguments(state, state.getVars(), otherElements, edge, logger);
    boolean edgeMatched = false;
    int failedMatches = 0;
    boolean nonDetState = state.getInternalState().isNonDetState();

    // these transitions cannot be evaluated until last, because they might have sideeffects on
    // other CPAs (dont want to execute them twice)
    // the transitionVariables have to be cached (produced during the match operation)
    // the list holds a Transition and the TransitionVariables generated during its match
    List<Pair<AutomatonTransition, Map<Integer, AAstNode>>> transitionsToBeTaken =
        new ArrayList<>(2);

    final ImmutableList<AutomatonTransition> transitions;
    if (variableSetMerge) {
      List<AutomatonTransition> tmpTransitions = new ArrayList<>();
      for (AutomatonTransition t : state.getInternalState().getTransitions()) {
        if (!t.getFollowStateName().equals("__TRUE")) {
          tmpTransitions.removeIf(el -> el.getTrigger().equals(t.getTrigger()));
        }
        tmpTransitions.add(t);
      }
      transitions = new ImmutableList.Builder<AutomatonTransition>().addAll(tmpTransitions).build();
    } else {
      transitions = state.getInternalState().getTransitions();
    }

    for (AutomatonTransition t : transitions) {
      exprArgs.clearTransitionVariables();

      matchTime.start();
      ResultValue<Boolean> match = t.match(exprArgs);
      matchTime.stop();

      if (match.canNotEvaluate()) {
        if (failOnUnknownMatch) {
          throw new AutomatonTransferException(
              "Automaton transition condition could not be evaluated", match);
        }
        // if one transition cannot be evaluated the evaluation must be postponed until enough
        // information is available
        return ImmutableSet.of(new AutomatonUnknownState(state));
      } else {
        if (match.getValue()) {
          edgeMatched = true;
          assertionsTime.start();
          ResultValue<Boolean> assertionsHold = t.assertionsHold(exprArgs);
          assertionsTime.stop();

          if (assertionsHold.canNotEvaluate()) {
            if (failOnUnknownMatch) {
              throw new AutomatonTransferException(
                  "Automaton transition assertions could not be evaluated", assertionsHold);
            }
            // cannot yet be evaluated
            return ImmutableSet.of(new AutomatonUnknownState(state));

          } else if (assertionsHold.getValue()) {
            if (!t.canExecuteActionsOn(exprArgs)) {
              if (failOnUnknownMatch) {
                throw new AutomatonTransferException(
                    "Automaton transition action could not be executed");
              }
              // cannot yet execute, goto UnknownState
              return ImmutableSet.of(new AutomatonUnknownState(state));
            }

            // delay execution as described above
            Map<Integer, AAstNode> transitionVariables =
                ImmutableMap.copyOf(exprArgs.getTransitionVariables());
            transitionsToBeTaken.add(Pair.of(t, transitionVariables));

          } else {
            // matching transitions, but unfulfilled assertions: goto error state
            final String desc = Strings.nullToEmpty(t.getTargetInformation(exprArgs));
            AutomatonTargetInformation prop =
                new AutomatonTargetInformation(state.getOwningAutomaton(), t, desc);

            AutomatonState errorState =
                AutomatonState.automatonStateFactory(
                    ImmutableMap.of(),
                    AutomatonInternalState.ERROR,
                    state.getOwningAutomaton(),
                    0,
                    0,
                    prop,
                    state.isTreatingErrorsAsTarget());

            logger.log(
                Level.FINER,
                "Automaton going to ErrorState on edge \"" + edge.getDescription() + "\"");
            lSuccessors.add(errorState);
          }

          if (!nonDetState) {
            // not a nondet State, break on the first matching edge
            break;
          }
        } else {
          // do nothing if the edge did not match
          failedMatches++;
        }
      }
    }

    if (edgeMatched) {
      // execute Transitions
      for (Pair<AutomatonTransition, Map<Integer, AAstNode>> pair : transitionsToBeTaken) {
        // this transition will be taken. copy the variables
        AutomatonTransition t = pair.getFirst();
        Map<Integer, AAstNode> transitionVariables = pair.getSecond();
        actionTime.start();
        Map<String, AutomatonVariable> newVars = deepCloneVars(state.getVars());
        exprArgs.setAutomatonVariables(newVars);
        exprArgs.putTransitionVariables(transitionVariables);
        t.executeActions(exprArgs);
        actionTime.stop();

        AutomatonTargetInformation targetInformation = null;
        if (t.getFollowState().isTarget()) {
          final String desc = Strings.nullToEmpty(t.getTargetInformation(exprArgs));
          targetInformation = new AutomatonTargetInformation(state.getOwningAutomaton(), t, desc);
        }

        logger.log(Level.ALL, "Replace variables in automata assumptions");
        ImmutableList<AExpression> instantiatedAssumes =
            exprArgs.instantiateAssumptions(t.getAssumptions(edge, logger, machineModel));

        AutomatonState lSuccessor =
            AutomatonState.automatonStateFactory(
                newVars,
                t.getFollowState(),
                state.getOwningAutomaton(),
                instantiatedAssumes,
                t.getCandidateInvariants(),
                state.getMatches() + 1,
                state.getFailedMatches(),
                targetInformation,
                state.isTreatingErrorsAsTarget());

        if (!(lSuccessor instanceof AutomatonState.BOTTOM)) {
          lSuccessors.add(lSuccessor);
        } else {
          // add nothing
        }
      }
      return lSuccessors.build();
    } else {
      // stay in same state, no transitions to be executed here (no transition matched)
      AutomatonState stateNewCounters =
          AutomatonState.automatonStateFactory(
              state.getVars(),
              state.getInternalState(),
              state.getOwningAutomaton(),
              state.getMatches(),
              state.getFailedMatches() + failedMatches,
              null,
              state.isTreatingErrorsAsTarget());
      return ImmutableSet.of(stateNewCounters);
    }
  }

  private static Map<String, AutomatonVariable> deepCloneVars(Map<String, AutomatonVariable> pOld) {
    Map<String, AutomatonVariable> result = Maps.newHashMapWithExpectedSize(pOld.size());
    for (Entry<String, AutomatonVariable> e : pOld.entrySet()) {
      result.put(e.getKey(), e.getValue().clone());
    }
    return result;
  }

  @Override
  public Collection<AutomatonState> strengthen(
      AbstractState pElement,
      Iterable<AbstractState> pOtherElements,
      CFAEdge pCfaEdge,
      Precision pPrecision)
      throws CPATransferException {
    if (pElement instanceof AutomatonUnknownState) {
      totalStrengthenTime.start();
      Collection<AutomatonState> successors =
          strengthenAutomatonUnknownState(
              (AutomatonUnknownState) pElement, pOtherElements, pCfaEdge, pPrecision);
      totalStrengthenTime.stop();
      assert !from(successors).anyMatch(instanceOf(AutomatonUnknownState.class));
      return successors;
    }

    AutomatonState state = (AutomatonState) pElement;
    if (AutomatonGraphmlParser.WITNESS_AUTOMATON_NAME.equals(state.getOwningAutomatonName())) {
      /* In case of concurrent tasks, we need to go two steps:
       * The first step is the createThread edge of the witness.
       * The second step is the enterFunction edge of the witness.
       * As we currently only use one edge in the CFA to do both, we must execute transfer twice.
       */
      if (ThreadingTransferRelation.getCreatedThreadFunction(pCfaEdge).isPresent()) {
        Iterator<ThreadingState> possibleThreadingState =
            Iterables.filter(pOtherElements, ThreadingState.class).iterator();
        if (possibleThreadingState.hasNext()) {
          return handleThreadCreationForWitnessValidation(
              pCfaEdge, pPrecision, state, possibleThreadingState.next());
        }
      }
    }
    return ImmutableSet.of(state);
  }

  private Collection<AutomatonState> handleThreadCreationForWitnessValidation(
      CFAEdge pthreadCreateEdge,
      Precision pPrecision,
      AutomatonState state,
      ThreadingState threadingState)
      throws CPATransferException {
    ImmutableSet.Builder<AutomatonState> result = ImmutableSet.builder();
    for (CFAEdge firstEdgeOfThread : threadingState.getOutgoingEdges()) {
      if (firstEdgeOfThread.getPredecessor() instanceof FunctionEntryNode
          && firstEdgeOfThread.getPredecessor().getNumEnteringEdges() == 0) {
        assert firstEdgeOfThread instanceof BlankEdge
            : String.format(
                "unexpected type for edge '%s' of type '%s'",
                firstEdgeOfThread, firstEdgeOfThread.getClass());
        // create a complete function call for the new thread.
        // the new edge must fulfill several requirements, such that the matching succeeds:
        // - functionStart with correct location (source line, offset) of 'pthreadCreate' edge.
        // - no match on 'entry of main function'.
        // The simplest matching edge is a BlankEdge with a special description.
        CFAEdge dummyCallEdge =
            new BlankEdge(
                firstEdgeOfThread.getRawStatement(),
                pthreadCreateEdge.getFileLocation(),
                new CFANode(pthreadCreateEdge.getPredecessor().getFunction()),
                firstEdgeOfThread.getSuccessor(),
                "Function start dummy edge");
        Collection<AutomatonState> newStates =
            getAbstractSuccessorsForEdge(state, pPrecision, dummyCallEdge);

        // Assumption: "Every thread creation is directly followed by a function entry."
        // The witness automaton checks function names of CFA clones, thus the next line
        // cuts off all non-matching threads and limits the state space for the validation.
        result.addAll(from(newStates).filter(s -> !state.equals(s)));
      } else {
        result.add(state);
      }
    }
    return result.build();
  }

  /**
   * Strengthening might depend on the strengthening of other automaton states, so we do a
   * fixed-point iteration.
   */
  private Collection<AutomatonState> strengthenAutomatonUnknownState(
      AutomatonUnknownState lUnknownState,
      Iterable<AbstractState> pOtherElements,
      CFAEdge pCfaEdge,
      Precision pPrecision)
      throws CPATransferException {
    Set<List<AbstractState>> strengtheningCombinations = new LinkedHashSet<>();
    // need to use lists in set instead of iterable because the latter does not guarantee equals()
    strengtheningCombinations.add(ImmutableList.copyOf(pOtherElements));
    boolean changed = from(pOtherElements).anyMatch(instanceOf(AutomatonUnknownState.class));
    while (changed) {
      changed = false;
      Set<List<AbstractState>> newCombinations = new LinkedHashSet<>();
      for (List<AbstractState> otherStates : strengtheningCombinations) {
        Collection<List<AbstractState>> newPartialCombinations = new ArrayList<>();
        newPartialCombinations.add(new ArrayList<>());
        for (AbstractState otherState : otherStates) {
          AbstractState toAdd = otherState;
          if (otherState instanceof AutomatonUnknownState) {
            AutomatonUnknownState unknownState = (AutomatonUnknownState) otherState;

            // Compute the successors of the other unknown state
            List<AbstractState> statesOtherToCurrent = new ArrayList<>(otherStates);
            statesOtherToCurrent.remove(unknownState);
            statesOtherToCurrent.add(lUnknownState);
            Collection<? extends AbstractState> successors =
                getFollowStates(
                    unknownState.getPreviousState(),
                    statesOtherToCurrent,
                    pCfaEdge,
                    true,
                    pPrecision);

            // There might be zero or more than one successor,
            // so the list of states is multiplied with the list of successors
            Collection<List<AbstractState>> multipliedPartialCrossProduct = new ArrayList<>();
            for (List<AbstractState> newOtherStates : newPartialCombinations) {
              for (AbstractState successor : successors) {
                List<AbstractState> multipliedNewOtherStates = new ArrayList<>(newOtherStates);
                multipliedNewOtherStates.add(successor);
                multipliedPartialCrossProduct.add(multipliedNewOtherStates);
              }
            }
            newPartialCombinations = multipliedPartialCrossProduct;
          } else {
            // Not an (unknown) automaton state, so just add it at the end of each list
            for (List<AbstractState> newOtherStates : newPartialCombinations) {
              newOtherStates.add(toAdd);
            }
          }
        }
        newCombinations.addAll(newPartialCombinations);
      }
      changed = !strengtheningCombinations.equals(newCombinations);
      strengtheningCombinations = newCombinations;
    }

    // For each list of other states, do the strengthening
    Collection<AutomatonState> successors = new LinkedHashSet<>();
    for (List<AbstractState> otherStates : strengtheningCombinations) {
      successors.addAll(
          getFollowStates(
              lUnknownState.getPreviousState(), otherStates, pCfaEdge, true, pPrecision));
    }
    return successors;
  }
}<|MERGE_RESOLUTION|>--- conflicted
+++ resolved
@@ -70,18 +70,11 @@
       ControlAutomatonCPA pCpa,
       LogManager pLogger,
       MachineModel pMachineModel,
-<<<<<<< HEAD
       AutomatonStatistics pStats,
       boolean pVariableSetMerge) {
-    this.cpa = pCpa;
-    this.logger = pLogger;
-    this.machineModel = pMachineModel;
-=======
-      AutomatonStatistics pStats) {
     cpa = pCpa;
     logger = pLogger;
     machineModel = pMachineModel;
->>>>>>> d6cfda93
 
     totalPostTime = pStats.totalPostTime.getNewTimer();
     matchTime = pStats.matchTime.getNewTimer();
