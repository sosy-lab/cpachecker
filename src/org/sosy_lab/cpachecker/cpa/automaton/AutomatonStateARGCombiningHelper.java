--- conflicted
+++ resolved
@@ -23,13 +23,8 @@
  */
 package org.sosy_lab.cpachecker.cpa.automaton;
 
-<<<<<<< HEAD
-import com.google.common.base.Preconditions;
-import com.google.common.collect.Maps;
-=======
 import java.util.Map;
 import java.util.Map.Entry;
->>>>>>> aaaa126a
 
 import org.sosy_lab.cpachecker.cfa.model.CFAEdge;
 import org.sosy_lab.cpachecker.core.defaults.SingletonPrecision;
@@ -39,7 +34,8 @@
 import org.sosy_lab.cpachecker.exceptions.CPAException;
 import org.sosy_lab.cpachecker.exceptions.CPATransferException;
 
-import java.util.Map;
+import com.google.common.base.Preconditions;
+import com.google.common.collect.Maps;
 
 
 public class AutomatonStateARGCombiningHelper {
@@ -76,16 +72,11 @@
 
     if (qualifiedAutomatonStateNameToInternalState.containsKey(qualifiedName)) {
 
-<<<<<<< HEAD
-      if (toReplace.isTarget() && toReplace.getViolatedProperties().size() > 0) {
-        Property prop = toReplace.getViolatedProperties().iterator().next();
-=======
       final Map<AutomatonSafetyProperty, ResultValue<?>> violatedProperties = Maps.newHashMap();
 
       for (Entry<? extends Property, ResultValue<?>> pi: toReplace.getViolatedPropertyInstances().entrySet()) {
         Property prop = pi.getKey();
         ResultValue<?> instance = pi.getValue();
->>>>>>> aaaa126a
         assert prop instanceof AutomatonSafetyProperty;
         violatedProperties.put((AutomatonSafetyProperty)prop, instance);
       }
@@ -95,11 +86,7 @@
           qualifiedAutomatonStateNameToInternalState.get(qualifiedName),
           nameToCPA.get(toReplace.getOwningAutomatonName()),
           toReplace.getAssumptions(),
-<<<<<<< HEAD
-          toReplace.getCandidateInvariants(),
-=======
           toReplace.getShadowCode(),
->>>>>>> aaaa126a
           toReplace.getMatches(),
           toReplace.getFailedMatches(),
           violatedProperties);
