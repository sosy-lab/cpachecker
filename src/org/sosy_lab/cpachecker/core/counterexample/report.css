/*
 * This file is part of CPAchecker,
 * a tool for configurable software verification:
 * https://cpachecker.sosy-lab.org
 *
 * SPDX-FileCopyrightText: 2007-2020 Dirk Beyer <https://www.sosy-lab.org>
 * SPDX-FileCopyrightText: 2018 Lokesh Nandanwar
 *
 * SPDX-License-Identifier: Apache-2.0
 */

/* Refer to the doc/ReportTemplateStyleGuide.md for Coding and Style Guide. They will let you write better code
with considerably less effort */

html {
	position: relative;
	height: 100%;
	overflow: hidden;
}

body {
	padding-top: 50px;
	height: 100%;
	min-height: 300px;
	min-width: 750px;
	background-color: white;
}

.sections section {
	position: absolute;
}

.sections {
	width: 100%;
	overflow: auto;
	padding: 0;
	height: 100%;
}

.ui-resizable-e {
	cursor: e-resize;
	display: block !important;
	width: 20px;
	right: -10px;
	top: 0;
	bottom: 0;
	background: lightgrey;
}

.header {
	position: absolute;
	top: 0;
	width: 100%;
	min-width: 750px;
	height: 50px;
	background-color: #ffef96;
	border-bottom: solid 4px;
	border-bottom-color: lightgrey;
	padding: 7px;
	padding-top: 5px;
	text-align: center;
	justify-content: center;
}

.nav>li>a:hover {
	background-color: #c0c0c0;
}

.btn {
	cursor: pointer;
}

.disabled-btn {
        color: #c0c0c0;
        border-color: #ffffff !important;
}

.disabled-btn:hover {
        background-color: #ffffff !important;
        color: #c0c0c0 !important;
}

.header img.logo {
	float: left;
	height: 40px;
	margin-left: 10px;
}

.header h1 {
	display: inline;
	font-size: 21px;
	color: #50394c;
}

.header .generated {
	float: right;
	margin-left: 2em;
	font-size: 80%;
}

.popover {
	min-width: 500px;
	max-height: 500px;
	white-space: pre-line !important;
	overflow: auto;
	background-color: #f5fff8;
	border: solid 2px;
	border-color: #00d415;
	font-family: monospace
}

.dropdown-menu a:hover {
	background-color: #71afff !important;
}

.dropdown-menu a {
	cursor: pointer;
}

/* The switch - the box around the slider */

.switch {
	position: relative;
	display: inline-block;
	width: 60px;
	height: 34px;
}

/* Hide default HTML checkbox */

.switch input {
	padding: 10px;
	display: none;
}

/* The slider */

.slider {
	position: absolute;
	cursor: pointer;
	top: 0;
	left: 0;
	right: 0;
	bottom: 0;
	background-color: grey;
	-webkit-transition: .4s;
	transition: .4s;
}

.slider:before {
	position: absolute;
	content: "";
	height: 26px;
	width: 26px;
	left: 4px;
	bottom: 4px;
	background-color: white;
	-webkit-transition: .4s;
	transition: .4s;
}

input:checked+.slider {
	background-color: #ffc107;
}

input:focus+.slider {
	box-shadow: 0 0 1px #ffc107;
}

input:checked+.slider:before {
	-webkit-transform: translateX(26px);
	-ms-transform: translateX(26px);
	transform: translateX(26px);
}

/* Rounded sliders */

.slider.round {
	border-radius: 34px;
}

.slider.round:before {
	border-radius: 50%;
}

#errorpath_section {
	width: 25%;
    float: left;
	min-width: 0px;
    height: inherit;
	max-width: 60%;
    background-color: white;
    padding: 5px;
}

#errorpath_section header .input-group {
    margin-top: 5px;
    margin-bottom: 5px;
}

/* -185px for buttons and controllers
   -2px for the border of the change view button
   -2.25rem for the font size and the radius of the change view button */
#errorpath_section .fileContent {
<<<<<<< HEAD
	height: calc(100% - 185px);
    margin: 5px;
    overflow: auto;
=======
	height: calc(100% - 187px - 2.25rem);
	margin: 5px;
	overflow: auto;
>>>>>>> 86b22f16
}

#searchOptions label {
    font-weight: normal;
}

#matches {
    display: none;
}

.markedValues {
    background-color: #83d480;
    border-radius: 25px;
    margin-bottom: 2px;
    padding: 2px;
    padding-left: 8px;
    max-width: 270px;
}

.markedDescriptions {
    background-color: #71afff;
    border-radius: 20px;
    padding: 2px;
    padding-left: 8px;
    margin-bottom: 2px;
    max-width: 270px;
}

.markedTableElement {
    border: solid 2px;
    border-color: #00d415;
}

.markedValueElement pre {
    background-color: #83d480 !important;
}

.markedDescElement pre {
    background-color: #71afff !important;
}

.markedValueDescElement pre {
    background: linear-gradient(#83d480, #71afff) !important;
}

#err-table td {
    cursor: pointer;
}

#err-table td.disabled {
    cursor: not-allowed;
    pointer-events: none;
}

#err-table td:hover {
    font-weight: bold;
}

#err-table td:first-child {
    border-radius: 6px;
}

#err-table td pre {
    padding: 0px;
    margin: 0px;
    border: none;
}

#err-table tr td pre.make-pretty {
	background-color: #ffe5d5;
}

#err-table tr.clickedErrPathElement {
	outline: #df80ff solid 2px;
}

.rank {
	text-align: center;
}

.fault-table {
	width: 100%;
	border-collapse: collapse;
}

.fault-table td {
	cursor: pointer;
	padding: 7px;
	border: #000000 2px solid;
}

.fault-table .fault-rank {
	background-color: #28a745;
	text-align: center;
	font-weight: 700;
	width: 10%;
}

.fault-table .fault-score {
	background-color: #ffc107;
	text-align: center;
	width: 10%;
}

.fault-table .fault-details-header {
	background-color: #ff3907aa;
	font-weight: 700;
}

.fault-table .fault-lines {
	max-height: 8em;
	overflow: auto;
	border: 1px solid gray;
	border-radius: 3px;
}

.fault-lines {
	padding: 3px;
	list-style: none;
}

.value-table {
	border-collapse: collapse;
	width: 100%;
}
  
.value-table th, .value-table td {
	text-align: left;
	padding: 8px;
}

.value-table tr:nth-child(even){background-color: #f2f2f2}
  
.value-table th {
	background-color: #4CAF50;
	color: white;
}

ul.fault-lines li {
	display: grid;
	grid-template-columns: minmax(2em, min-content) auto;
	grid-column-gap: 5px;
}

.fault-lines .line-number {
	text-align: right;
}

.fault-lines .line-number::after {
	content: ':';
}

.horizontal-div {
    display: inline;
    margin-left: auto;
	margin-right: auto 
}

#hint-list {
	list-style-type: none;
	counter-reset: elementcounter;
  }
  
#hint-list>li::before {
	position: relative;
	content: "Hint " counter(elementcounter) ": ";
	counter-increment: elementcounter;
	font-weight: 700;
}

#fix-list {
	list-style-type: none;
	counter-reset: elementcounter;
  }

#fix-list>li::before {
	position: relative;
	content: "Potential Fix " counter(elementcounter) ": ";
	counter-increment: elementcounter;
	font-weight: 700;
}

.important {
        background-color: #ffc107;
        outline: #ffc107 solid 2px;
}

.highlight-line {
	font-weight: 700;
	outline: #57301d solid 3px;
}

.highlight-selected-line {
	font-weight: 700;
	outline: #ff0000 solid 3px;
}

.fault {
        background-color: #ff3333;
        outline: #aa3333 solid 2px;
		font-weight: 900;
}

.tableheader{
	font-weight: 700;
	background-color: #bbbbbb;
	text-align: center;
}

.marked-source-line {
    background-color: #df80ff !important;
}

.marked-cfa-edge path {
	stroke: #8B008B !important;
	stroke-width: 3px !important;
}

.marked-arg-edge path {
	stroke: #8B008B !important;
	stroke-width: 3px !important;
}

.marked-cfa-node>rect {
	outline: #8B008B solid thick !important;
	rx: 5;
	ry: 5
}

.marked-cfa-node>polygon {
	stroke: #8B008B !important;
	stroke-width: 5px !important;
}

.marked-cfa-node>circle {
	stroke: #8B008B !important;
	stroke-width: 5px !important;
}

.marked-cfa-node-label {
    fill: #ff00ff !important;
}

.marked-arg-node>rect {
	outline: #8B008B solid thick !important;
	rx: 5;
	ry: 5
}

#externalFiles_section {
	float: right;
	position: absolute;
	right: 0px;
	width: 100%;
	height: 100%;
	background-color: white;
	padding: 10px;
	overflow: hidden;
}

#externalFiles_section .popover {
	overflow-x: hidden;
	overflow-y: auto;
}

#externalFiles_section .fileContent {
	height: calc(100% - 160px);
	width: 100%;
	margin: 5px;
	position: relative;
}

#externalFiles_section div.content {
	overflow: scroll;
	position: absolute;
	top: 100px;
	bottom: 5px;
	left: 5px;
	right: 5px;
}

#externalFiles_section div.cfa-content {
	overflow: scroll;
	position: absolute;
	height: calc(100% - 250px);
	top: 200px;
	bottom: 5px;
	left: 5px;
	right: 5px;
}

#externalFiles_section div.arg-content {
	overflow: scroll;
	position: absolute;
	height: calc(100% - 250px);
	top: 200px;
	bottom: 5px;
	left: 5px;
	right: 5px;
}

table {
	border-collapse: separate;
	border-spacing: 2px;
}

.dataTables_wrapper {
	padding: 10px;
}

#statistics_table td:first-child {
	white-space: pre;
}

#statistics_table .table_head {
	background-color: #ccc;
}

#err-table td:first-child {
	background-color: #ccc;
}

.sourceContent td:first-child {
	background-color: #ccc;
}

.sourceContent td pre {
	padding: 0px;
	margin: 0px;
	border: none;
}

.sourceContent tr:nth-child(odd) td pre.prettyprint {
	background-color: #c6dce7;
}

.sourceContent tr:nth-child(even) td pre.prettyprint {
	background-color: #a8cfe2;
}

.edit-line {
    width: 100%;
    background-color: white;
    padding: 5px;
}

.edit-line div {
    display: inline-block;
}

.edit-line label {
    margin-right: 100px;
    display: inline-block;
}

.edit-line p {
    display: inline-block;
}

div pre {
	background-color: transparent;
	border: 0;
	margin: 0;
	padding: 0;
	overflow: visible;
}

.help_button {
	padding: 0px;
	border: 0px;
	margin: 0px;
	display: inline-block;
}

#externalFiles_section .help_button {
	margin-left: 10px;
	float: left;
}

.cfa-graph {
	visibility: hidden;
}

.arg-graph {
	visibility: hidden;
}

.loader {
	font-family: "Helvetica Neue", Helvetica, Arial, "sans-serf";
	font-size: 20px;
	font-style: italic;
	color: #4040a1;
}

#cfa-toolbar {
	width: auto;
    background-color: white;
    margin-top: 5px;
	margin-left: 10px;
    padding: 5px;
    position: fixed;
    display: inline-block;
    visibility: hidden;
}

#cfa-toolbar select {
	max-width: 150px;
}

#cfa-toolbar label {
	margin-left: 20px;
	margin-right: 5px;
}

#cfa-toolbar text {
	font-family: "Helvetica Neue", Helvetica, Arial, sans-serf;
	font-size: 11px;
}

input[type=text] {
	width: 80px;
	height: 34px;
}

#arg-container {
	top: 200px;
}

#cfa-container {
	top: 200px;
}

#arg-toolbar {
	width: auto;
    background-color: white;
	margin-top: 5px;
	margin-left: 10px;
    padding: 5px;
	position: fixed;
    display: inline-block;
	visibility: hidden;
}

#arg-toolbar label {
	margin-left: 20px;
	margin-right: 5px;
}

#arg-toolbar text {
	font-family: "Helvetica Neue", Helvetica, Arial, sans-serf;
	font-size: 11px;
}

text {
	font-weight: bold;
	font-family: "Helvetica Neue", Helvetica, Arial, sans-serf;
	font-size: 12px;
}

.arg-node.target>rect {
	fill: red;
	rx: 5;
	ry: 5
}

.arg-node.not-expanded>rect {
	fill: orange;
	rx: 5;
	ry: 5
}

.arg-node.highlighted>rect {
	fill: cornflowerblue;
	rx: 5;
	ry: 5
}

.arg-node.covered>rect {
	fill: green;
	rx: 5;
	ry: 5
}

.arg-node text {
	text-anchor: middle;
	font-family: "Times New Roman", serif;
}

.arg-node rect {
	fill: #fff;
	rx: 5;
	ry: 5
}

.cfa-node rect {
	stroke: #999;
	fill: #fff;
	stroke-width: 1.5px;
	rx: 5;
	ry: 5
}

.cfa-node circle {
	stroke: #999;
	fill: #fff;
	stroke-width: 1.5px;
}

.cfa-node polygon {
	stroke: #999;
	fill: #fff;
	stroke-width: 1.5px;
}

.cfa-dummy rect {
	fill: #fff;
	stroke: #c0c0c0;
	stroke-width: 0.5px;
	rx: 5;
	ry: 5
}

.arg-dummy rect {
	fill: #fff;
	stroke: #c0c0c0;
	stroke-width: 0.5px;
	rx: 5;
	ry: 5
}

.fcall rect {
	stroke: #999;
	fill: #fff;
	stroke-width: 1.5px;
	rx: 5;
	ry: 5
}

.edgePath path {
	stroke: #A9A9A9;
	fill: #ffffff;
	stroke-width: 1.5px;
}

.error-edge path {
	stroke: red;
	fill: #ffffff;
	stroke-width: 1.5px;
}

/* if we have display: none here Firefox cannot render the edges connecting to the dummy nodes */

.dummy rect {
	visibility: hidden;
}

#infoBox {
	visibility: hidden;
	position: absolute;
	top: 10px;
	left: 10px;
	z-index: 1;
	width: 200px;
	background-color: #ffef96;
	display: inline-block;
	border-radius: 6px;
}

.tool_tip #boxContent::after {
	content: "";
	position: absolute;
	top: 25%;
	right: 100%;
	margin-top: -5px;
	border-width: 5px;
	border-style: solid;
	border-color: transparent #ffef96 transparent transparent;
}

#insideBox {
	padding-top: 10px;
}

#boxContent {
	font-family: Verdana, Arial, Helvetica, sans-serif;
	font-size: 12px;
	line-height: 130%;
	color: black;
	text-align: center;
	padding: 5px 0;
}

.bold {
	font-weight: bold;
}
<|MERGE_RESOLUTION|>--- conflicted
+++ resolved
@@ -202,15 +202,9 @@
    -2px for the border of the change view button
    -2.25rem for the font size and the radius of the change view button */
 #errorpath_section .fileContent {
-<<<<<<< HEAD
-	height: calc(100% - 185px);
+	height: calc(100% - 187px - 2.25rem);
     margin: 5px;
     overflow: auto;
-=======
-	height: calc(100% - 187px - 2.25rem);
-	margin: 5px;
-	overflow: auto;
->>>>>>> 86b22f16
 }
 
 #searchOptions label {
