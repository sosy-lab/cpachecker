--- conflicted
+++ resolved
@@ -1378,7 +1378,6 @@
       return valueLiterals;
     }
 
-<<<<<<< HEAD
     /**
      * Convert an integer value to floating point
      *
@@ -1398,23 +1397,6 @@
         return pNumber;
       } else {
         return floatValue;
-=======
-    protected ValueLiteral getValueLiteral(CSimpleType pSimpleType, Object pValue) {
-      CSimpleType simpleType = pSimpleType.getCanonicalType();
-      CBasicType basicType = simpleType.getType();
-
-      switch (basicType) {
-        case BOOL, CHAR, INT -> {
-          return handleIntegerNumbers(pValue, simpleType);
-        }
-        case FLOAT, DOUBLE -> {
-          if (assumeLinearArithmetics) {
-            break;
-          }
-          return handleFloatingPointNumbers(pValue, simpleType);
-        }
-        default -> {}
->>>>>>> bb3eb49b
       }
     }
 
@@ -1428,20 +1410,15 @@
       if (pValue instanceof Number pNumber) {
         NumericValue numericValue = new NumericValue(pNumber);
         switch (basicType) {
-          case BOOL:
-          case CHAR:
-          case INT:
-          case INT128:
+          case BOOL, CHAR, INT, INT128 -> {
             Preconditions.checkArgument(
                 numericValue.hasIntegerType(),
                 "Expecting an integer value, but `%s` has type `%s`.",
                 pNumber,
                 pNumber.getClass().getSimpleName());
             return handleIntegerNumbers(pNumber, pSimpleType);
-
-          case FLOAT:
-          case DOUBLE:
-          case FLOAT128:
+          }
+          case FLOAT, DOUBLE, FLOAT128 -> {
             // The value may have any type that implements the Number interface. We accept integers,
             // floats and rationals. The type check here makes sure that the class is known to our
             // implementation
@@ -1458,9 +1435,9 @@
               pNumber = convertToFloat(pNumber, pSimpleType);
             }
             return handleFloatingPointNumbers(pNumber, pSimpleType);
-
-          default:
-            throw new AssertionError(String.format("Value has unknown type `%s`", basicType));
+          }
+          default ->
+              throw new AssertionError(String.format("Value has unknown type `%s`", basicType));
         }
       }
       throw new AssertionError("Values must implement the Number interface.");
