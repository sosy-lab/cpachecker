// This file is part of CPAchecker,
// a tool for configurable software verification:
// https://cpachecker.sosy-lab.org
//
// SPDX-FileCopyrightText: 2007-2020 Dirk Beyer <https://www.sosy-lab.org>
//
// SPDX-License-Identifier: Apache-2.0

package org.sosy_lab.cpachecker.core.counterexample;

import com.google.common.base.Joiner;
import com.google.common.base.Preconditions;
import com.google.common.base.Predicates;
import com.google.common.collect.FluentIterable;
import com.google.common.collect.ImmutableList;
import com.google.common.collect.ImmutableSet;
import com.google.common.collect.Iterables;
import java.math.BigDecimal;
import java.math.BigInteger;
import java.util.ArrayList;
import java.util.HashSet;
import java.util.LinkedHashSet;
import java.util.List;
import java.util.Map;
import java.util.Optional;
import java.util.Set;
import java.util.logging.Level;
import org.checkerframework.checker.nullness.qual.Nullable;
import org.sosy_lab.common.configuration.Configuration;
import org.sosy_lab.common.configuration.InvalidConfigurationException;
import org.sosy_lab.common.configuration.Option;
import org.sosy_lab.common.configuration.Options;
import org.sosy_lab.common.log.LogManager;
import org.sosy_lab.common.log.LogManagerWithoutDuplicates;
import org.sosy_lab.common.rationals.Rational;
import org.sosy_lab.cpachecker.cfa.ast.AExpression;
import org.sosy_lab.cpachecker.cfa.ast.AExpressionStatement;
import org.sosy_lab.cpachecker.cfa.ast.ALiteralExpression;
import org.sosy_lab.cpachecker.cfa.ast.AParameterDeclaration;
import org.sosy_lab.cpachecker.cfa.ast.ASimpleDeclaration;
import org.sosy_lab.cpachecker.cfa.ast.AStatement;
import org.sosy_lab.cpachecker.cfa.ast.FileLocation;
import org.sosy_lab.cpachecker.cfa.ast.c.CArraySubscriptExpression;
import org.sosy_lab.cpachecker.cfa.ast.c.CAssignment;
import org.sosy_lab.cpachecker.cfa.ast.c.CBinaryExpression;
import org.sosy_lab.cpachecker.cfa.ast.c.CBinaryExpression.BinaryOperator;
import org.sosy_lab.cpachecker.cfa.ast.c.CBinaryExpressionBuilder;
import org.sosy_lab.cpachecker.cfa.ast.c.CCastExpression;
import org.sosy_lab.cpachecker.cfa.ast.c.CComplexCastExpression;
import org.sosy_lab.cpachecker.cfa.ast.c.CDeclaration;
import org.sosy_lab.cpachecker.cfa.ast.c.CExpression;
import org.sosy_lab.cpachecker.cfa.ast.c.CExpressionAssignmentStatement;
import org.sosy_lab.cpachecker.cfa.ast.c.CExpressionStatement;
import org.sosy_lab.cpachecker.cfa.ast.c.CFieldReference;
import org.sosy_lab.cpachecker.cfa.ast.c.CFloatLiteralExpression;
import org.sosy_lab.cpachecker.cfa.ast.c.CFunctionCallAssignmentStatement;
import org.sosy_lab.cpachecker.cfa.ast.c.CFunctionDeclaration;
import org.sosy_lab.cpachecker.cfa.ast.c.CIdExpression;
import org.sosy_lab.cpachecker.cfa.ast.c.CIntegerLiteralExpression;
import org.sosy_lab.cpachecker.cfa.ast.c.CLeftHandSide;
import org.sosy_lab.cpachecker.cfa.ast.c.CLeftHandSideVisitor;
import org.sosy_lab.cpachecker.cfa.ast.c.CLiteralExpression;
import org.sosy_lab.cpachecker.cfa.ast.c.CPointerExpression;
import org.sosy_lab.cpachecker.cfa.ast.c.CSimpleDeclaration;
import org.sosy_lab.cpachecker.cfa.ast.c.CTypeDeclaration;
import org.sosy_lab.cpachecker.cfa.ast.c.CUnaryExpression;
import org.sosy_lab.cpachecker.cfa.ast.c.CUnaryExpression.UnaryOperator;
import org.sosy_lab.cpachecker.cfa.ast.java.JClassLiteralExpression;
import org.sosy_lab.cpachecker.cfa.ast.java.JIdExpression;
import org.sosy_lab.cpachecker.cfa.model.ADeclarationEdge;
import org.sosy_lab.cpachecker.cfa.model.AReturnStatementEdge;
import org.sosy_lab.cpachecker.cfa.model.AStatementEdge;
import org.sosy_lab.cpachecker.cfa.model.AssumeEdge;
import org.sosy_lab.cpachecker.cfa.model.CFAEdge;
import org.sosy_lab.cpachecker.cfa.model.CFAEdgeType;
import org.sosy_lab.cpachecker.cfa.model.CFANode;
import org.sosy_lab.cpachecker.cfa.model.FunctionEntryNode;
import org.sosy_lab.cpachecker.cfa.model.c.CAssumeEdge;
import org.sosy_lab.cpachecker.cfa.model.c.CDeclarationEdge;
import org.sosy_lab.cpachecker.cfa.types.MachineModel;
import org.sosy_lab.cpachecker.cfa.types.Type;
import org.sosy_lab.cpachecker.cfa.types.c.CArrayType;
import org.sosy_lab.cpachecker.cfa.types.c.CBasicType;
import org.sosy_lab.cpachecker.cfa.types.c.CBitFieldType;
import org.sosy_lab.cpachecker.cfa.types.c.CComplexType;
import org.sosy_lab.cpachecker.cfa.types.c.CComplexType.ComplexTypeKind;
import org.sosy_lab.cpachecker.cfa.types.c.CCompositeType;
import org.sosy_lab.cpachecker.cfa.types.c.CCompositeType.CCompositeTypeMemberDeclaration;
import org.sosy_lab.cpachecker.cfa.types.c.CElaboratedType;
import org.sosy_lab.cpachecker.cfa.types.c.CEnumType;
import org.sosy_lab.cpachecker.cfa.types.c.CFunctionType;
import org.sosy_lab.cpachecker.cfa.types.c.CNumericTypes;
import org.sosy_lab.cpachecker.cfa.types.c.CPointerType;
import org.sosy_lab.cpachecker.cfa.types.c.CProblemType;
import org.sosy_lab.cpachecker.cfa.types.c.CSimpleType;
import org.sosy_lab.cpachecker.cfa.types.c.CType;
import org.sosy_lab.cpachecker.cfa.types.c.CTypedefType;
import org.sosy_lab.cpachecker.cfa.types.c.CVoidType;
import org.sosy_lab.cpachecker.cfa.types.c.DefaultCTypeVisitor;
import org.sosy_lab.cpachecker.core.defaults.ForwardingTransferRelation;
import org.sosy_lab.cpachecker.cpa.value.AbstractExpressionValueVisitor;
import org.sosy_lab.cpachecker.cpa.value.type.NumericValue;
import org.sosy_lab.cpachecker.cpa.value.type.Value;
import org.sosy_lab.cpachecker.exceptions.NoException;
import org.sosy_lab.cpachecker.exceptions.UnrecognizedCodeException;
import org.sosy_lab.cpachecker.util.Pair;
import org.sosy_lab.cpachecker.util.automaton.AutomatonGraphmlCommon;
<<<<<<< HEAD
import org.sosy_lab.cpachecker.util.floatingpoint.FloatValue;
=======
import org.sosy_lab.java_smt.api.FloatingPointNumber;
>>>>>>> d57100c1

/**
 * Creates assumption along an error path based on a given {@link CFAEdge} edge and a given {@link
 * ConcreteState} state.
 */
@Options(prefix = "counterexample.export.assumptions")
public class AssumptionToEdgeAllocator {

  private final LogManager logger;
  private final MachineModel machineModel;

  private static final int FIRST = 0;

  @Option(
      secure = true,
      description =
          "Try to avoid using operations that exceed the capabilities"
              + " of linear arithmetics when extracting assumptions from the model."
              + " This option aims to prevent witnesses that are inconsistent with "
              + " models that are, due to an analysis limited to linear"
              + " arithmetics, actually incorrect.\n"
              + " This option does not magically produce a correct witness from an"
              + " incorrect model,"
              + " and since the difference between an incorrect witness consistent"
              + " with the model and an incorrect witness that is inconsistent with"
              + " the model is academic, you usually want this option to be off.")
  private boolean assumeLinearArithmetics = false;

  @Option(
      secure = true,
      description =
          "If the option assumeLinearArithmetics is set, this option can be used to"
              + " allow multiplication between operands with at least one constant.")
  private boolean allowMultiplicationWithConstants = false;

  @Option(
      secure = true,
      description =
          "If the option assumeLinearArithmetics is set, this option can be used to"
              + " allow division and modulo by constants.")
  private boolean allowDivisionAndModuloByConstants = false;

  /**
   * Creates an instance of the allocator that takes an {@link CFAEdge} edge along an error path and
   * a {@link ConcreteState} state that contains the concrete values of the variables and of the
   * memory at that edge and creates concrete assumptions for the variables at the given edge.
   *
   * @param pConfig the configuration.
   * @param pLogger logger for logging purposes.
   * @param pMachineModel the machine model that holds for the error path of the given edge.
   * @throws InvalidConfigurationException if the configuration is invalid.
   */
  public static AssumptionToEdgeAllocator create(
      Configuration pConfig, LogManager pLogger, MachineModel pMachineModel)
      throws InvalidConfigurationException {
    return new AssumptionToEdgeAllocator(pConfig, pLogger, pMachineModel);
  }

  private AssumptionToEdgeAllocator(
      Configuration pConfig, LogManager pLogger, MachineModel pMachineModel)
      throws InvalidConfigurationException {

    Preconditions.checkNotNull(pLogger);
    Preconditions.checkNotNull(pMachineModel);

    pConfig.inject(this);

    logger = pLogger;
    machineModel = pMachineModel;
  }

  /**
   * Assigns assumptions to the variables of the given {@link CFAEdge} edge.
   *
   * @param pCFAEdge an edge along the error path.
   * @param pConcreteState a state that contains the concrete values of the variables at the given
   *     edge.
   * @return An {@link CFAEdgeWithAssumptions} edge that contains concrete values for variables
   *     represented as assumptions
   */
  public CFAEdgeWithAssumptions allocateAssumptionsToEdge(
      CFAEdge pCFAEdge, ConcreteState pConcreteState) {
    ImmutableSet<AExpressionStatement> assignmentsAtEdge =
        createAssignmentsAtEdge(pCFAEdge, pConcreteState);
    String comment = createComment(pCFAEdge, pConcreteState);
    return new CFAEdgeWithAssumptions(pCFAEdge, assignmentsAtEdge, comment);
  }

  private String createComment(CFAEdge pCfaEdge, ConcreteState pConcreteState) {
    return switch (pCfaEdge.getEdgeType()) {
      case AssumeEdge -> handleAssumeComment((AssumeEdge) pCfaEdge, pConcreteState);
      case DeclarationEdge -> handleDclComment((ADeclarationEdge) pCfaEdge, pConcreteState);
      case ReturnStatementEdge ->
          handleReturnStatementComment((AReturnStatementEdge) pCfaEdge, pConcreteState);
      default -> "";
    };
  }

  private String handleReturnStatementComment(
      AReturnStatementEdge pCfaEdge, ConcreteState pConcreteState) {
    Optional<? extends AExpression> returnExpression = pCfaEdge.getExpression();
    if (returnExpression.isPresent() && returnExpression.get() instanceof CExpression) {
      CExpression returnExp = (CExpression) returnExpression.get();

      if (returnExp instanceof CLiteralExpression) {
        /*boring expression*/
        return "";
      }

      String functionname = pCfaEdge.getPredecessor().getFunctionName();
      LModelValueVisitor v = new LModelValueVisitor(functionname, pConcreteState);
      Number value = v.evaluateNumericalValue(returnExp);

      if (value == null) {
        return "";
      }

      return returnExp.toASTString() + " = " + value;
    }

    return "";
  }

  private String handleDclComment(ADeclarationEdge pCfaEdge, ConcreteState pConcreteState) {
    if (pCfaEdge instanceof CDeclarationEdge) {
      return getCommentOfDclAddress(
          (CSimpleDeclaration) pCfaEdge.getDeclaration(), pCfaEdge, pConcreteState);
    }
    return "";
  }

  private String getCommentOfDclAddress(
      CSimpleDeclaration dcl, CFAEdge edge, ConcreteState pConcreteState) {

    String functionName = edge.getPredecessor().getFunctionName();

    // function name may be null
    LModelValueVisitor v = new LModelValueVisitor(functionName, pConcreteState);
    Address address = v.getAddress(dcl);

    // concrete addresses already assumptions
    if (address.isUnknown() || address.isConcrete()) {
      return "";
    }

    return "&" + dcl.getName() + " == " + address.getCommentRepresentation();
  }

  private ImmutableSet<AExpressionStatement> createAssignmentsAtEdge(
      CFAEdge pCFAEdge, ConcreteState pConcreteState) {
    ImmutableSet.Builder<AExpressionStatement> result = ImmutableSet.builder();

    // Get all Assumptions of this edge
    switch (pCFAEdge.getEdgeType()) {
      case DeclarationEdge:
        result.addAll(
            handleDeclaration(
                ((ADeclarationEdge) pCFAEdge).getDeclaration(),
                pCFAEdge.getPredecessor().getFunctionName(),
                pConcreteState));
        break;
      case StatementEdge:
        result.addAll(
            handleStatement(pCFAEdge, ((AStatementEdge) pCFAEdge).getStatement(), pConcreteState));
        break;
      case AssumeEdge:
        result.addAll(handleAssumeStatement((AssumeEdge) pCFAEdge, pConcreteState));
        break;
      default:
        break;
    }

    if (pCFAEdge.getEdgeType() == CFAEdgeType.BlankEdge
        || !AutomatonGraphmlCommon.handleAsEpsilonEdge(pCFAEdge)) {
      List<AExpressionStatement> parameterAssumptions =
          handleFunctionEntry(pCFAEdge, pConcreteState);
      result.addAll(parameterAssumptions);
    }

    return result.build();
  }

  private String handleAssumeComment(AssumeEdge pCfaEdge, ConcreteState pConcreteState) {
    if (pCfaEdge instanceof CAssumeEdge) {
      return handleAssumeComment((CAssumeEdge) pCfaEdge, pConcreteState);
    }
    return "";
  }

  private String handleAssumeComment(CAssumeEdge pCFAEdge, ConcreteState pConcreteState) {

    CExpression pCExpression = pCFAEdge.getExpression();
    String functionName = pCFAEdge.getPredecessor().getFunctionName();

    if (pCExpression instanceof CBinaryExpression binExp) {

      String result1 = handleAssumeOp(pCFAEdge, binExp.getOperand1(), functionName, pConcreteState);
      String result2 = handleAssumeOp(pCFAEdge, binExp.getOperand2(), functionName, pConcreteState);

      if (!result1.isEmpty() && !result2.isEmpty()) {
        return result1 + System.lineSeparator() + result2;
      } else if (!result1.isEmpty()) {
        return result1;
      } else if (!result2.isEmpty()) {
        return result2;
      }
    }

    return "";
  }

  private String handleAssumeOp(
      CFAEdge pCFAEdge, CExpression op, String pFunctionName, ConcreteState pConcreteState) {

    if (op instanceof CLiteralExpression) {
      /*boring expression*/
      return "";
    }

    if (op instanceof CLeftHandSide) {

      List<AExpressionStatement> assignments =
          handleAssignment(pCFAEdge, (CLeftHandSide) op, pConcreteState);

      if (assignments.isEmpty()) {
        return "";
      } else {
        return Joiner.on(System.lineSeparator())
            .join(Iterables.transform(assignments, AExpressionStatement::toASTString));
      }

    } else {
      Object value = getValueObject(op, pFunctionName, pConcreteState);

      if (value != null) {
        return op.toASTString() + " == " + value;
      } else {
        return "";
      }
    }
  }

  private List<AExpressionStatement> handleAssumeStatement(
      AssumeEdge pCFAEdge, ConcreteState pConcreteState) {

    if (!(pCFAEdge instanceof CAssumeEdge)) {
      return ImmutableList.of();

    } else {
      CExpression pCExpression = ((CAssumeEdge) pCFAEdge).getExpression();

      if (!(pCExpression instanceof CBinaryExpression)) {
        return ImmutableList.of();

      } else {
        CBinaryExpression binExp = ((CBinaryExpression) pCExpression);

        CExpression op1 = binExp.getOperand1();
        CExpression op2 = binExp.getOperand2();

        ImmutableList.Builder<AExpressionStatement> result = ImmutableList.builder();
        if (op1 instanceof CLeftHandSide) {
          result.addAll(handleAssignment(pCFAEdge, (CLeftHandSide) op1, pConcreteState));
        }

        if (op2 instanceof CLeftHandSide) {
          result.addAll(handleAssignment(pCFAEdge, (CLeftHandSide) op2, pConcreteState));
        }
        return result.build();
      }
    }
  }

  private Object getValueObject(
      CExpression pOp1, String pFunctionName, ConcreteState pConcreteState) {
    LModelValueVisitor v = new LModelValueVisitor(pFunctionName, pConcreteState);
    return v.evaluateNumericalValue(pOp1);
  }

  private List<AExpressionStatement> handleFunctionEntry(
      CFAEdge pEdge, ConcreteState pConcreteState) {

    CFANode predecessor = pEdge.getPredecessor();

    // For the program entry function, we must be careful not to create
    // expressions before the global initializations
    if (predecessor.getNumEnteringEdges() <= 0) {
      return ImmutableList.of();
    }

    // Handle program entry function
    String function = predecessor.getFunctionName();
    while (!(predecessor instanceof FunctionEntryNode)) {
      if (predecessor.getNumEnteringEdges() != 1
          || !predecessor.getFunctionName().equals(function)) {
        return ImmutableList.of();
      }
      CFAEdge enteringEdge = predecessor.getEnteringEdge(0);
      if (!AutomatonGraphmlCommon.handleAsEpsilonEdge(enteringEdge)
          && !AutomatonGraphmlCommon.isMainFunctionEntry(enteringEdge)) {
        return ImmutableList.of();
      }
      predecessor = enteringEdge.getPredecessor();
    }

    FunctionEntryNode entryNode = (FunctionEntryNode) predecessor;
    String functionName = entryNode.getFunctionDefinition().getName();

    List<? extends AParameterDeclaration> parameterDeclarations = entryNode.getFunctionParameters();
    if (parameterDeclarations.isEmpty()) {
      return ImmutableList.of();
    }
    ImmutableList.Builder<AExpressionStatement> result = ImmutableList.builder();
    for (AParameterDeclaration parameterDeclaration : parameterDeclarations) {
      result.addAll(handleDeclaration(parameterDeclaration, functionName, pConcreteState));
    }
    return result.build();
  }

  private List<AExpressionStatement> handleAssignment(
      CFAEdge pCFAEdge, CLeftHandSide pLeftHandSide, ConcreteState pConcreteState) {

    String functionName = pCFAEdge.getPredecessor().getFunctionName();
    Object value = getValueObject(pLeftHandSide, functionName, pConcreteState);

    if (value == null) {
      return ImmutableList.of();
    }

    Type expectedType = pLeftHandSide.getExpressionType();
    ValueLiterals valueAsCode =
        getValueAsCode(value, expectedType, pLeftHandSide, functionName, pConcreteState);

    return handleSimpleValueLiteralsAssumptions(valueAsCode, pLeftHandSide);
  }

  private List<AExpressionStatement> handleAssignment(
      CFAEdge pCFAEdge, CAssignment pAssignment, ConcreteState pConcreteState) {
    CLeftHandSide leftHandSide = pAssignment.getLeftHandSide();
    return handleAssignment(pCFAEdge, leftHandSide, pConcreteState);
  }

  private Object getValueObject(
      CLeftHandSide pLeftHandSide, String pFunctionName, ConcreteState pConcreteState) {

    LModelValueVisitor v = new LModelValueVisitor(pFunctionName, pConcreteState);
    return pLeftHandSide.accept(v);
  }

  private ValueLiterals getValueAsCode(
      Object pValue,
      Type pExpectedType,
      CLeftHandSide leftHandSide,
      String functionName,
      ConcreteState pConcreteState) {

    // TODO processing for other languages
    if (pExpectedType instanceof CType) {
      CType cType = ((CType) pExpectedType).getCanonicalType();

      ValueLiteralsVisitor v = new ValueLiteralsVisitor(pValue, leftHandSide, pConcreteState);
      ValueLiterals valueLiterals = cType.accept(v);

      // resolve field references that lack a address
      if (isStructOrUnionType(cType) && leftHandSide instanceof CIdExpression) {
        v.resolveStruct(cType, valueLiterals, (CIdExpression) leftHandSide, functionName);
      }

      return valueLiterals;
    }

    return new ValueLiterals();
  }

  private List<AExpressionStatement> handleStatement(
      CFAEdge pCFAEdge, AStatement pStatement, ConcreteState pConcreteState) {

    if (pStatement instanceof CFunctionCallAssignmentStatement) {
      CAssignment assignmentStatement = ((CFunctionCallAssignmentStatement) pStatement);
      return handleAssignment(pCFAEdge, assignmentStatement, pConcreteState);
    }

    if (pStatement instanceof CExpressionAssignmentStatement) {
      CAssignment assignmentStatement = ((CExpressionAssignmentStatement) pStatement);
      return handleAssignment(pCFAEdge, assignmentStatement, pConcreteState);
    }

    return ImmutableList.of();
  }

  private List<AExpressionStatement> handleDeclaration(
      ASimpleDeclaration dcl, String pFunctionName, ConcreteState pConcreteState) {

    if (dcl instanceof CSimpleDeclaration cDcl) {

      CType dclType = cDcl.getType();
      @Nullable Object value = getValueObject(cDcl, pFunctionName, pConcreteState);

      if (value == null) {
        return ImmutableList.of();
      }

      CIdExpression idExpression = new CIdExpression(dcl.getFileLocation(), cDcl);
      ValueLiterals valueAsCode =
          getValueAsCode(value, dclType, idExpression, pFunctionName, pConcreteState);
      CLeftHandSide leftHandSide = new CIdExpression(FileLocation.DUMMY, cDcl);
      return handleSimpleValueLiteralsAssumptions(valueAsCode, leftHandSide);
    }

    return ImmutableList.of();
  }

  private List<AExpressionStatement> handleSimpleValueLiteralsAssumptions(
      ValueLiterals pValueLiterals, CLeftHandSide pLValue) {

    Set<SubExpressionValueLiteral> subValues = pValueLiterals.getSubExpressionValueLiteral();
    Set<AExpressionStatement> statements = new LinkedHashSet<>();
    CBinaryExpressionBuilder expressionBuilder = new CBinaryExpressionBuilder(machineModel, logger);

    if (!pValueLiterals.hasUnknownValueLiteral()) {

      CExpression leftSide = getLeftAssumptionFromLhs(pLValue);
      CExpression rightSide = pValueLiterals.getExpressionValueLiteralAsCExpression();
      AExpressionStatement statement =
          buildEquationExpressionStatement(expressionBuilder, leftSide, rightSide);
      statements.add(statement);
    }

    for (SubExpressionValueLiteral subValueLiteral : subValues) {

      CExpression leftSide = getLeftAssumptionFromLhs(subValueLiteral.subExpression());
      CExpression rightSide = subValueLiteral.valueLiteralAsCExpression();
      AExpressionStatement statement =
          buildEquationExpressionStatement(expressionBuilder, leftSide, rightSide);
      statements.add(statement);
    }

    return FluentIterable.from(statements).filter(Predicates.notNull()).toList();
  }

  private @Nullable AExpressionStatement buildEquationExpressionStatement(
      CBinaryExpressionBuilder pBuilder, CExpression pLeftSide, CExpression pRightSide) {
    CExpression leftSide = pLeftSide;
    CExpression rightSide = pRightSide;

    final CType leftType = leftSide.getExpressionType().getCanonicalType();
    final CType rightType = rightSide.getExpressionType().getCanonicalType();

    if (leftType instanceof CVoidType && rightType instanceof CVoidType) {
      return null;
    }

    boolean equalTypes = leftType.equals(rightType);

    FluentIterable<Class<? extends CType>> acceptedTypes =
        FluentIterable.from(
            ImmutableList.of(CSimpleType.class, CArrayType.class, CPointerType.class));

    boolean leftIsAccepted =
        equalTypes
            || acceptedTypes.anyMatch(
                acceptedTypeClass -> acceptedTypeClass.isAssignableFrom(leftType.getClass()));

    boolean rightIsAccepted =
        equalTypes
            || acceptedTypes.anyMatch(
                acceptedTypeClass -> acceptedTypeClass.isAssignableFrom(rightType.getClass()));

    if (leftType instanceof CSimpleType && !rightIsAccepted) {
      if (rightType instanceof CVoidType) {
        if (rightSide instanceof CPointerExpression) {
          rightSide = castDereferencedPointerType((CPointerExpression) rightSide, leftType);
        } else {
          return null;
        }
      } else {
        rightSide = new CCastExpression(rightSide.getFileLocation(), leftType, rightSide);
      }
    } else if (!leftIsAccepted && rightType instanceof CSimpleType) {
      if (leftType instanceof CVoidType) {
        if (leftSide instanceof CPointerExpression) {
          leftSide = castDereferencedPointerType((CPointerExpression) leftSide, rightType);
        } else {
          return null;
        }
      } else {
        leftSide = new CCastExpression(leftSide.getFileLocation(), rightType, leftSide);
      }
    }

    CBinaryExpression assumption =
        pBuilder.buildBinaryExpressionUnchecked(
            leftSide, rightSide, CBinaryExpression.BinaryOperator.EQUALS);

    return new CExpressionStatement(assumption.getFileLocation(), assumption);
  }

  private CExpression castDereferencedPointerType(
      CPointerExpression pDereference, final CType pTargetType) {
    CExpression inner = pDereference.getOperand();
    if (inner.getExpressionType().equals(pTargetType)) {
      return pDereference;
    }
    inner =
        new CCastExpression(
            pDereference.getFileLocation(), new CPointerType(false, false, pTargetType), inner);
    return new CPointerExpression(pDereference.getFileLocation(), pTargetType, inner);
  }

  private CExpression getLeftAssumptionFromLhs(CLeftHandSide pLValue) {

    // We represent structs and arrays as addresses. When we transform those to
    // assumptions, we have to resolve them.

    CType type = pLValue.getExpressionType().getCanonicalType();

    if (isStructOrUnionType(type) || type instanceof CArrayType) {
      if (pLValue instanceof CPointerExpression) {
        return ((CPointerExpression) pLValue).getOperand();
      }
      CUnaryExpression unaryExpression =
          new CUnaryExpression(
              pLValue.getFileLocation(),
              new CPointerType(false, false, type),
              pLValue,
              CUnaryExpression.UnaryOperator.AMPER);
      return unaryExpression;
    } else {
      return pLValue;
    }
  }

  private @Nullable Object getValueObject(
      CSimpleDeclaration pDcl, String pFunctionName, ConcreteState pConcreteState) {
    return new LModelValueVisitor(pFunctionName, pConcreteState).handleVariableDeclaration(pDcl);
  }

  private boolean isStructOrUnionType(CType rValueType) {

    rValueType = rValueType.getCanonicalType();

    if (rValueType instanceof CElaboratedType type) {
      return type.getKind() != CComplexType.ComplexTypeKind.ENUM;
    }

    return rValueType instanceof CCompositeType type
        && type.getKind() != CComplexType.ComplexTypeKind.ENUM;
  }

  // TODO Move to Utility?
  private @Nullable FieldReference getFieldReference(
      CFieldReference pIastFieldReference, String pFunctionName) {

    List<String> fieldNameList = new ArrayList<>();
    CFieldReference reference = pIastFieldReference;
    fieldNameList.add(FIRST, reference.getFieldName());

    while (reference.getFieldOwner() instanceof CFieldReference
        && !reference.isPointerDereference()) {
      reference = (CFieldReference) reference.getFieldOwner();
      fieldNameList.add(FIRST, reference.getFieldName());
    }

    if (reference.getFieldOwner() instanceof CIdExpression idExpression) {
      if (ForwardingTransferRelation.isGlobal(idExpression)) {
        return new FieldReference(idExpression.getName(), fieldNameList);
      } else {
        return new FieldReference(idExpression.getName(), pFunctionName, fieldNameList);
      }
    } else {
      return null;
    }
  }

  private class LModelValueVisitor implements CLeftHandSideVisitor<@Nullable Object, NoException> {

    private final String functionName;
    private final AddressValueVisitor addressVisitor;
    private final ConcreteState concreteState;

    public LModelValueVisitor(String pFunctionName, ConcreteState pConcreteState) {
      functionName = pFunctionName;
      addressVisitor = new AddressValueVisitor(this);
      concreteState = pConcreteState;
    }

    private Address getAddress(CSimpleDeclaration dcl) {
      return addressVisitor.getAddress(dcl);
    }

    private @Nullable Number evaluateNumericalValue(CExpression exp) {

      Value addressV;
      try {
        ModelExpressionValueVisitor v =
            new ModelExpressionValueVisitor(
                functionName, machineModel, new LogManagerWithoutDuplicates(logger));
        addressV = exp.accept(v);
      } catch (ArithmeticException e) {
        logger.logDebugException(e);
        logger.log(
            Level.WARNING,
            "The expression "
                + exp.toASTString()
                + "could not be correctly evaluated while calculating the concrete values "
                + "in the counterexample path.");
        return null;
      } catch (UnrecognizedCodeException e1) {
        throw new IllegalArgumentException(e1);
      }

      if (addressV.isUnknown() && !addressV.isNumericValue()) {
        return null;
      }

      return addressV.asNumericValue().getNumber();
    }

    private Address evaluateNumericalValueAsAddress(CExpression exp) {
      Number result = evaluateNumericalValue(exp);
      return result == null ? Address.getUnknownAddress() : Address.valueOf(result);
    }

    /*This method evaluates the address of the lValue, not the address the expression evaluates to*/
    private Address evaluateAddress(CLeftHandSide pExp) {
      return pExp.accept(addressVisitor);
    }

    @Override
    public @Nullable Object visit(CArraySubscriptExpression pIastArraySubscriptExpression) {

      Address valueAddress = evaluateAddress(pIastArraySubscriptExpression);
      if (valueAddress.isUnknown()) {
        return null;
      }

      CType type = pIastArraySubscriptExpression.getExpressionType().getCanonicalType();

      /*The evaluation of an array or a struct is its address*/
      if (type instanceof CArrayType || isStructOrUnionType(type)) {
        if (valueAddress.isSymbolic()) {
          return null;
        }
        return valueAddress.getAddressValue();
      }

      return concreteState.getValueFromMemory(pIastArraySubscriptExpression, valueAddress);
    }

    @Override
    public @Nullable Object visit(CFieldReference pIastFieldReference) {

      Address address = evaluateAddress(pIastFieldReference);
      if (address.isUnknown()) {
        return lookupReference(pIastFieldReference);
      }

      CType type = pIastFieldReference.getExpressionType().getCanonicalType();

      // The evaluation of an array or a struct is its address
      if (type instanceof CArrayType || isStructOrUnionType(type)) {
        if (address.isSymbolic()) {
          return null;
        }
        return address.getAddressValue();
      }

      @Nullable Object value = concreteState.getValueFromMemory(pIastFieldReference, address);
      if (value == null) {
        return lookupReference(pIastFieldReference);
      }

      return value;
    }

    private @Nullable Object lookupReference(CFieldReference pIastFieldReference) {

      /* Fieldreferences are sometimes represented as variables,
      e.g a.b.c in main is main::a$b$c */
      FieldReference fieldReference = getFieldReference(pIastFieldReference, functionName);

      if (fieldReference != null && concreteState.hasValueForLeftHandSide(fieldReference)) {

        return concreteState.getVariableValue(fieldReference);
      }

      return null;
    }

    private Optional<BigInteger> getFieldOffset(CFieldReference fieldReference) {
      CType fieldOwnerType = fieldReference.getFieldOwner().getExpressionType().getCanonicalType();
      return AssumptionToEdgeAllocator.getFieldOffset(
          fieldOwnerType, fieldReference.getFieldName(), machineModel);
    }

    @Override
    public Object visit(CIdExpression pCIdExpression) {

      CSimpleDeclaration dcl = pCIdExpression.getDeclaration();

      Address address = evaluateAddress(pCIdExpression);

      if (address.isUnknown()) {
        return lookupVariable(dcl);
      }

      CType type = pCIdExpression.getExpressionType().getCanonicalType();

      // The evaluation of an array or a struct is its address
      if (type instanceof CArrayType || isStructOrUnionType(type)) {
        if (address.isSymbolic()) {
          return lookupVariable(dcl);
        }
        return address.getAddressValue();
      }

      @Nullable Object value = concreteState.getValueFromMemory(pCIdExpression, address);

      if (value == null) {
        return lookupVariable(dcl);
      }

      return value;
    }

    private @Nullable Object handleVariableDeclaration(CSimpleDeclaration pDcl) {

      // These declarations don't evaluate to a value //TODO Assumption
      if (pDcl instanceof CFunctionDeclaration || pDcl instanceof CTypeDeclaration) {
        return null;
      }

      CIdExpression representingIdExpression = new CIdExpression(pDcl.getFileLocation(), pDcl);
      return this.visit(representingIdExpression);
    }

    private @Nullable Object lookupVariable(CSimpleDeclaration pVarDcl) {
      IDExpression varName = getIDExpression(pVarDcl);

      if (concreteState.hasValueForLeftHandSide(varName)) {
        return concreteState.getVariableValue(varName);
      } else {
        return null;
      }
    }

    // TODO Move to util
    private IDExpression getIDExpression(CSimpleDeclaration pDcl) {

      // TODO use original name?
      String name = pDcl.getName();

      if (pDcl instanceof CDeclaration && ((CDeclaration) pDcl).isGlobal()) {
        return new IDExpression(name);
      } else {
        return new IDExpression(name, functionName);
      }
    }

    @Override
    public @Nullable Object visit(CPointerExpression pPointerExpression) {

      /*Quick jump to the necessary method.
       * the address of a dereference is the evaluation of its operand*/
      Address address = evaluateAddress(pPointerExpression);

      if (address.isUnknown()) {
        return null;
      }

      CType type = pPointerExpression.getExpressionType().getCanonicalType();

      /*The evaluation of an array or a struct is its address*/
      if (type instanceof CArrayType || isStructOrUnionType(type)) {
        if (address.isSymbolic()) {
          return null;
        }

        return address.getAddressValue();
      }

      return concreteState.getValueFromMemory(pPointerExpression, address);
    }

    boolean isStructOrUnionType(CType rValueType) {

      rValueType = rValueType.getCanonicalType();

      if (rValueType instanceof CElaboratedType type) {
        return type.getKind() != CComplexType.ComplexTypeKind.ENUM;
      }

      return rValueType instanceof CCompositeType type
          && type.getKind() != CComplexType.ComplexTypeKind.ENUM;
    }

    private class AddressValueVisitor implements CLeftHandSideVisitor<Address, NoException> {

      private final LModelValueVisitor valueVisitor;

      public AddressValueVisitor(LModelValueVisitor pValueVisitor) {
        valueVisitor = pValueVisitor;
      }

      public Address getAddress(CSimpleDeclaration dcl) {
        IDExpression name = getIDExpression(dcl);
        if (concreteState.hasAddressOfVariable(name)) {
          return concreteState.getVariableAddress(name);
        }
        return Address.getUnknownAddress();
      }

      @Override
      public Address visit(CArraySubscriptExpression pIastArraySubscriptExpression) {
        CExpression arrayExpression = pIastArraySubscriptExpression.getArrayExpression();

        // This works because arrays and structs evaluate to their addresses
        Address address = evaluateNumericalValueAsAddress(arrayExpression);

        if (address.isUnknown()
            || address.isSymbolic()
            || !pIastArraySubscriptExpression.getExpressionType().hasKnownConstantSize()) {
          return Address.getUnknownAddress();
        }

        CExpression subscriptCExpression = pIastArraySubscriptExpression.getSubscriptExpression();

        Number subscriptValueNumber = evaluateNumericalValue(subscriptCExpression);

        if (subscriptValueNumber == null) {
          return Address.getUnknownAddress();
        }

        final BigDecimal subscriptValue;
        if (subscriptValueNumber instanceof Rational rational) {
          subscriptValue =
              new BigDecimal(rational.getNum()).divide(new BigDecimal(rational.getDen()));
        } else {
          subscriptValue = new BigDecimal(subscriptValueNumber.toString());
        }

        BigDecimal typeSize =
            new BigDecimal(
                machineModel.getSizeof(
                    pIastArraySubscriptExpression.getExpressionType().getCanonicalType()));

        BigDecimal subscriptOffset = subscriptValue.multiply(typeSize);

        return address.addOffset(subscriptOffset);
      }

      @Override
      public Address visit(CFieldReference pIastFieldReference) {
        CExpression fieldOwner = pIastFieldReference.getFieldOwner();

        // This works because arrays and structs evaluate to their addresses.
        Address fieldOwnerAddress = evaluateNumericalValueAsAddress(fieldOwner);
        if (fieldOwnerAddress.isUnknown() || fieldOwnerAddress.isSymbolic()) {
          return lookupReferenceAddress(pIastFieldReference);
        }

        Optional<BigInteger> fieldOffset = getFieldOffset(pIastFieldReference);
        if (!fieldOffset.isPresent()) {
          return lookupReferenceAddress(pIastFieldReference);
        }

        Address address = fieldOwnerAddress.addOffset(fieldOffset.orElseThrow());
        if (address.isUnknown()) {
          return lookupReferenceAddress(pIastFieldReference);
        }

        return address;
      }

      private Address lookupReferenceAddress(CFieldReference pIastFieldReference) {
        /* Fieldreferences are sometimes represented as variables,
        e.g a.b.c in main is main::a$b$c */
        FieldReference fieldReferenceName = getFieldReference(pIastFieldReference, functionName);

        if (fieldReferenceName != null) {
          if (concreteState.hasAddressOfVariable(fieldReferenceName)) {
            return concreteState.getVariableAddress(fieldReferenceName);
          }
        }

        return Address.getUnknownAddress();
      }

      @Override
      public Address visit(CIdExpression pIastIdExpression) {
        return getAddress(pIastIdExpression.getDeclaration());
      }

      @Override
      public Address visit(CPointerExpression pPointerExpression) {
        /*The address of a pointer dereference is the evaluation of its operand*/
        return valueVisitor.evaluateNumericalValueAsAddress(pPointerExpression.getOperand());
      }

      @Override
      public Address visit(CComplexCastExpression pComplexCastExpression) {
        // TODO Implement complex Cast Expression
        return Address.getUnknownAddress();
      }
    }

    private class ModelExpressionValueVisitor extends AbstractExpressionValueVisitor {

      public ModelExpressionValueVisitor(
          String pFunctionName, MachineModel pMachineModel, LogManagerWithoutDuplicates pLogger) {
        super(pFunctionName, pMachineModel, pLogger);
      }

      @Override
      public Value visit(CCastExpression cast) throws UnrecognizedCodeException {

        if (concreteState
            .getAnalysisConcreteExpressionEvaluation()
            .shouldEvaluateExpressionWithThisEvaluator(cast)) {
          Value op = cast.getOperand().accept(this);

          if (op.isUnknown()) {
            return op;
          }

          return concreteState.getAnalysisConcreteExpressionEvaluation().evaluate(cast, op);
        }

        return super.visit(cast);
      }

      @Override
      public Value visit(CBinaryExpression binaryExp) throws UnrecognizedCodeException {

        if (concreteState
            .getAnalysisConcreteExpressionEvaluation()
            .shouldEvaluateExpressionWithThisEvaluator(binaryExp)) {
          Value op1 = binaryExp.getOperand1().accept(this);

          if (op1.isUnknown()) {
            return op1;
          }

          Value op2 = binaryExp.getOperand2().accept(this);

          if (op2.isUnknown()) {
            return op2;
          }

          return concreteState
              .getAnalysisConcreteExpressionEvaluation()
              .evaluate(binaryExp, op1, op2);
        }

        CExpression lVarInBinaryExp = binaryExp.getOperand1();
        CExpression rVarInBinaryExp = binaryExp.getOperand2();
        CType lVarInBinaryExpType = lVarInBinaryExp.getExpressionType().getCanonicalType();
        CType rVarInBinaryExpType = rVarInBinaryExp.getExpressionType().getCanonicalType();

        boolean lVarIsAddress =
            lVarInBinaryExpType instanceof CPointerType
                || lVarInBinaryExpType instanceof CArrayType;
        boolean rVarIsAddress =
            rVarInBinaryExpType instanceof CPointerType
                || rVarInBinaryExpType instanceof CArrayType;

        CExpression address = null;
        CExpression pointerOffset = null;
        CType addressType = null;

        if (lVarIsAddress && rVarIsAddress) {
          return Value.UnknownValue.getInstance();
        } else if (lVarIsAddress) {
          address = lVarInBinaryExp;
          pointerOffset = rVarInBinaryExp;
          addressType = lVarInBinaryExpType;
        } else if (rVarIsAddress) {
          address = rVarInBinaryExp;
          pointerOffset = lVarInBinaryExp;
          addressType = rVarInBinaryExpType;
        } else {
          if (assumeLinearArithmetics) {
            switch (binaryExp.getOperator()) {
              case MULTIPLY:
                // Multiplication with constants is sometimes supported
                if (allowMultiplicationWithConstants
                    && (lVarInBinaryExp instanceof ALiteralExpression
                        || rVarInBinaryExp instanceof ALiteralExpression)) {
                  return super.visit(binaryExp);
                }
                return Value.UnknownValue.getInstance();
              case DIVIDE:
              case MODULO:
                // Division and modulo with constants are sometimes supported
                if (allowDivisionAndModuloByConstants
                    && rVarInBinaryExp instanceof ALiteralExpression) {
                  break;
                }
              // $FALL-THROUGH$
              case BINARY_AND:
              case BINARY_OR:
              case BINARY_XOR:
              case SHIFT_LEFT:
              case SHIFT_RIGHT:
                return Value.UnknownValue.getInstance();
              default:
                break;
            }
          }
          return super.visit(binaryExp);
        }

        BinaryOperator binaryOperator = binaryExp.getOperator();

        CType elementType =
            addressType instanceof CPointerType
                ? ((CPointerType) addressType).getType().getCanonicalType()
                : ((CArrayType) addressType).getType().getCanonicalType();

        switch (binaryOperator) {
          case PLUS:
          case MINUS:
            {
              Value addressValueV = address.accept(this);

              Value offsetValueV = pointerOffset.accept(this);

              if (addressValueV.isUnknown()
                  || offsetValueV.isUnknown()
                  || !addressValueV.isNumericValue()
                  || !offsetValueV.isNumericValue()) {
                return Value.UnknownValue.getInstance();
              }

              Number addressValueNumber = addressValueV.asNumericValue().getNumber();
              BigDecimal addressValue = new BigDecimal(addressValueNumber.toString());
              // Because address and offset value may be interchanged, use BigDecimal for both
              Number offsetValueNumber = offsetValueV.asNumericValue().getNumber();
              BigDecimal offsetValue = new BigDecimal(offsetValueNumber.toString());
              BigDecimal typeSize = new BigDecimal(machineModel.getSizeof(elementType));
              BigDecimal pointerOffsetValue = offsetValue.multiply(typeSize);

              switch (binaryOperator) {
                case PLUS:
                  return new NumericValue(addressValue.add(pointerOffsetValue));
                case MINUS:
                  if (lVarIsAddress) {
                    return new NumericValue(addressValue.subtract(pointerOffsetValue));
                  } else {
                    throw new UnrecognizedCodeException(
                        "Expected pointer arithmetic "
                            + " with + or - but found "
                            + binaryExp.toASTString(),
                        binaryExp);
                  }
                default:
                  throw new AssertionError();
              }
            }

          default:
            return Value.UnknownValue.getInstance();
        }
      }

      @Override
      public Value visit(CUnaryExpression pUnaryExpression) throws UnrecognizedCodeException {

        if (concreteState
            .getAnalysisConcreteExpressionEvaluation()
            .shouldEvaluateExpressionWithThisEvaluator(pUnaryExpression)) {

          Value operand = pUnaryExpression.getOperand().accept(this);

          if (operand.isUnknown()
              && (pUnaryExpression.getOperator() == UnaryOperator.MINUS
                  || pUnaryExpression.getOperator() == UnaryOperator.TILDE)) {
            return operand;
          }

          return concreteState
              .getAnalysisConcreteExpressionEvaluation()
              .evaluate(pUnaryExpression, operand);
        }

        if (pUnaryExpression.getOperator() == UnaryOperator.AMPER) {
          return handleAmper(pUnaryExpression.getOperand());
        }

        return super.visit(pUnaryExpression);
      }

      private Value handleAmper(CExpression pOperand) {
        if (pOperand instanceof CLeftHandSide) {

          Address address = evaluateAddress((CLeftHandSide) pOperand);

          if (address.isConcrete()) {
            return new NumericValue(address.getAddressValue());
          }
        } else if (pOperand instanceof CCastExpression) {
          return handleAmper(((CCastExpression) pOperand).getOperand());
        }

        return Value.UnknownValue.getInstance();
      }

      @Override
      protected Value evaluateCPointerExpression(CPointerExpression pCPointerExpression)
          throws UnrecognizedCodeException {
        Object value = LModelValueVisitor.this.visit(pCPointerExpression);

        if (!(value instanceof Number)) {
          return Value.UnknownValue.getInstance();
        }

        return new NumericValue((Number) value);
      }

      @Override
      protected Value evaluateCIdExpression(CIdExpression pCIdExpression)
          throws UnrecognizedCodeException {
        Object value = LModelValueVisitor.this.visit(pCIdExpression);
        if (!(value instanceof Number)) {
          return Value.UnknownValue.getInstance();
        }
        return new NumericValue((Number) value);
      }

      @Override
      protected Value evaluateJIdExpression(JIdExpression pVarName) {
        return Value.UnknownValue.getInstance();
      }

      @Override
      protected Value evaluateCFieldReference(CFieldReference pLValue)
          throws UnrecognizedCodeException {
        Object value = LModelValueVisitor.this.visit(pLValue);

        if (!(value instanceof Number)) {
          return Value.UnknownValue.getInstance();
        }

        return new NumericValue((Number) value);
      }

      @Override
      protected Value evaluateCArraySubscriptExpression(CArraySubscriptExpression pLValue)
          throws UnrecognizedCodeException {
        Object value = LModelValueVisitor.this.visit(pLValue);

        if (!(value instanceof Number)) {
          return Value.UnknownValue.getInstance();
        }

        return new NumericValue((Number) value);
      }

      @Override
      public Value visit(JClassLiteralExpression pJClassLiteralExpression) throws NoException {
        return Value.UnknownValue.getInstance();
      }
    }

    @Override
    public Object visit(CComplexCastExpression pComplexCastExpression) {
      // TODO Auto-generated method stub
      return null;
    }
  }

  private class ValueLiteralsVisitor extends DefaultCTypeVisitor<ValueLiterals, NoException> {

    private final Object value;
    private final CExpression exp;
    private final ConcreteState concreteState;

    public ValueLiteralsVisitor(Object pValue, CExpression pExp, ConcreteState pConcreteState) {
      value = pValue;
      exp = pExp;
      concreteState = pConcreteState;
    }

    @Override
    public ValueLiterals visitDefault(CType pT) {
      return createUnknownValueLiterals();
    }

    @Override
    public ValueLiterals visit(CPointerType pointerType) {
      Address address = Address.valueOf(value);
      if (address.isUnknown()) {
        return createUnknownValueLiterals();
      }
      ValueLiteral valueLiteral = ExplicitValueLiteral.valueOf(address, machineModel);
      ValueLiterals valueLiterals = new ValueLiterals(valueLiteral);
      pointerType.accept(new ValueLiteralVisitor(address, valueLiterals, exp));
      return valueLiterals;
    }

    @Override
    public ValueLiterals visit(CArrayType arrayType) {
      Address address = Address.valueOf(value);
      if (address.isUnknown()) {
        return createUnknownValueLiterals();
      }

      ValueLiteral valueLiteral = ExplicitValueLiteral.valueOf(address, machineModel);
      ValueLiterals valueLiterals = new ValueLiterals(valueLiteral);
      arrayType.accept(new ValueLiteralVisitor(address, valueLiterals, exp));
      return valueLiterals;
    }

    @Override
    public ValueLiterals visit(CElaboratedType pT) {
      CType realType = pT.getRealType();
      if (realType != null) {
        return realType.accept(this);
      }
      return createUnknownValueLiterals();
    }

    @Override
    public ValueLiterals visit(CEnumType pT) {

      /*We don't need to resolve enum types */
      return createUnknownValueLiterals();
    }

    @Override
    public ValueLiterals visit(CFunctionType pT) {

      // TODO Implement function resolving for comments
      return createUnknownValueLiterals();
    }

    @Override
    public ValueLiterals visit(CSimpleType simpleType) {
      return new ValueLiterals(getValueLiteral(simpleType, value));
    }

    @Override
    public ValueLiterals visit(CBitFieldType pCBitFieldType) {
      return pCBitFieldType.getType().accept(this);
    }

    @Override
    public ValueLiterals visit(CProblemType pT) {
      return createUnknownValueLiterals();
    }

    @Override
    public ValueLiterals visit(CTypedefType pT) {
      return pT.getRealType().accept(this);
    }

    @Override
    public ValueLiterals visit(CCompositeType compType) {

      if (compType.getKind() == ComplexTypeKind.ENUM) {
        return createUnknownValueLiterals();
      }

      Address address = Address.valueOf(value);

      if (address.isUnknown()) {
        return createUnknownValueLiterals();
      }

      ValueLiteral valueLiteral = ExplicitValueLiteral.valueOf(address, machineModel);
      ValueLiterals valueLiterals = new ValueLiterals(valueLiteral);
      compType.accept(new ValueLiteralVisitor(address, valueLiterals, exp));
      return valueLiterals;
    }

    /**
     * Recast a floating point calue as an integer
     *
     * <p>Takes the bits of a floating point value and reinterprets them as an integer.
     */
    private Number recastToInteger(Number pNumber) {
      NumericValue numeric = new NumericValue(pNumber);
      FloatValue floatingPointValue = numeric.getFloatValue();
      FloatValue.Format precision = floatingPointValue.getFormat();

      if (precision.equals(FloatValue.Format.Float32)) {
        return Float.floatToRawIntBits(floatingPointValue.floatValue());
      } else if (precision.equals(FloatValue.Format.Float64)) {
        return Double.doubleToRawLongBits(floatingPointValue.doubleValue());
      } else {
        throw new IllegalArgumentException();
      }
    }

    /**
     * Recast an integer as a floating point value
     *
     * <p>Takes the bits of an integer and reinterprets them as a floating point value.
     */
    private Number recastToFloat(Number pNumber) {
      if (pNumber instanceof Integer intValue) {
        return Float.intBitsToFloat(intValue);
      } else if (pNumber instanceof Long longValue) {
        return Double.longBitsToDouble(longValue);
      } else {
        throw new IllegalArgumentException();
      }
    }

<<<<<<< HEAD
    protected ValueLiteral getValueLiteral(CSimpleType pSimpleType, Object pValue) {
      CBasicType basicType = pSimpleType.getCanonicalType().getType();
      if (pValue instanceof Number pNumber) {
        NumericValue numericValue = new NumericValue(pNumber);
        switch (basicType) {
          case BOOL:
          case CHAR:
          case INT:
          case INT128:
            Object integerValue;
            if (numericValue.hasFloatType()) {
              // Recast if we were given a float, but the target type is integer
              integerValue = recastToInteger(pNumber);
            } else if (numericValue.hasIntegerType()) {
              integerValue = pNumber;
            } else {
              throw new IllegalArgumentException();
            }
            return handleIntegerNumbers(integerValue, pSimpleType);

          case FLOAT:
          case DOUBLE:
          case FLOAT128:
            Object floatValue;
            if (numericValue.hasIntegerType()) {
              // Recast if we were given an integer, but the target type is float
              floatValue = recastToFloat(pNumber);
            } else if (numericValue.hasFloatType()) {
              floatValue = pNumber;
            } else {
              throw new IllegalArgumentException();
            }
            return handleFloatingPointNumbers(floatValue, pSimpleType);
=======
    private static boolean isSinglePrecision(FloatingPointNumber pFloatingPointNumber) {
      return pFloatingPointNumber.getExponentSize() == 8
          && pFloatingPointNumber.getMantissaSize() == 23;
    }

    private static boolean isDoublePrecision(FloatingPointNumber pFloatingPointNumber) {
      return pFloatingPointNumber.getExponentSize() == 11
          && pFloatingPointNumber.getMantissaSize() == 52;
    }

    private ValueLiteral handleFloatingPointNumbers(Object pValue, CSimpleType pType) {

      if (pValue instanceof Rational) {
        double val = ((Rational) pValue).doubleValue();
        if (Double.isInfinite(val) || Double.isNaN(val)) {
          // TODO return correct value
          return UnknownValueLiteral.getInstance();
        }
        return ExplicitValueLiteral.valueOf(new BigDecimal(val), pType);
>>>>>>> d57100c1

          default:
            throw new UnsupportedOperationException();
        }
<<<<<<< HEAD
=======
        return ExplicitValueLiteral.valueOf(BigDecimal.valueOf(floatValue), pType);
      } else if (pValue instanceof FloatingPointNumber floatingPointNumber) {
        if (!isDoublePrecision(floatingPointNumber) && !isSinglePrecision(floatingPointNumber)) {
          // TODO return correct value once we have arbitrary floats
          return UnknownValueLiteral.getInstance();
        }

        double doubleValue = floatingPointNumber.doubleValue();
        if (Double.isInfinite(doubleValue) || Double.isNaN(doubleValue)) {
          // TODO return correct value once we have arbitrary floats
          return UnknownValueLiteral.getInstance();
        }

        return ExplicitValueLiteral.valueOf(BigDecimal.valueOf(doubleValue), pType);
>>>>>>> d57100c1
      }
      throw new IllegalArgumentException();
    }

    private ValueLiterals createUnknownValueLiterals() {
      return new ValueLiterals();
    }

    private ValueLiteral handleFloatingPointNumbers(Object pValue, CSimpleType pType) {
      if (pValue instanceof Rational rationalValue) {
        FloatValue.Format format = FloatValue.Format.fromCType(machineModel, pType);
        FloatValue n = FloatValue.fromInteger(format, rationalValue.getNum());
        FloatValue d = FloatValue.fromInteger(format, rationalValue.getDen());
        return ExplicitValueLiteral.valueOf(n.divide(d), machineModel, pType);
      } else if (pValue instanceof Double doubleValue) {
        return ExplicitValueLiteral.valueOf(
            FloatValue.fromDouble(doubleValue), machineModel, pType);
      } else if (pValue instanceof Float floatValue) {
        return ExplicitValueLiteral.valueOf(FloatValue.fromFloat(floatValue), machineModel, pType);
      } else if (pValue instanceof FloatValue floatValue) {
        return ExplicitValueLiteral.valueOf(floatValue, machineModel, pType);
      }
      throw new UnsupportedOperationException();
    }

    public void resolveStruct(
        CType type, ValueLiterals pValueLiterals, CIdExpression pOwner, String pFunctionName) {

      ValueLiteralStructResolver v =
          new ValueLiteralStructResolver(pValueLiterals, pFunctionName, pOwner);
      type.accept(v);
    }

    private ValueLiteral handleIntegerNumbers(Object pValue, CSimpleType pType) {
      if (pValue instanceof Number pNumber) {
        BigInteger beforeCast = new NumericValue(pNumber).getIntegerValue();
        return handlePotentialIntegerOverflow(beforeCast, pType);
      }
      throw new UnsupportedOperationException();
    }

    /**
     * Creates a value literal for the given value or computes its wrap-around if it does not fit
     * into the specified type.
     *
     * @param pIntegerValue the value.
     * @param pType the type.
     * @return the value literal.
     */
    private ValueLiteral handlePotentialIntegerOverflow(
        BigInteger pIntegerValue, CSimpleType pType) {

      BigInteger lowerInclusiveBound = machineModel.getMinimalIntegerValue(pType);
      BigInteger upperInclusiveBound = machineModel.getMaximalIntegerValue(pType);

      assert lowerInclusiveBound.compareTo(upperInclusiveBound) < 0;

      if (pIntegerValue.compareTo(lowerInclusiveBound) < 0
          || pIntegerValue.compareTo(upperInclusiveBound) > 0) {
        if (assumeLinearArithmetics) {
          return UnknownValueLiteral.getInstance();
        }
        LogManagerWithoutDuplicates logManager =
            logger instanceof LogManagerWithoutDuplicates
                ? (LogManagerWithoutDuplicates) logger
                : new LogManagerWithoutDuplicates(logger);
        Value castValue =
            AbstractExpressionValueVisitor.castCValue(
                new NumericValue(pIntegerValue),
                pType,
                machineModel,
                logManager,
                FileLocation.DUMMY);
        if (castValue.isUnknown()) {
          return UnknownValueLiteral.getInstance();
        }

        Number number = castValue.asNumericValue().getNumber();
        final BigInteger valueAsBigInt;
        if (number instanceof BigInteger) {
          valueAsBigInt = (BigInteger) number;
        } else {
          valueAsBigInt = BigInteger.valueOf(number.longValue());
        }
        pType = enlargeTypeIfValueIsMinimalValue(pType, valueAsBigInt);
        return ExplicitValueLiteral.valueOf(valueAsBigInt, pType);
      }

      return ExplicitValueLiteral.valueOf(pIntegerValue, pType);
    }

    private CSimpleType enlargeTypeIfValueIsMinimalValue(
        CSimpleType pType, final BigInteger valueAsBigInt) {
      // In C there are no negative literals, so to represent the minimal value of an integer
      // type, we need that number as positive literal of the next larger type,
      // and then negate it.
      // For example for LONG_MIN we want to have -9223372036854775808UL, so the literal is
      // of type unsigned long and negated. This is only important when exporting the value
      // e.g. inside a witness, since EclipseCDT will not like -9223372036854775808L.
      if (valueAsBigInt.abs().compareTo(machineModel.getMaximalIntegerValue(pType)) > 0
          && valueAsBigInt.compareTo(BigInteger.ZERO) < 0
          && pType.getType().isIntegerType()) {
        while (valueAsBigInt.abs().compareTo(machineModel.getMaximalIntegerValue(pType)) > 0
            && !nextLargerIntegerTypeIfPossible(pType).equals(pType)) {
          pType = nextLargerIntegerTypeIfPossible(pType);
        }
      }
      return pType;
    }

    private CSimpleType nextLargerIntegerTypeIfPossible(CSimpleType pType) {
      if (pType.hasSignedSpecifier()) {
        return new CSimpleType(
            pType.isConst(),
            pType.isVolatile(),
            pType.getType(),
            pType.hasLongSpecifier(),
            pType.hasShortSpecifier(),
            false,
            true,
            pType.hasComplexSpecifier(),
            pType.hasImaginarySpecifier(),
            pType.hasLongLongSpecifier());
      } else {
        switch (pType.getType()) {
          case INT:
            if (pType.hasShortSpecifier()) {
              return CNumericTypes.SIGNED_INT;
            } else if (pType.hasLongSpecifier()) {
              return CNumericTypes.SIGNED_LONG_LONG_INT;
            } else if (pType.hasLongLongSpecifier()) {
              // fall through, this is already the largest type
            } else {
              // if it had neither specifier it is a plain (unsigned) int
              return CNumericTypes.SIGNED_LONG_INT;
            }
          // $FALL-THROUGH$
          default:
            // just log and do not throw an exception in order to not break things
            logger.logf(Level.WARNING, "Cannot find next larger type for %s", pType);
            return pType;
        }
      }
    }

    /** Resolves all subexpressions that can be resolved. Stops at duplicate memory location. */
    private class ValueLiteralVisitor extends DefaultCTypeVisitor<Void, NoException> {

      /*Contains references already visited, to avoid descending indefinitely.
       *Shares a reference with all instanced Visitors resolving the given type.*/
      private final Set<Pair<CType, Address>> visited;

      /*
       * Contains the address of the super type of the visited type.
       *
       */
      private final Address address;
      private final ValueLiterals valueLiterals;

      private final CExpression subExpression;

      public ValueLiteralVisitor(
          Address pAddress, ValueLiterals pValueLiterals, CExpression pSubExp) {
        address = pAddress;
        valueLiterals = pValueLiterals;
        visited = new HashSet<>();
        subExpression = pSubExp;
      }

      private ValueLiteralVisitor(
          Address pAddress,
          ValueLiterals pValueLiterals,
          CExpression pSubExp,
          Set<Pair<CType, Address>> pVisited) {
        address = pAddress;
        valueLiterals = pValueLiterals;
        visited = pVisited;
        subExpression = pSubExp;
      }

      @Override
      public @Nullable Void visitDefault(CType pT) {
        return null;
      }

      @Override
      public @Nullable Void visit(CTypedefType pT) {
        return pT.getRealType().accept(this);
      }

      @Override
      public @Nullable Void visit(CElaboratedType pT) {
        CType realType = pT.getRealType();
        return realType == null ? null : realType.getCanonicalType().accept(this);
      }

      @Override
      public @Nullable Void visit(CEnumType pT) {
        return null;
      }

      @Override
      public @Nullable Void visit(CBitFieldType pCBitFieldType) {
        return pCBitFieldType.getType().accept(this);
      }

      @Override
      public @Nullable Void visit(CCompositeType compType) {

        // TODO handle enums and unions

        if (compType.getKind() == ComplexTypeKind.STRUCT) {
          handleStruct(compType);
        }

        return null;
      }

      private void handleStruct(CCompositeType pCompType) {
        Address fieldAddress = address;
        if (!fieldAddress.isConcrete()) {
          return;
        }

        Map<CCompositeTypeMemberDeclaration, BigInteger> bitOffsets =
            machineModel.getAllFieldOffsetsInBits(pCompType);

        for (Map.Entry<CCompositeTypeMemberDeclaration, BigInteger> memberBitOffset :
            bitOffsets.entrySet()) {
          CCompositeTypeMemberDeclaration memberType = memberBitOffset.getKey();
          Optional<BigInteger> memberOffset = bitsToByte(memberBitOffset.getValue(), machineModel);
          // TODO this looses values of bit fields
          if (memberOffset.isPresent()) {
            handleMemberField(memberType, address.addOffset(memberOffset.orElseThrow()));
          }
        }
      }

      private void handleMemberField(CCompositeTypeMemberDeclaration pType, Address fieldAddress) {
        CType expectedType = pType.getType().getCanonicalType();

        assert isStructOrUnionType(subExpression.getExpressionType().getCanonicalType());

        CExpression subExp;
        boolean isPointerDeref;

        if (subExpression instanceof CPointerExpression) {
          // *a.b <=> a->b
          subExp = ((CPointerExpression) subExpression).getOperand();
          isPointerDeref = true;
        } else {
          subExp = subExpression;
          isPointerDeref = false;
        }

        CFieldReference fieldReference =
            new CFieldReference(
                subExp.getFileLocation(), expectedType, pType.getName(), subExp, isPointerDeref);

        @Nullable Object fieldValue;

        // Arrays and structs are represented as addresses
        if (expectedType instanceof CArrayType || isStructOrUnionType(expectedType)) {
          fieldValue = fieldAddress;
        } else {
          fieldValue = concreteState.getValueFromMemory(fieldReference, fieldAddress);
        }

        if (fieldValue == null) {
          return;
        }

        ValueLiteral valueLiteral;
        Address valueAddress = Address.getUnknownAddress();

        if (expectedType instanceof CSimpleType) {
          valueLiteral = getValueLiteral(((CSimpleType) expectedType), fieldValue);
        } else {
          valueAddress = Address.valueOf(fieldValue);

          if (valueAddress.isUnknown()) {
            return;
          }

          valueLiteral = ExplicitValueLiteral.valueOf(valueAddress, machineModel);
        }

        Pair<CType, Address> visits = Pair.of(expectedType, fieldAddress);

        if (visited.contains(visits)) {
          return;
        }

        if (!valueLiteral.isUnknown()) {
          visited.add(visits);
          valueLiterals.addSubExpressionValueLiteral(
              new SubExpressionValueLiteral(valueLiteral, fieldReference));
        }

        if (valueAddress != null) {
          ValueLiteralVisitor v =
              new ValueLiteralVisitor(valueAddress, valueLiterals, fieldReference, visited);
          expectedType.accept(v);
        }
      }

      @Override
      public @Nullable Void visit(CArrayType arrayType) {
        if (!address.isConcrete()) {
          return null;
        }
        // For the bound check in handleArraySubscript() we need a statically known size,
        // otherwise we would loop infinitely.
        // TODO in principle we could extract the runtime size from the state?
        if (!arrayType.hasKnownConstantSize()) {
          return null;
        }

        CType expectedType = arrayType.getType().getCanonicalType();
        int subscript = 0;
        boolean memoryHasValue = true;
        while (memoryHasValue) {
          memoryHasValue = handleArraySubscript(address, subscript, expectedType, arrayType);
          subscript++;
        }
        return null;
      }

      private boolean handleArraySubscript(
          Address pArrayAddress, int pSubscript, CType pExpectedType, CArrayType pArrayType) {
        BigInteger typeSize = machineModel.getSizeof(pExpectedType);
        BigInteger subscriptOffset = BigInteger.valueOf(pSubscript).multiply(typeSize);

        // Check if we are already out of array bound
        if (machineModel.getSizeof(pArrayType).compareTo(subscriptOffset) <= 0) {
          return false;
        }

        Address arrayAddressWithOffset = pArrayAddress.addOffset(subscriptOffset);

        BigInteger subscript = BigInteger.valueOf(pSubscript);
        CIntegerLiteralExpression litExp =
            new CIntegerLiteralExpression(FileLocation.DUMMY, CNumericTypes.INT, subscript);
        CArraySubscriptExpression arraySubscript =
            new CArraySubscriptExpression(
                subExpression.getFileLocation(), pExpectedType, subExpression, litExp);

        @Nullable Object concreteValue;

        if (isStructOrUnionType(pExpectedType) || pExpectedType instanceof CArrayType) {
          // Arrays and structs are represented as addresses
          concreteValue = arrayAddressWithOffset;
        } else {
          concreteValue = concreteState.getValueFromMemory(arraySubscript, arrayAddressWithOffset);
        }

        if (concreteValue == null) {
          return false;
        }

        ValueLiteral valueLiteral;
        Address valueAddress = Address.getUnknownAddress();

        if (pExpectedType instanceof CSimpleType) {
          valueLiteral = getValueLiteral(((CSimpleType) pExpectedType), concreteValue);
        } else {
          valueAddress = Address.valueOf(concreteValue);

          if (valueAddress.isUnknown()) {
            return false;
          }

          valueLiteral = ExplicitValueLiteral.valueOf(valueAddress, machineModel);
        }

        if (!valueLiteral.isUnknown()) {
          SubExpressionValueLiteral subExpressionValueLiteral =
              new SubExpressionValueLiteral(valueLiteral, arraySubscript);
          valueLiterals.addSubExpressionValueLiteral(subExpressionValueLiteral);
        }

        if (!valueAddress.isUnknown()) {
          Pair<CType, Address> visits = Pair.of(pExpectedType, valueAddress);

          if (visited.contains(visits)) {
            return false;
          }

          visited.add(visits);

          ValueLiteralVisitor v =
              new ValueLiteralVisitor(valueAddress, valueLiterals, arraySubscript, visited);
          pExpectedType.accept(v);
        }

        // the check if the array continued was performed at an earlier stage in this function
        return true;
      }

      @Override
      public @Nullable Void visit(CPointerType pointerType) {

        CType expectedType = pointerType.getType().getCanonicalType();

        CPointerExpression pointerExp =
            new CPointerExpression(subExpression.getFileLocation(), expectedType, subExpression);

        @Nullable Object concreteValue;

        if (isStructOrUnionType(expectedType) || expectedType instanceof CArrayType) {
          // Arrays and structs are represented as addresses
          concreteValue = address;
        } else {
          concreteValue = concreteState.getValueFromMemory(pointerExp, address);
        }

        if (concreteValue == null) {
          return null;
        }

        ValueLiteral valueLiteral;
        Address valueAddress = Address.getUnknownAddress();

        if (expectedType instanceof CSimpleType) {
          valueLiteral = getValueLiteral(((CSimpleType) expectedType), concreteValue);
        } else {
          valueAddress = Address.valueOf(concreteValue);

          if (valueAddress.isUnknown()) {
            return null;
          }

          valueLiteral = ExplicitValueLiteral.valueOf(valueAddress, machineModel);
        }

        if (!valueLiteral.isUnknown()) {

          SubExpressionValueLiteral subExpressionValueLiteral =
              new SubExpressionValueLiteral(valueLiteral, pointerExp);

          valueLiterals.addSubExpressionValueLiteral(subExpressionValueLiteral);
        }

        if (!valueAddress.isUnknown()) {

          Pair<CType, Address> visits = Pair.of(expectedType, valueAddress);

          if (visited.contains(visits)) {
            return null;
          }

          /*Tell all instanced visitors that you visited this memory location*/
          visited.add(visits);

          ValueLiteralVisitor v =
              new ValueLiteralVisitor(valueAddress, valueLiterals, pointerExp, visited);
          expectedType.accept(v);
        }

        return null;
      }
    }

    /*Resolve structs or union fields that are stored in the variable environment*/
    private class ValueLiteralStructResolver extends DefaultCTypeVisitor<Void, NoException> {

      private final ValueLiterals valueLiterals;
      private final String functionName;
      private final CExpression prevSub;

      public ValueLiteralStructResolver(
          ValueLiterals pValueLiterals, String pFunctionName, CFieldReference pPrevSub) {
        valueLiterals = pValueLiterals;
        functionName = pFunctionName;
        prevSub = pPrevSub;
      }

      public ValueLiteralStructResolver(
          ValueLiterals pValueLiterals, String pFunctionName, CIdExpression pOwner) {
        valueLiterals = pValueLiterals;
        functionName = pFunctionName;
        prevSub = pOwner;
      }

      @Override
      public @Nullable Void visitDefault(CType pT) {
        return null;
      }

      @Override
      public @Nullable Void visit(CElaboratedType type) {
        CType realType = type.getRealType();
        return realType == null ? null : realType.getCanonicalType().accept(this);
      }

      @Override
      public @Nullable Void visit(CTypedefType pType) {
        return pType.getRealType().accept(this);
      }

      @Override
      public @Nullable Void visit(CBitFieldType pCBitFieldType) {
        return pCBitFieldType.getType().accept(this);
      }

      @Override
      public @Nullable Void visit(CCompositeType compType) {

        if (compType.getKind() == ComplexTypeKind.ENUM) {
          return null;
        }

        for (CCompositeTypeMemberDeclaration memberType : compType.getMembers()) {
          handleField(memberType.getName(), memberType.getType());
        }

        return null;
      }

      private void handleField(String pFieldName, CType pMemberType) {

        // Can't have pointer dereferences here.
        CFieldReference reference =
            new CFieldReference(prevSub.getFileLocation(), pMemberType, pFieldName, prevSub, false);

        FieldReference fieldReferenceName = getFieldReference(reference, functionName);

        if (concreteState.hasValueForLeftHandSide(fieldReferenceName)) {
          Object referenceValue = concreteState.getVariableValue(fieldReferenceName);
          addStructSubexpression(referenceValue, reference);
        }

        ValueLiteralStructResolver resolver =
            new ValueLiteralStructResolver(valueLiterals, functionName, reference);

        pMemberType.accept(resolver);
      }

      private void addStructSubexpression(Object pFieldValue, CFieldReference reference) {
        CType realType = reference.getExpressionType();
        ValueLiteral valueLiteral;

        if (realType instanceof CSimpleType) {
          valueLiteral = getValueLiteral(((CSimpleType) realType), pFieldValue);
        } else {
          Address valueAddress = Address.valueOf(pFieldValue);
          if (valueAddress.isUnknown()) {
            return;
          }
          valueLiteral = ExplicitValueLiteral.valueOf(valueAddress, machineModel);
        }

        if (valueLiteral.isUnknown()) {
          return;
        }

        SubExpressionValueLiteral subExpression =
            new SubExpressionValueLiteral(valueLiteral, reference);
        valueLiterals.addSubExpressionValueLiteral(subExpression);
      }
    }
  }

  private static final class ValueLiterals {

    /*Contains values for possible sub expressions */
    private final List<SubExpressionValueLiteral> subExpressionValueLiterals = new ArrayList<>();

    private final ValueLiteral expressionValueLiteral;

    public ValueLiterals() {
      expressionValueLiteral = UnknownValueLiteral.getInstance();
    }

    public ValueLiterals(ValueLiteral valueLiteral) {
      expressionValueLiteral = valueLiteral;
    }

    public CExpression getExpressionValueLiteralAsCExpression() {
      return expressionValueLiteral.getValueLiteral();
    }

    public void addSubExpressionValueLiteral(SubExpressionValueLiteral code) {
      subExpressionValueLiterals.add(code);
    }

    public boolean hasUnknownValueLiteral() {
      return expressionValueLiteral.isUnknown();
    }

    public Set<SubExpressionValueLiteral> getSubExpressionValueLiteral() {
      return ImmutableSet.copyOf(subExpressionValueLiterals);
    }

    @Override
    public String toString() {
      StringBuilder result = new StringBuilder();
      result.append("ValueLiteral : ");
      result.append(expressionValueLiteral.toString());
      result.append(", SubValueLiterals : ");
      result.append(Joiner.on(", ").join(subExpressionValueLiterals));
      return result.toString();
    }
  }

  private sealed interface ValueLiteral {

    CExpression getValueLiteral();

    boolean isUnknown();

    ValueLiteral addCast(CSimpleType pType);
  }

  private enum UnknownValueLiteral implements ValueLiteral {
    INSTANCE;

    public static UnknownValueLiteral getInstance() {
      return INSTANCE;
    }

    @Override
    public CLiteralExpression getValueLiteral() {
      throw new UnsupportedOperationException("Can't get the value code of an unknown value");
    }

    @Override
    public boolean isUnknown() {
      return true;
    }

    @Override
    public ValueLiteral addCast(CSimpleType pType) {
      throw new UnsupportedOperationException("Can't get the value code of an unknown value");
    }

    @Override
    public String toString() {
      return "UNKNOWN";
    }
  }

  private static sealed class ExplicitValueLiteral implements ValueLiteral {

    private final CLiteralExpression explicitValueLiteral;

    protected ExplicitValueLiteral(CLiteralExpression pValueLiteral) {
      explicitValueLiteral = pValueLiteral;
    }

    public static ValueLiteral valueOf(Address address, MachineModel pMachineModel) {
      if (address.isUnknown() || address.isSymbolic()) {
        return UnknownValueLiteral.getInstance();
      }

      BigInteger value = address.getAddressValue();
      CSimpleType type = CNumericTypes.LONG_LONG_INT;

      BigInteger upperInclusiveBound = pMachineModel.getMaximalIntegerValue(type);
      if (upperInclusiveBound.compareTo(value) < 0) {
        type = CNumericTypes.UNSIGNED_LONG_LONG_INT;
      }

      CLiteralExpression lit = new CIntegerLiteralExpression(FileLocation.DUMMY, type, value);
      return new ExplicitValueLiteral(lit);
    }

    @Override
    public ValueLiteral addCast(CSimpleType pType) {
      CExpression castedValue = getValueLiteral();
      CCastExpression castExpression =
          new CCastExpression(castedValue.getFileLocation(), pType, castedValue);
      return new CastedExplicitValueLiteral(explicitValueLiteral, castExpression);
    }

    public static ValueLiteral valueOf(BigInteger value, CSimpleType pType) {
      CIntegerLiteralExpression literal =
          new CIntegerLiteralExpression(FileLocation.DUMMY, pType, value);
      return new ExplicitValueLiteral(literal);
    }

    public static ValueLiteral valueOf(
        FloatValue value, MachineModel pMachineModel, CSimpleType pType) {

      CFloatLiteralExpression literal =
          new CFloatLiteralExpression(FileLocation.DUMMY, pMachineModel, pType, value);
      return new ExplicitValueLiteral(literal);
    }

    @Override
    public CExpression getValueLiteral() {
      return explicitValueLiteral;
    }

    @Override
    public boolean isUnknown() {
      return false;
    }

    @Override
    public String toString() {
      return explicitValueLiteral.toASTString();
    }
  }

  private static final class CastedExplicitValueLiteral extends ExplicitValueLiteral {

    private final CCastExpression castExpression;

    CastedExplicitValueLiteral(CLiteralExpression pValueLiteral, CCastExpression exp) {
      super(pValueLiteral);
      castExpression = exp;
    }

    @Override
    public CExpression getValueLiteral() {
      return castExpression;
    }
  }

  private record SubExpressionValueLiteral(ValueLiteral valueLiteral, CLeftHandSide subExpression) {

    public CExpression valueLiteralAsCExpression() {
      return valueLiteral().getValueLiteral();
    }
  }

  private static Optional<BigInteger> getFieldOffset(
      CType ownerType, String fieldName, MachineModel pMachineModel) {

    if (ownerType instanceof CElaboratedType) {
      CType realType = ((CElaboratedType) ownerType).getRealType();
      if (realType == null) {
        return Optional.empty();
      }

      return getFieldOffset(realType.getCanonicalType(), fieldName, pMachineModel);
    } else if (ownerType instanceof CCompositeType) {
      BigInteger fieldOffsetInBits =
          pMachineModel.getFieldOffsetInBits((CCompositeType) ownerType, fieldName);
      return bitsToByte(fieldOffsetInBits, pMachineModel); // TODO this looses values of bit fields
    } else if (ownerType instanceof CPointerType) {

      /* We do not explicitly transform x->b,
      so when we try to get the field b the ownerType of x
      is a pointer type.*/

      CType type = ((CPointerType) ownerType).getType().getCanonicalType();
      return getFieldOffset(type, fieldName, pMachineModel);
    }

    throw new AssertionError();
  }

  private static Optional<BigInteger> bitsToByte(BigInteger bits, MachineModel pMachineModel) {
    BigInteger charSizeInBits = BigInteger.valueOf(pMachineModel.getSizeofCharInBits());
    BigInteger[] divAndRemainder = bits.divideAndRemainder(charSizeInBits);
    if (divAndRemainder[1].equals(BigInteger.ZERO)) {
      return Optional.of(divAndRemainder[0]);
    }
    return Optional.empty();
  }
}<|MERGE_RESOLUTION|>--- conflicted
+++ resolved
@@ -105,11 +105,8 @@
 import org.sosy_lab.cpachecker.exceptions.UnrecognizedCodeException;
 import org.sosy_lab.cpachecker.util.Pair;
 import org.sosy_lab.cpachecker.util.automaton.AutomatonGraphmlCommon;
-<<<<<<< HEAD
 import org.sosy_lab.cpachecker.util.floatingpoint.FloatValue;
-=======
 import org.sosy_lab.java_smt.api.FloatingPointNumber;
->>>>>>> d57100c1
 
 /**
  * Creates assumption along an error path based on a given {@link CFAEdge} edge and a given {@link
@@ -1419,7 +1416,6 @@
       }
     }
 
-<<<<<<< HEAD
     protected ValueLiteral getValueLiteral(CSimpleType pSimpleType, Object pValue) {
       CBasicType basicType = pSimpleType.getCanonicalType().getType();
       if (pValue instanceof Number pNumber) {
@@ -1453,7 +1449,18 @@
               throw new IllegalArgumentException();
             }
             return handleFloatingPointNumbers(floatValue, pSimpleType);
-=======
+
+          default:
+            throw new UnsupportedOperationException();
+        }
+      }
+      throw new IllegalArgumentException();
+    }
+
+    private ValueLiterals createUnknownValueLiterals() {
+      return new ValueLiterals();
+    }
+
     private static boolean isSinglePrecision(FloatingPointNumber pFloatingPointNumber) {
       return pFloatingPointNumber.getExponentSize() == 8
           && pFloatingPointNumber.getMantissaSize() == 23;
@@ -1462,45 +1469,6 @@
     private static boolean isDoublePrecision(FloatingPointNumber pFloatingPointNumber) {
       return pFloatingPointNumber.getExponentSize() == 11
           && pFloatingPointNumber.getMantissaSize() == 52;
-    }
-
-    private ValueLiteral handleFloatingPointNumbers(Object pValue, CSimpleType pType) {
-
-      if (pValue instanceof Rational) {
-        double val = ((Rational) pValue).doubleValue();
-        if (Double.isInfinite(val) || Double.isNaN(val)) {
-          // TODO return correct value
-          return UnknownValueLiteral.getInstance();
-        }
-        return ExplicitValueLiteral.valueOf(new BigDecimal(val), pType);
->>>>>>> d57100c1
-
-          default:
-            throw new UnsupportedOperationException();
-        }
-<<<<<<< HEAD
-=======
-        return ExplicitValueLiteral.valueOf(BigDecimal.valueOf(floatValue), pType);
-      } else if (pValue instanceof FloatingPointNumber floatingPointNumber) {
-        if (!isDoublePrecision(floatingPointNumber) && !isSinglePrecision(floatingPointNumber)) {
-          // TODO return correct value once we have arbitrary floats
-          return UnknownValueLiteral.getInstance();
-        }
-
-        double doubleValue = floatingPointNumber.doubleValue();
-        if (Double.isInfinite(doubleValue) || Double.isNaN(doubleValue)) {
-          // TODO return correct value once we have arbitrary floats
-          return UnknownValueLiteral.getInstance();
-        }
-
-        return ExplicitValueLiteral.valueOf(BigDecimal.valueOf(doubleValue), pType);
->>>>>>> d57100c1
-      }
-      throw new IllegalArgumentException();
-    }
-
-    private ValueLiterals createUnknownValueLiterals() {
-      return new ValueLiterals();
     }
 
     private ValueLiteral handleFloatingPointNumbers(Object pValue, CSimpleType pType) {
@@ -1516,6 +1484,13 @@
         return ExplicitValueLiteral.valueOf(FloatValue.fromFloat(floatValue), machineModel, pType);
       } else if (pValue instanceof FloatValue floatValue) {
         return ExplicitValueLiteral.valueOf(floatValue, machineModel, pType);
+      } else if (pValue instanceof FloatingPointNumber floatingPointNumber) {
+        if (!isDoublePrecision(floatingPointNumber) && !isSinglePrecision(floatingPointNumber)) {
+          // FIXME Convert arbitrary size FloatingPointNumbers to FloatValue
+          throw new UnsupportedOperationException();
+        }
+        return ExplicitValueLiteral.valueOf(
+            FloatValue.fromDouble(floatingPointNumber.doubleValue()), machineModel, pType);
       }
       throw new UnsupportedOperationException();
     }
