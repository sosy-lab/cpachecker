--- conflicted
+++ resolved
@@ -441,11 +441,7 @@
         && !useProofCheckAlgorithmWithStoredConfig
         && !useRestartingAlgorithm
         && !useImpactAlgorithm
-<<<<<<< HEAD
-        && (useBMC || useIMC);
-=======
-        && (useBMC || useIMC || useDAR || useInvariantExportAlgorithm);
->>>>>>> bcdabfb3
+        && (useBMC || useIMC || useDAR);
   }
 
   public Algorithm createAlgorithm(
