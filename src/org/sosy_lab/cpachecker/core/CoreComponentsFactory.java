--- conflicted
+++ resolved
@@ -384,7 +384,6 @@
 
   @Option(
       secure = true,
-<<<<<<< HEAD
       name = "algorithm.computeRSEInput",
       description =
           "Use algorithm to compute the input for ranged symbolic execution for a given bound")
@@ -395,13 +394,14 @@
       name = "algorithm.configurableComponents",
       description = "Distribute predicate analysis to multiple workers")
   private boolean useConfigurableComponents = false;
-=======
+
+  @Option(
+      secure = true,
       name = "algorithm.distributedSummarySynthesis",
       description =
           "Use distributed summary synthesis. This decomposes the input program into smaller units"
               + " that are analyzed concurrently. See https://doi.org/10.1145/3660766 for details.")
   private boolean useDistributedSummarySynthesis = false;
->>>>>>> eaeb7f52
 
   @Option(
       secure = true,
