--- conflicted
+++ resolved
@@ -12,7 +12,6 @@
 import static com.google.common.base.Preconditions.checkState;
 import static java.util.concurrent.TimeUnit.SECONDS;
 import static java.util.logging.Level.FINER;
-import static java.util.logging.Level.SEVERE;
 import static java.util.logging.Level.WARNING;
 import static org.sosy_lab.cpachecker.util.statistics.StatisticsUtils.valueWithPercentage;
 
@@ -110,11 +109,7 @@
 import org.sosy_lab.cpachecker.util.expressions.ExpressionTrees;
 import org.sosy_lab.cpachecker.util.expressions.LeafExpression;
 import org.sosy_lab.cpachecker.util.states.MemoryLocation;
-<<<<<<< HEAD
-import org.sosy_lab.cpachecker.util.yamlwitnessexport.TerminationYAMLWitnessExporter;
-=======
 import org.sosy_lab.cpachecker.util.yamlwitnessexport.CounterexampleToWitness;
->>>>>>> b5994cca
 
 @Options(prefix = "termination")
 public class TerminationStatistics extends LassoAnalysisStatistics {
@@ -150,28 +145,6 @@
 
   @Option(
       secure = true,
-      name = "yamlProofWitness",
-      description =
-          "The template from which the different "
-              + "versions of the correctness witnesses will be exported. "
-              + "Each version replaces the string '%s' "
-              + "with its version number.")
-  @FileOption(FileOption.Type.OUTPUT_FILE)
-  private PathTemplate yamlWitnessOutputFileTemplate =
-      PathTemplate.ofFormatString("witness-%s.yml");
-
-  // Since the default of the 'yamlProofWitness' option is not null, it is not possible to
-  // deactivate it in the configs, since when it is 'null' the default value is used, which is not
-  // null. Due to this reason, the 'exportYamlCorrectnessWitness' option is
-  // added to make it possible to deactivate the export.
-  @Option(
-      secure = true,
-      name = "exportYamlCorrectnessWitness",
-      description = "export correctness witness in YAML format")
-  private boolean exportYamlCorrectnessWitness = true;
-
-  @Option(
-      secure = true,
       name = "compressWitness",
       description = "compress the produced violation-witness automata using GZIP compression.")
   private boolean compressWitness = true;
@@ -193,11 +166,7 @@
   protected final LogManager logger;
 
   protected final WitnessExporter witnessExporter;
-<<<<<<< HEAD
-  private final TerminationYAMLWitnessExporter terminationWitnessExporter;
-=======
   private final CounterexampleToWitness cexToWitnessEporter;
->>>>>>> b5994cca
   private final LocationStateFactory locFac;
   private @Nullable Loop nonterminatingLoop = null;
 
@@ -220,20 +189,6 @@
             Specification.alwaysSatisfied()
                 .withAdditionalProperties(ImmutableSet.of(CommonVerificationProperty.TERMINATION)),
             pCFA);
-<<<<<<< HEAD
-    if (exportYamlCorrectnessWitness && yamlWitnessOutputFileTemplate != null) {
-      terminationWitnessExporter =
-          new TerminationYAMLWitnessExporter(
-              pConfig,
-              pCFA,
-              Specification.alwaysSatisfied()
-                  .withAdditionalProperties(
-                      ImmutableSet.of(CommonVerificationProperty.TERMINATION)),
-              pLogger);
-    } else {
-      terminationWitnessExporter = null;
-    }
-=======
     cexToWitnessEporter =
         new CounterexampleToWitness(
             pConfig,
@@ -241,7 +196,6 @@
             Specification.alwaysSatisfied()
                 .withAdditionalProperties(ImmutableSet.of(CommonVerificationProperty.TERMINATION)),
             pLogger);
->>>>>>> b5994cca
     locFac = new LocationStateFactory(pCFA, AnalysisDirection.FORWARD, pConfig);
   }
 
@@ -481,14 +435,6 @@
       Preconditions.checkState(violations.hasNext());
       exportViolationWitness((ARGState) pReached.getFirstState(), violations.next());
       Preconditions.checkState(!violations.hasNext());
-    }
-
-    if (pResult == Result.TRUE) {
-      try {
-        terminationWitnessExporter.export(terminationArguments, yamlWitnessOutputFileTemplate);
-      } catch (IOException e) {
-        logger.log(SEVERE, "There is a problem when constructing the termination witness.");
-      }
     }
   }
 
