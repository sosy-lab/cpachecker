--- conflicted
+++ resolved
@@ -96,14 +96,6 @@
       description = "toggle to write all the files also for the unsuccessful analyses")
   private boolean writeUnsuccessfulAnalysisFiles = false;
 
-  @Option(
-      secure = true,
-      description =
-          "This option disabled sharing of the reached set by all the used analyses."
-              + "However, we do not recommend using this option but rather setting the config files"
-              + "with a required annotation (empty/::supply-reached/::supply-reached-refinable).")
-  private boolean shareReachedSet = true;
-
   private static final String SUCCESS_MESSAGE =
       "One of the parallel analyses has finished successfully, cancelling all other runs.";
 
@@ -315,7 +307,6 @@
             reached,
             singleLogger,
             cpa,
-            shareReachedSet,
             supplyReached,
             refineAnalysis,
             coreComponents,
@@ -330,7 +321,6 @@
       final ReachedSet reached,
       final LogManager singleLogger,
       final ConfigurableProgramAnalysis cpa,
-      final boolean pShareReachedSet,
       final boolean supplyReached,
       final boolean refineAnalysis,
       final CoreComponentsFactory coreComponents,
@@ -363,29 +353,12 @@
 
       AlgorithmStatus status = null;
       ReachedSet currentReached = reached;
-<<<<<<< HEAD
-      AtomicReference<ReachedSet> oldReached = new AtomicReference<>();
-
-      if (algorithm instanceof ReachedSetUpdater reachedSetUpdater && pShareReachedSet) {
-        reachedSetUpdater.register(
-            new ReachedSetUpdateListener() {
-
-              @Override
-              public void updated(ReachedSet pReachedSet) {
-                singleLogger.log(Level.INFO, "Updating reached set provided to other analyses");
-                ReachedSet newReached = coreComponents.createReachedSet(pReachedSet.getCPA());
-                for (AbstractState as : pReachedSet) {
-                  newReached.addNoWaitlist(as, pReachedSet.getPrecision(as));
-                }
-=======
->>>>>>> 47cc3d12
 
       if (!refineAnalysis) {
         if (supplyReached && algorithm instanceof ReachedSetUpdater reachedSetUpdater) {
           AtomicReference<ReachedSet> oldReached = new AtomicReference<>();
           reachedSetUpdater.register(
               new ReachedSetUpdateListener() {
-
                 @Override
                 public void updated(ReachedSet pReachedSet) {
                   singleLogger.log(Level.INFO, "Updating reached set provided to other analyses");
@@ -399,11 +372,6 @@
                 }
               });
         }
-
-<<<<<<< HEAD
-      if (!supplyRefinableReached || !pShareReachedSet) {
-=======
->>>>>>> 47cc3d12
         status = algorithm.run(currentReached);
 
         // Only add to aggregated reached set if we haven't done so, and all necessary requirements
