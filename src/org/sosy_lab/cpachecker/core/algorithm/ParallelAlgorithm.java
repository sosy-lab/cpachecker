// This file is part of CPAchecker,
// a tool for configurable software verification:
// https://cpachecker.sosy-lab.org
//
// SPDX-FileCopyrightText: 2007-2020 Dirk Beyer <https://www.sosy-lab.org>
//
// SPDX-License-Identifier: Apache-2.0

package org.sosy_lab.cpachecker.core.algorithm;

import static com.google.common.base.Preconditions.checkNotNull;
import static com.google.common.base.Predicates.or;
import static com.google.common.collect.FluentIterable.from;
import static com.google.common.util.concurrent.MoreExecutors.listeningDecorator;
import static java.util.concurrent.Executors.newFixedThreadPool;
import static org.sosy_lab.cpachecker.core.interfaces.StateSpacePartition.getDefaultPartition;

import com.google.common.base.Preconditions;
import com.google.common.base.Throwables;
import com.google.common.collect.ImmutableList;
import com.google.common.collect.Iterables;
import com.google.common.util.concurrent.Futures;
import com.google.common.util.concurrent.ListenableFuture;
import com.google.common.util.concurrent.ListeningExecutorService;
import com.google.common.util.concurrent.Uninterruptibles;
import java.io.IOException;
import java.io.PrintStream;
import java.nio.file.Path;
import java.util.ArrayList;
import java.util.Collection;
import java.util.List;
import java.util.Objects;
import java.util.concurrent.Callable;
import java.util.concurrent.CancellationException;
import java.util.concurrent.CopyOnWriteArrayList;
import java.util.concurrent.ExecutionException;
import java.util.concurrent.ThreadFactory;
import java.util.concurrent.TimeUnit;
import java.util.concurrent.atomic.AtomicBoolean;
import java.util.concurrent.atomic.AtomicReference;
import java.util.logging.Level;
import org.checkerframework.checker.nullness.qual.Nullable;
import org.sosy_lab.common.Classes.UnexpectedCheckedException;
import org.sosy_lab.common.ShutdownManager;
import org.sosy_lab.common.ShutdownNotifier;
import org.sosy_lab.common.configuration.AnnotatedValue;
import org.sosy_lab.common.configuration.Configuration;
import org.sosy_lab.common.configuration.ConfigurationBuilder;
import org.sosy_lab.common.configuration.FileOption;
import org.sosy_lab.common.configuration.InvalidConfigurationException;
import org.sosy_lab.common.configuration.Option;
import org.sosy_lab.common.configuration.Options;
import org.sosy_lab.common.log.LogManager;
import org.sosy_lab.common.time.Tickers;
import org.sosy_lab.common.time.Tickers.TickerWithUnit;
import org.sosy_lab.common.time.TimeSpan;
import org.sosy_lab.cpachecker.cfa.CFA;
import org.sosy_lab.cpachecker.cfa.model.CFANode;
import org.sosy_lab.cpachecker.core.CPAcheckerResult.Result;
import org.sosy_lab.cpachecker.core.CoreComponentsFactory;
import org.sosy_lab.cpachecker.core.interfaces.AbstractState;
import org.sosy_lab.cpachecker.core.interfaces.ConfigurableProgramAnalysis;
import org.sosy_lab.cpachecker.core.interfaces.Precision;
import org.sosy_lab.cpachecker.core.interfaces.Statistics;
import org.sosy_lab.cpachecker.core.interfaces.StatisticsProvider;
import org.sosy_lab.cpachecker.core.interfaces.conditions.ReachedSetAdjustingCPA;
import org.sosy_lab.cpachecker.core.reachedset.AggregatedReachedSets;
import org.sosy_lab.cpachecker.core.reachedset.AggregatedReachedSets.AggregatedReachedSetManager;
import org.sosy_lab.cpachecker.core.reachedset.ForwardingReachedSet;
import org.sosy_lab.cpachecker.core.reachedset.ReachedSet;
import org.sosy_lab.cpachecker.core.reachedset.UnmodifiableReachedSet;
import org.sosy_lab.cpachecker.core.specification.Specification;
import org.sosy_lab.cpachecker.exceptions.CPAException;
import org.sosy_lab.cpachecker.exceptions.CompoundException;
import org.sosy_lab.cpachecker.util.AbstractStates;
import org.sosy_lab.cpachecker.util.CPAs;
import org.sosy_lab.cpachecker.util.resources.ResourceLimitChecker;
import org.sosy_lab.cpachecker.util.statistics.StatisticsUtils;

@Options(prefix = "parallelAlgorithm")
public class ParallelAlgorithm implements Algorithm, StatisticsProvider {

  @Option(
      secure = true,
      required = true,
      description =
          "List of files with configurations to use. Files can be suffixed with"
              + " ::refinable to enable iterative refinement of the analysis precision"
              + " (one of the CPAs has to be instanceof ReachedSetAdjustingCPA),"
              + " ::supply-reached to enabled sharing of the (parial or finished) reached set"
              + " for use in other analyses (e.g. for invariants computation),"
              + " or ::supply-reached-refinable for both.")
  @FileOption(FileOption.Type.OPTIONAL_INPUT_FILE)
  private List<AnnotatedValue<Path>> configFiles;

<<<<<<< HEAD
  protected static final String SUCCESS_MESSAGE =
=======
  @Option(
      secure = true,
      description = "toggle to write all the files also for the unsuccessful analyses")
  private boolean writeUnsuccessfulAnalysisFiles = false;

  private static final String SUCCESS_MESSAGE =
>>>>>>> eaeb7f52
      "One of the parallel analyses has finished successfully, cancelling all other runs.";

  private final Configuration globalConfig;
  protected final LogManager logger;
  protected final ShutdownManager shutdownManager;
  private final CFA cfa;
  private final Specification specification;
  protected final ParallelAlgorithmStatistics stats;

  protected ParallelAnalysisResult finalResult = null;
  protected CFANode mainEntryNode = null;
  protected final AggregatedReachedSetManager aggregatedReachedSetManager;

  protected final List<ConditionAdjustmentEventSubscriber> conditionAdjustmentEventSubscribers =
      new CopyOnWriteArrayList<>();

  protected ImmutableList<Callable<ParallelAnalysisResult>> analyses;

  public ParallelAlgorithm(
      Configuration config,
      LogManager pLogger,
      ShutdownNotifier pShutdownNotifier,
      Specification pSpecification,
      CFA pCfa,
      AggregatedReachedSets pAggregatedReachedSets)
      throws InvalidConfigurationException, InterruptedException {
    config.inject(this);

    stats = new ParallelAlgorithmStatistics(pLogger, writeUnsuccessfulAnalysisFiles);
    globalConfig = config;
    logger = checkNotNull(pLogger);
    shutdownManager = ShutdownManager.createWithParent(checkNotNull(pShutdownNotifier));
    specification = checkNotNull(pSpecification);
    cfa = checkNotNull(pCfa);

    aggregatedReachedSetManager = new AggregatedReachedSetManager();
    aggregatedReachedSetManager.addAggregated(pAggregatedReachedSets);

    ImmutableList.Builder<Callable<ParallelAnalysisResult>> analysesBuilder =
        ImmutableList.builder();
    for (AnnotatedValue<Path> p : configFiles) {
      analysesBuilder.add(createParallelAnalysis(p));
    }
    analyses = analysesBuilder.build();
  }

  public ParallelAlgorithm(
      Configuration config,
      LogManager pLogger,
      ShutdownNotifier pShutdownNotifier,
      Specification pSpecification,
      CFA pCfa,
      AggregatedReachedSets pAggregatedReachedSets,
      ImmutableList<Callable<ParallelAnalysisResult>> pAnalyses)
      throws InvalidConfigurationException {
    config.inject(this, ParallelAlgorithm.class);

    stats = new ParallelAlgorithmStatistics(pLogger);
    globalConfig = config;
    logger = checkNotNull(pLogger);
    shutdownManager = ShutdownManager.createWithParent(checkNotNull(pShutdownNotifier));
    specification = checkNotNull(pSpecification);
    cfa = checkNotNull(pCfa);

    aggregatedReachedSetManager = new AggregatedReachedSetManager();
    aggregatedReachedSetManager.addAggregated(pAggregatedReachedSets);

    analyses = pAnalyses;
  }

  @Override
  public AlgorithmStatus run(ReachedSet pReachedSet) throws CPAException, InterruptedException {
    mainEntryNode = AbstractStates.extractLocation(pReachedSet.getFirstState());
    ForwardingReachedSet forwardingReachedSet = (ForwardingReachedSet) pReachedSet;

    ThreadFactory threadFactory =
        Thread.ofPlatform().name(getClass().getSimpleName() + "-thread-", 0).factory();
    ListeningExecutorService exec =
        listeningDecorator(newFixedThreadPool(analyses.size(), threadFactory));

    List<ListenableFuture<ParallelAnalysisResult>> futures = new ArrayList<>(analyses.size());
    for (Callable<ParallelAnalysisResult> call : analyses) {
      futures.add(exec.submit(call));
    }

    // shut down the executor service,
    exec.shutdown();

    try {
      handleFutureResults(futures);

    } finally {
      // Wait some time so that all threads are shut down and we have a happens-before relation
      // (necessary for statistics).
      // Time limit here should be somewhat shorter than in ForceTerminationOnShutdown.
      if (!Uninterruptibles.awaitTerminationUninterruptibly(exec, 8, TimeUnit.SECONDS)) {
        logger.log(Level.WARNING, "Not all threads are terminated although we have a result.");
      }

      exec.shutdownNow();
    }

    if (finalResult != null) {
      forwardingReachedSet.setDelegate(finalResult.getReached());
      return finalResult.getStatus();
    }

    return AlgorithmStatus.UNSOUND_AND_PRECISE;
  }

<<<<<<< HEAD
  private static boolean awaitTermination(
      ListeningExecutorService exec, long timeout, TimeUnit unit) {
    long timeoutNanos = unit.toNanos(timeout);
    long endNanos = System.nanoTime() + timeoutNanos;

    boolean interrupted = Thread.interrupted();
    try {
      while (true) {
        try {
          return exec.awaitTermination(timeoutNanos, TimeUnit.NANOSECONDS);
        } catch (InterruptedException e) {
          interrupted = false;
          timeoutNanos = Math.max(0, endNanos - System.nanoTime());
        }
      }
    } finally {
      if (interrupted) {
        Thread.currentThread().interrupt();
      }
    }
  }

  @SuppressWarnings("checkstyle:IllegalThrows")
  protected void handleFutureResults(List<ListenableFuture<ParallelAnalysisResult>> futures)
      throws InterruptedException, Error, CPAException {
=======
  private void handleFutureResults(List<ListenableFuture<ParallelAnalysisResult>> futures)
      throws InterruptedException, CPAException {
>>>>>>> eaeb7f52

    List<CPAException> exceptions = new ArrayList<>();
    for (ListenableFuture<ParallelAnalysisResult> f : Futures.inCompletionOrder(futures)) {
      try {
        ParallelAnalysisResult result = f.get();
        if (result.hasValidReachedSet() && finalResult == null) {
          finalResult = result;
          stats.successfulAnalysisName = result.getAnalysisName();

          // cancel other computations
          futures.forEach(future -> future.cancel(true));
          logger.log(Level.INFO, result.getAnalysisName() + " finished successfully.");
          shutdownManager.requestShutdown(SUCCESS_MESSAGE);
        } else if (!result.hasValidReachedSet()) {
          logger.log(Level.INFO, result.getAnalysisName() + " finished without usable result.");
        }
      } catch (ExecutionException e) {
        Throwable cause = e.getCause();
        if (cause instanceof CPAException cPAException) {
          if (cause.getMessage().contains("recursion")) {
            logger.logUserException(
                Level.WARNING, cause, "Analysis not completed due to recursion");
          }
          if (cause.getMessage().contains("pthread_create")) {
            logger.logUserException(
                Level.WARNING, cause, "Analysis not completed due to concurrency");
          }
          exceptions.add(cPAException);

        } else {
          // runParallelAnalysis only declares CPAException, so this is unchecked or unexpected.
          // Cancel other computations and propagate.
          futures.forEach(future -> future.cancel(true));
          shutdownManager.requestShutdown("cancelling all remaining analyses");
          Throwables.throwIfUnchecked(cause);
          throw new UnexpectedCheckedException("analysis", cause);
        }
      } catch (CancellationException e) {
        // do nothing, this is normal if we cancel other analyses
      }
    }

    // we do not have any result, so we propagate the found CPAExceptions upwards
    if (finalResult == null && !exceptions.isEmpty()) {
      if (exceptions.size() == 1) {
        throw Iterables.getOnlyElement(exceptions);
      } else {
        throw new CompoundException(exceptions);
      }
    }
  }

  private Callable<ParallelAnalysisResult> createParallelAnalysis(
      final AnnotatedValue<Path> pSingleConfigFileName)
      throws InvalidConfigurationException, InterruptedException {
    final Path singleConfigFileName = pSingleConfigFileName.value();
    final boolean supplyReached;
    final boolean refineAnalysis;

    final Configuration singleConfig = createSingleConfig(singleConfigFileName, logger);
<<<<<<< HEAD
=======
    if (singleConfig == null) {
      return () -> ParallelAnalysisResult.absent(singleConfigFileName.toString());
    }
    final ShutdownManager singleShutdownManager =
        ShutdownManager.createWithParent(shutdownManager.getNotifier());

    final LogManager singleLogger =
        logger.withComponentName("Parallel analysis " + pSingleConfigFileName.value());

>>>>>>> eaeb7f52
    if (pSingleConfigFileName.annotation().isPresent()) {
      switch (pSingleConfigFileName.annotation().orElseThrow()) {
        case "refinable" -> {
          supplyReached = false;
          refineAnalysis = true;
        }
        case "supply-reached" -> {
          supplyReached = true;
          refineAnalysis = false;
        }
        case "supply-reached-refinable" -> {
          supplyReached = true;
          refineAnalysis = true;
        }
        default ->
            throw new InvalidConfigurationException(
                String.format(
                    "Annotation %s is not valid for config %s in option"
                        + " parallelAlgorithm.configFiles",
                    pSingleConfigFileName.annotation(), pSingleConfigFileName.value()));
      }
    } else {
      supplyReached = false;
      refineAnalysis = false;
    }
    return createParallelAnalysis(
        singleConfig,
        analysisNumber,
        supplyReached,
        supplyRefinableReached,
        singleConfigFileName.toString());
  }

  protected Callable<ParallelAnalysisResult> createParallelAnalysis(
      @Nullable Configuration singleConfig,
      final int analysisNumber,
      boolean supplyReached,
      boolean supplyRefinableReached,
      String singleConfigFileName)
      throws InvalidConfigurationException, CPAException, InterruptedException {

    if (singleConfig == null) {
      return () -> ParallelAnalysisResult.absent(singleConfigFileName);
    }
    final ShutdownManager singleShutdownManager =
        ShutdownManager.createWithParent(shutdownManager.getNotifier());

    final LogManager singleLogger = logger.withComponentName("Parallel analysis " + analysisNumber);

    final ResourceLimitChecker singleAnalysisOverallLimit =
        ResourceLimitChecker.fromConfiguration(singleConfig, singleLogger, singleShutdownManager);

    final CoreComponentsFactory coreComponents =
        new CoreComponentsFactory(
            singleConfig,
            singleLogger,
            singleShutdownManager.getNotifier(),
            aggregatedReachedSetManager.asView());

    final ConfigurableProgramAnalysis cpa;
    final Algorithm algorithm;
    final ReachedSet reached;
    try {
      cpa = coreComponents.createCPA(cfa, specification);
      algorithm = coreComponents.createAlgorithm(cpa, cfa, specification);
      reached = coreComponents.createReachedSet(cpa);
    } catch (CPAException e) {
      singleLogger.logfUserException(Level.WARNING, e, "Failed to initialize analysis");
      return () -> ParallelAnalysisResult.absent(singleConfigFileName.toString());
    }

    AtomicBoolean terminated = new AtomicBoolean(false);
    StatisticsEntry statisticsEntry =
<<<<<<< HEAD
        stats.getNewSubStatistics(
            reached,
            singleConfigFileName,
            Iterables.getOnlyElement(
                FluentIterable.from(singleAnalysisOverallLimit.getResourceLimits())
                    .filter(ThreadCpuTimeLimit.class),
                null),
            terminated);
    return () -> {
      if (algorithm instanceof ConditionAdjustmentEventSubscriber) {
        conditionAdjustmentEventSubscribers.add((ConditionAdjustmentEventSubscriber) algorithm);
=======
        stats.getNewSubStatistics(reached, singleConfigFileName.toString(), terminated);
    return () ->
        runParallelAnalysis(
            singleConfigFileName.toString(),
            algorithm,
            reached,
            singleLogger,
            cpa,
            supplyReached,
            refineAnalysis,
            coreComponents,
            singleAnalysisOverallLimit,
            terminated,
            statisticsEntry);
  }

  private ParallelAnalysisResult runParallelAnalysis(
      final String analysisName,
      final Algorithm algorithm,
      final ReachedSet reached,
      final LogManager singleLogger,
      final ConfigurableProgramAnalysis cpa,
      final boolean supplyReached,
      final boolean refineAnalysis,
      final CoreComponentsFactory coreComponents,
      final ResourceLimitChecker singleAnalysisOverallLimit,
      final AtomicBoolean terminated,
      final StatisticsEntry pStatisticsEntry)
      throws CPAException { // handleFutureResults needs to handle all the exceptions declared here
    try {
      if (algorithm
          instanceof ConditionAdjustmentEventSubscriber conditionAdjustmentEventSubscriber) {
        conditionAdjustmentEventSubscribers.add(conditionAdjustmentEventSubscriber);
>>>>>>> eaeb7f52
      }

      singleAnalysisOverallLimit.start();

      if (cpa instanceof StatisticsProvider statisticsProvider) {
        statisticsProvider.collectStatistics(pStatisticsEntry.subStatistics);
      }

      if (algorithm instanceof StatisticsProvider statisticsProvider) {
        statisticsProvider.collectStatistics(pStatisticsEntry.subStatistics);
      }

      try {
        initializeReachedSet(cpa, mainEntryNode, reached);
      } catch (InterruptedException e) {
        singleLogger.logUserException(
            Level.INFO, e, "Initializing reached set took too long, analysis cannot be started");
<<<<<<< HEAD
        terminated.set(true);
        return ParallelAnalysisResult.absent(singleConfigFileName);
      }

      ParallelAnalysisResult r =
          runParallelAnalysis(
              singleConfigFileName,
              algorithm,
              reached,
              singleLogger,
              cpa,
              supplyReached,
              supplyRefinableReached,
              coreComponents,
              statisticsEntry);
      terminated.set(true);
      return r;
    };
  }

  protected ParallelAnalysisResult runParallelAnalysis(
      final String analysisName,
      final Algorithm algorithm,
      final ReachedSet reached,
      final LogManager singleLogger,
      final ConfigurableProgramAnalysis cpa,
      final boolean supplyReached,
      final boolean supplyRefinableReached,
      final CoreComponentsFactory coreComponents,
      final StatisticsEntry pStatisticsEntry)
      throws CPAException {
    try {
=======
        return ParallelAnalysisResult.absent(analysisName);
      }

>>>>>>> eaeb7f52
      AlgorithmStatus status = null;
      ReachedSet currentReached = reached;

      if (!refineAnalysis) {
        if (supplyReached && algorithm instanceof ReachedSetUpdater reachedSetUpdater) {
          AtomicReference<ReachedSet> oldReached = new AtomicReference<>();
          reachedSetUpdater.register(
              new ReachedSetUpdateListener() {

                @Override
                public void updated(ReachedSet pReachedSet) {
                  singleLogger.log(Level.INFO, "Updating reached set provided to other analyses");
                  ReachedSet newReached = coreComponents.createReachedSet(pReachedSet.getCPA());
                  for (AbstractState as : pReachedSet) {
                    newReached.addNoWaitlist(as, pReachedSet.getPrecision(as));
                  }

                  updateOrAddReachedSetToReachedSetManager(oldReached.get(), newReached);
                  oldReached.set(newReached);
                }
              });
        }

        status = algorithm.run(currentReached);

        // Only add to aggregated reached set if we haven't done so, and all necessary requirements
        // are fulfilled. We should likely not do this here if the "ReachedSetUpdateListener" above
        // was used, but we have no reliable way of detecting whether the actually used algorithm
        // implements ReachedSetUpdateListener because there are some ReachedSetUpdateListener
        // classes
        // that just optionally pass through the calls.
        if (!currentReached.hasWaitingState()
            && supplyReached
            && status.isPrecise()
            && status.isSound()) {
          aggregatedReachedSetManager.addReachedSet(currentReached);
        }

      } else {
        boolean stopAnalysis = true;
        @Nullable ReachedSet oldReached = null;
        do {

          // explore statespace fully only if the analysis is sound and no reachable error is found
          while (currentReached.hasWaitingState()) {
            status = algorithm.run(currentReached);
            if (!status.isSound()) {
              break;
            }
          }

          Preconditions.checkState(status != null, "algorithm should run at least once.");

          // check if we could prove the program to be safe
          if (status.isSound()
              && !from(currentReached)
<<<<<<< HEAD
              .anyMatch(or(AbstractStates::isTargetState, AbstractStates::hasAssumptions))) {
            ReachedSet oldReachedSet = oldReached.get();
            if (oldReachedSet != null) {
              aggregatedReachedSetManager.updateReachedSet(oldReachedSet, currentReached);
            } else {
              aggregatedReachedSetManager.addReachedSet(currentReached);
=======
                  .anyMatch(or(AbstractStates::isTargetState, AbstractStates::hasAssumptions))) {
            if (supplyReached) {
              updateOrAddReachedSetToReachedSetManager(oldReached, currentReached);
>>>>>>> eaeb7f52
            }
            return ParallelAnalysisResult.of(currentReached, status, analysisName);
          }

          // reset the flag
          stopAnalysis = true;
          for (ReachedSetAdjustingCPA innerCpa :
              CPAs.asIterable(cpa).filter(ReachedSetAdjustingCPA.class)) {
            if (innerCpa.adjustPrecision()) {
              singleLogger.log(Level.INFO, "Adjusting precision for CPA", innerCpa);

              stopAnalysis = false;
            }
          }
          for (ConditionAdjustmentEventSubscriber conditionAdjustmentEventSubscriber :
              conditionAdjustmentEventSubscribers) {
            if (stopAnalysis) {
              conditionAdjustmentEventSubscriber.adjustmentRefused(cpa);
            } else {
              conditionAdjustmentEventSubscriber.adjustmentSuccessful(cpa);
            }
          }

          if (supplyReached && status.isSound()) {
            singleLogger.log(Level.INFO, "Updating reached set provided to other analyses");
            updateOrAddReachedSetToReachedSetManager(oldReached, currentReached);
            oldReached = currentReached;
          }

          if (!stopAnalysis) {
            currentReached = coreComponents.createReachedSet(cpa);
            pStatisticsEntry.reachedSet.set(currentReached);
            initializeReachedSet(cpa, mainEntryNode, currentReached);
          }
        } while (!stopAnalysis);
      }

      return ParallelAnalysisResult.of(currentReached, status, analysisName);

    } catch (InterruptedException e) {
      singleLogger.logUserException(Level.INFO, e, "Analysis was terminated");
      return ParallelAnalysisResult.absent(analysisName);
    } finally {
      try {
        TickerWithUnit threadCputime = Tickers.getCurrentThreadCputime();
        pStatisticsEntry.threadCpuTime = TimeSpan.of(threadCputime.read(), threadCputime.unit());
      } catch (UnsupportedOperationException e) {
        singleLogger.logDebugException(e);
      }
      terminated.set(true);
    }
  }

  @Nullable
  private Configuration createSingleConfig(Path singleConfigFileName, LogManager pLogger) {
    try {
      ConfigurationBuilder singleConfigBuilder = Configuration.builder();
      singleConfigBuilder.copyFrom(globalConfig);
      singleConfigBuilder.clearOption("parallelAlgorithm.configFiles");
      singleConfigBuilder.clearOption("analysis.useParallelAnalyses");
      singleConfigBuilder.loadFromFile(singleConfigFileName);

      Configuration singleConfig = singleConfigBuilder.build();
      NestingAlgorithm.checkConfigs(globalConfig, singleConfig, singleConfigFileName, logger);
      return singleConfig;

    } catch (IOException | InvalidConfigurationException e) {
      pLogger.logUserException(
          Level.WARNING,
          e,
          "Skipping one analysis because the configuration file "
              + singleConfigFileName
              + " could not be read");
      return null;
    }
  }

  protected void initializeReachedSet(
      ConfigurableProgramAnalysis cpa, CFANode mainFunction, ReachedSet reached)
      throws InterruptedException {
    AbstractState initialState = cpa.getInitialState(mainFunction, getDefaultPartition());
    Precision initialPrecision = cpa.getInitialPrecision(mainFunction, getDefaultPartition());
    reached.add(initialState, initialPrecision);
  }

<<<<<<< HEAD
  static class ParallelAnalysisResult {
=======
  /** Give the reached set to {@link #aggregatedReachedSetManager}. */
  private void updateOrAddReachedSetToReachedSetManager(
      @Nullable ReachedSet oldReachedSet, ReachedSet currentReached) {
    if (oldReachedSet != null) {
      aggregatedReachedSetManager.updateReachedSet(oldReachedSet, currentReached);
    } else {
      aggregatedReachedSetManager.addReachedSet(currentReached);
    }
  }

  private static class ParallelAnalysisResult {
>>>>>>> eaeb7f52

    private final @Nullable ReachedSet reached;
    private final @Nullable AlgorithmStatus status;
    private final String analysisName;

    private ParallelAnalysisResult(
        @Nullable ReachedSet pReached, @Nullable AlgorithmStatus pStatus, String pAnalysisName) {
      reached = pReached;
      status = pStatus;
      analysisName = pAnalysisName;
    }

    static ParallelAnalysisResult of(
        ReachedSet pReached, AlgorithmStatus pStatus, String pAnalysisName) {
      return new ParallelAnalysisResult(pReached, pStatus, pAnalysisName);
    }

    static ParallelAnalysisResult absent(String pAnalysisName) {
      return new ParallelAnalysisResult(null, null, pAnalysisName);
    }

    boolean hasValidReachedSet() {
      if (reached == null || status == null) {
        return false;
      }

      return (status.isPrecise() && from(reached).anyMatch(AbstractStates::isTargetState))
          || ((status.isSound() || !status.wasPropertyChecked())
          && !reached.hasWaitingState()
          && !from(reached)
          .anyMatch(or(AbstractStates::hasAssumptions, AbstractStates::isTargetState)));
    }

    @Nullable ReachedSet getReached() {
      return reached;
    }

    @Nullable AlgorithmStatus getStatus() {
      return status;
    }

    String getAnalysisName() {
      return analysisName;
    }
  }

  protected static class ParallelAlgorithmStatistics implements Statistics {

    private final LogManager logger;
    private final List<StatisticsEntry> allAnalysesStats = new CopyOnWriteArrayList<>();
<<<<<<< HEAD
    private int noOfAlgorithmsUsed = 0;
    protected String successfulAnalysisName = null;
=======
    private String successfulAnalysisName = null;
    private boolean writeUnsuccessfulAnalysisFiles;
>>>>>>> eaeb7f52

    ParallelAlgorithmStatistics(LogManager pLogger, boolean pWriteUnsuccessfulAnalysisFiles) {
      logger = checkNotNull(pLogger);
      writeUnsuccessfulAnalysisFiles = pWriteUnsuccessfulAnalysisFiles;
    }

    synchronized StatisticsEntry getNewSubStatistics(
        ReachedSet pReached, String pName, AtomicBoolean pTerminated) {
      Collection<Statistics> subStats = new CopyOnWriteArrayList<>();
      StatisticsEntry entry = new StatisticsEntry(subStats, pReached, pName, pTerminated);
      allAnalysesStats.add(entry);
      return entry;
    }

    @Override
    public String getName() {
      return "Parallel Algorithm";
    }

    @Override
    public void printStatistics(PrintStream out, Result result, UnmodifiableReachedSet reached) {
      out.println("Number of algorithms used:        " + allAnalysesStats.size());
      if (successfulAnalysisName != null) {
        out.println("Successful analysis: " + successfulAnalysisName);
      }
      printSubStatistics(out, result);
    }

    private void printSubStatistics(PrintStream pOut, Result pResult) {
      for (StatisticsEntry subStats : allAnalysesStats) {
        pOut.println();
        pOut.println();
        String title = "Statistics for: " + subStats.name;
        pOut.println(title);
        pOut.println("=".repeat(title.length()));
        if (subStats.threadCpuTime != null) {
          pOut.println(
              "Time spent in analysis thread "
                  + subStats.name
                  + ": "
                  + subStats.threadCpuTime.formatAs(TimeUnit.SECONDS));
        }
        boolean terminated = subStats.terminated.get();
        if (terminated) {
          Result result = determineAnalysisResult(pResult, subStats.name);
          for (Statistics s : subStats.subStatistics) {
            StatisticsUtils.printStatistics(s, pOut, logger, result, subStats.reachedSet.get());
          }
        } else {
          logger.log(
              Level.INFO,
              "Cannot print statistics for",
              subStats.name,
              "because it is still running.");
        }
      }
      pOut.println("\n");
      pOut.println("Other statistics");
      pOut.println("================");
    }

    @Override
    public void writeOutputFiles(Result pResult, UnmodifiableReachedSet pReached) {
      StatisticsEntry successfullAnalysisStats = null;
      for (StatisticsEntry subStats : allAnalysesStats) {
        if (isSuccessfulAnalysis(subStats)) {
          successfullAnalysisStats = subStats;
        } else if (writeUnsuccessfulAnalysisFiles) {
          writeSubOutputFiles(pResult, subStats);
        }
      }
      if (successfullAnalysisStats != null) {
        writeSubOutputFiles(pResult, successfullAnalysisStats);
      }
    }

    private void writeSubOutputFiles(Result pResult, StatisticsEntry pSubStats) {
      if (pSubStats.terminated.get()) {
        Result result = determineAnalysisResult(pResult, pSubStats.name);
        for (Statistics s : pSubStats.subStatistics) {
          StatisticsUtils.writeOutputFiles(s, logger, result, pSubStats.reachedSet.get());
        }
      }
    }

    private boolean isSuccessfulAnalysis(StatisticsEntry pStatEntry) {
      return successfulAnalysisName != null && successfulAnalysisName.equals(pStatEntry.name);
    }

    private Result determineAnalysisResult(Result pResult, String pActualAnalysisName) {
      if (successfulAnalysisName != null && !successfulAnalysisName.equals(pActualAnalysisName)) {
        if (pResult == Result.TRUE) {
          // we need this to let the invariant analysis write a correctness witness if we use
          // k-induction. TODO: find a better fix for this mess.
          return Result.UNKNOWN;
        } else {
          // Signal that this analysis is not important for the final verdict:
          // (especially, do NOT generate a correctness witness)
          return Result.DONE;
        }
      }
      return pResult;
    }
  }

  @Override
  public void collectStatistics(Collection<Statistics> pStatsCollection) {
    pStatsCollection.add(stats);
  }

  protected static class StatisticsEntry {

    private final Collection<Statistics> subStatistics;

    protected final AtomicReference<ReachedSet> reachedSet;

    private final String name;

    private volatile @Nullable TimeSpan threadCpuTime;

    private final AtomicBoolean terminated;

    private StatisticsEntry(
        Collection<Statistics> pSubStatistics,
        ReachedSet pReachedSet,
        String pName,
        AtomicBoolean pTerminated) {
      subStatistics = Objects.requireNonNull(pSubStatistics);
      reachedSet = new AtomicReference<>(Objects.requireNonNull(pReachedSet));
      name = Objects.requireNonNull(pName);
      terminated = Objects.requireNonNull(pTerminated);
    }
  }

  public interface ReachedSetUpdateListener {

    void updated(ReachedSet pReachedSet);
  }

  public interface ReachedSetUpdater {

    void register(ReachedSetUpdateListener pReachedSetUpdateListener);

    void unregister(ReachedSetUpdateListener pReachedSetUpdateListener);
  }

  public interface ConditionAdjustmentEventSubscriber {

    void adjustmentSuccessful(ConfigurableProgramAnalysis pCpa);

    void adjustmentRefused(ConfigurableProgramAnalysis pCpa);
  }
}<|MERGE_RESOLUTION|>--- conflicted
+++ resolved
@@ -93,16 +93,12 @@
   @FileOption(FileOption.Type.OPTIONAL_INPUT_FILE)
   private List<AnnotatedValue<Path>> configFiles;
 
-<<<<<<< HEAD
-  protected static final String SUCCESS_MESSAGE =
-=======
   @Option(
       secure = true,
       description = "toggle to write all the files also for the unsuccessful analyses")
   private boolean writeUnsuccessfulAnalysisFiles = false;
 
-  private static final String SUCCESS_MESSAGE =
->>>>>>> eaeb7f52
+  protected static final String SUCCESS_MESSAGE =
       "One of the parallel analyses has finished successfully, cancelling all other runs.";
 
   private final Configuration globalConfig;
@@ -160,7 +156,7 @@
       throws InvalidConfigurationException {
     config.inject(this, ParallelAlgorithm.class);
 
-    stats = new ParallelAlgorithmStatistics(pLogger);
+    stats = new ParallelAlgorithmStatistics(pLogger, writeUnsuccessfulAnalysisFiles);
     globalConfig = config;
     logger = checkNotNull(pLogger);
     shutdownManager = ShutdownManager.createWithParent(checkNotNull(pShutdownNotifier));
@@ -213,37 +209,9 @@
     return AlgorithmStatus.UNSOUND_AND_PRECISE;
   }
 
-<<<<<<< HEAD
-  private static boolean awaitTermination(
-      ListeningExecutorService exec, long timeout, TimeUnit unit) {
-    long timeoutNanos = unit.toNanos(timeout);
-    long endNanos = System.nanoTime() + timeoutNanos;
-
-    boolean interrupted = Thread.interrupted();
-    try {
-      while (true) {
-        try {
-          return exec.awaitTermination(timeoutNanos, TimeUnit.NANOSECONDS);
-        } catch (InterruptedException e) {
-          interrupted = false;
-          timeoutNanos = Math.max(0, endNanos - System.nanoTime());
-        }
-      }
-    } finally {
-      if (interrupted) {
-        Thread.currentThread().interrupt();
-      }
-    }
-  }
-
   @SuppressWarnings("checkstyle:IllegalThrows")
   protected void handleFutureResults(List<ListenableFuture<ParallelAnalysisResult>> futures)
       throws InterruptedException, Error, CPAException {
-=======
-  private void handleFutureResults(List<ListenableFuture<ParallelAnalysisResult>> futures)
-      throws InterruptedException, CPAException {
->>>>>>> eaeb7f52
-
     List<CPAException> exceptions = new ArrayList<>();
     for (ListenableFuture<ParallelAnalysisResult> f : Futures.inCompletionOrder(futures)) {
       try {
@@ -303,18 +271,11 @@
     final boolean refineAnalysis;
 
     final Configuration singleConfig = createSingleConfig(singleConfigFileName, logger);
-<<<<<<< HEAD
-=======
+
     if (singleConfig == null) {
       return () -> ParallelAnalysisResult.absent(singleConfigFileName.toString());
     }
-    final ShutdownManager singleShutdownManager =
-        ShutdownManager.createWithParent(shutdownManager.getNotifier());
-
-    final LogManager singleLogger =
-        logger.withComponentName("Parallel analysis " + pSingleConfigFileName.value());
-
->>>>>>> eaeb7f52
+
     if (pSingleConfigFileName.annotation().isPresent()) {
       switch (pSingleConfigFileName.annotation().orElseThrow()) {
         case "refinable" -> {
@@ -342,9 +303,9 @@
     }
     return createParallelAnalysis(
         singleConfig,
-        analysisNumber,
+        ++stats.noOfAlgorithmsUsed,
         supplyReached,
-        supplyRefinableReached,
+        refineAnalysis,
         singleConfigFileName.toString());
   }
 
@@ -354,7 +315,7 @@
       boolean supplyReached,
       boolean supplyRefinableReached,
       String singleConfigFileName)
-      throws InvalidConfigurationException, CPAException, InterruptedException {
+      throws InvalidConfigurationException, InterruptedException {
 
     if (singleConfig == null) {
       return () -> ParallelAnalysisResult.absent(singleConfigFileName);
@@ -387,37 +348,26 @@
     }
 
     AtomicBoolean terminated = new AtomicBoolean(false);
+
     StatisticsEntry statisticsEntry =
-<<<<<<< HEAD
-        stats.getNewSubStatistics(
-            reached,
-            singleConfigFileName,
-            Iterables.getOnlyElement(
-                FluentIterable.from(singleAnalysisOverallLimit.getResourceLimits())
-                    .filter(ThreadCpuTimeLimit.class),
-                null),
-            terminated);
-    return () -> {
-      if (algorithm instanceof ConditionAdjustmentEventSubscriber) {
-        conditionAdjustmentEventSubscribers.add((ConditionAdjustmentEventSubscriber) algorithm);
-=======
-        stats.getNewSubStatistics(reached, singleConfigFileName.toString(), terminated);
+        stats.getNewSubStatistics(reached, singleConfigFileName, terminated);
+
     return () ->
         runParallelAnalysis(
-            singleConfigFileName.toString(),
+            singleConfigFileName,
             algorithm,
             reached,
             singleLogger,
             cpa,
             supplyReached,
-            refineAnalysis,
+            supplyRefinableReached,
             coreComponents,
             singleAnalysisOverallLimit,
             terminated,
             statisticsEntry);
   }
 
-  private ParallelAnalysisResult runParallelAnalysis(
+  protected ParallelAnalysisResult runParallelAnalysis(
       final String analysisName,
       final Algorithm algorithm,
       final ReachedSet reached,
@@ -434,7 +384,6 @@
       if (algorithm
           instanceof ConditionAdjustmentEventSubscriber conditionAdjustmentEventSubscriber) {
         conditionAdjustmentEventSubscribers.add(conditionAdjustmentEventSubscriber);
->>>>>>> eaeb7f52
       }
 
       singleAnalysisOverallLimit.start();
@@ -452,44 +401,9 @@
       } catch (InterruptedException e) {
         singleLogger.logUserException(
             Level.INFO, e, "Initializing reached set took too long, analysis cannot be started");
-<<<<<<< HEAD
-        terminated.set(true);
-        return ParallelAnalysisResult.absent(singleConfigFileName);
-      }
-
-      ParallelAnalysisResult r =
-          runParallelAnalysis(
-              singleConfigFileName,
-              algorithm,
-              reached,
-              singleLogger,
-              cpa,
-              supplyReached,
-              supplyRefinableReached,
-              coreComponents,
-              statisticsEntry);
-      terminated.set(true);
-      return r;
-    };
-  }
-
-  protected ParallelAnalysisResult runParallelAnalysis(
-      final String analysisName,
-      final Algorithm algorithm,
-      final ReachedSet reached,
-      final LogManager singleLogger,
-      final ConfigurableProgramAnalysis cpa,
-      final boolean supplyReached,
-      final boolean supplyRefinableReached,
-      final CoreComponentsFactory coreComponents,
-      final StatisticsEntry pStatisticsEntry)
-      throws CPAException {
-    try {
-=======
         return ParallelAnalysisResult.absent(analysisName);
       }
 
->>>>>>> eaeb7f52
       AlgorithmStatus status = null;
       ReachedSet currentReached = reached;
 
@@ -546,18 +460,9 @@
           // check if we could prove the program to be safe
           if (status.isSound()
               && !from(currentReached)
-<<<<<<< HEAD
               .anyMatch(or(AbstractStates::isTargetState, AbstractStates::hasAssumptions))) {
-            ReachedSet oldReachedSet = oldReached.get();
-            if (oldReachedSet != null) {
-              aggregatedReachedSetManager.updateReachedSet(oldReachedSet, currentReached);
-            } else {
-              aggregatedReachedSetManager.addReachedSet(currentReached);
-=======
-                  .anyMatch(or(AbstractStates::isTargetState, AbstractStates::hasAssumptions))) {
             if (supplyReached) {
               updateOrAddReachedSetToReachedSetManager(oldReached, currentReached);
->>>>>>> eaeb7f52
             }
             return ParallelAnalysisResult.of(currentReached, status, analysisName);
           }
@@ -643,9 +548,6 @@
     reached.add(initialState, initialPrecision);
   }
 
-<<<<<<< HEAD
-  static class ParallelAnalysisResult {
-=======
   /** Give the reached set to {@link #aggregatedReachedSetManager}. */
   private void updateOrAddReachedSetToReachedSetManager(
       @Nullable ReachedSet oldReachedSet, ReachedSet currentReached) {
@@ -656,8 +558,7 @@
     }
   }
 
-  private static class ParallelAnalysisResult {
->>>>>>> eaeb7f52
+  static class ParallelAnalysisResult {
 
     private final @Nullable ReachedSet reached;
     private final @Nullable AlgorithmStatus status;
@@ -708,13 +609,9 @@
 
     private final LogManager logger;
     private final List<StatisticsEntry> allAnalysesStats = new CopyOnWriteArrayList<>();
-<<<<<<< HEAD
     private int noOfAlgorithmsUsed = 0;
     protected String successfulAnalysisName = null;
-=======
-    private String successfulAnalysisName = null;
     private boolean writeUnsuccessfulAnalysisFiles;
->>>>>>> eaeb7f52
 
     ParallelAlgorithmStatistics(LogManager pLogger, boolean pWriteUnsuccessfulAnalysisFiles) {
       logger = checkNotNull(pLogger);
