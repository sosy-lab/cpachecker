--- conflicted
+++ resolved
@@ -95,30 +95,10 @@
 import org.sosy_lab.cpachecker.util.predicates.smt.BooleanFormulaManagerView;
 import org.sosy_lab.cpachecker.util.predicates.smt.FormulaManagerView;
 import org.sosy_lab.cpachecker.util.predicates.smt.Solver;
-<<<<<<< HEAD
-import org.sosy_lab.solver.SolverException;
-import org.sosy_lab.solver.api.BooleanFormula;
-import org.sosy_lab.solver.api.Model.ValueAssignment;
-import org.sosy_lab.solver.api.ProverEnvironment;
-
-import java.io.IOException;
-import java.io.PrintStream;
-import java.io.Writer;
-import java.nio.charset.StandardCharsets;
-import java.nio.file.Path;
-import java.nio.file.Paths;
-import java.util.Collection;
-import java.util.List;
-import java.util.Map;
-import java.util.Optional;
-import java.util.Set;
-import java.util.logging.Level;
-=======
 import org.sosy_lab.java_smt.api.BooleanFormula;
 import org.sosy_lab.java_smt.api.Model.ValueAssignment;
 import org.sosy_lab.java_smt.api.ProverEnvironment;
 import org.sosy_lab.java_smt.api.SolverException;
->>>>>>> ce2cc198
 
 @Options(prefix="bmc")
 public class BMCAlgorithm extends AbstractBMCAlgorithm implements Algorithm {
@@ -389,19 +369,24 @@
             ARGState rootState =
                 AbstractStates.extractStateByType(pReached.getFirstState(), ARGState.class);
             if (rootState != null && invariantsExport != null) {
-              ExpressionTreeSupplier tmp;
-              try {
-                if (invariantGenerator instanceof KInductionInvariantGenerator) {
-                  tmp =
-                      ((KInductionInvariantGenerator) invariantGenerator)
-                          .getExpressionTreeSupplier();
-                } else {
-                  tmp = new ExpressionTreeInvariantSupplier(invariantGenerator.get(), cfa);
+              ExpressionTreeSupplier tmpExpressionTreeSupplier =
+                  ExpressionTreeSupplier.TrivialInvariantSupplier.INSTANCE;
+              if (invariantGenerator.isStarted()) {
+                try {
+                  if (invariantGenerator instanceof KInductionInvariantGenerator) {
+                    tmpExpressionTreeSupplier =
+                        ((KInductionInvariantGenerator) invariantGenerator)
+                            .getExpressionTreeSupplier();
+                  } else {
+                    tmpExpressionTreeSupplier =
+                        new ExpressionTreeInvariantSupplier(invariantGenerator.get(), cfa);
+                  }
+                } catch (CPAException | InterruptedException e1) {
+                  tmpExpressionTreeSupplier =
+                      ExpressionTreeSupplier.TrivialInvariantSupplier.INSTANCE;
                 }
-              } catch (CPAException | InterruptedException e1) {
-                tmp = ExpressionTreeSupplier.TrivialInvariantSupplier.INSTANCE;
               }
-              final ExpressionTreeSupplier expSup = tmp;
+              final ExpressionTreeSupplier expSup = tmpExpressionTreeSupplier;
 
               try (Writer w = MoreFiles.openOutputFile(invariantsExport, StandardCharsets.UTF_8)) {
                 argPathExporter.writeProofWitness(
