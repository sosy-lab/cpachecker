--- conflicted
+++ resolved
@@ -84,16 +84,32 @@
 import org.sosy_lab.java_smt.api.Model.ValueAssignment;
 import org.sosy_lab.java_smt.api.SolverException;
 
-@Options(prefix="bmc")
+@Options
 public class BMCAlgorithm extends AbstractBMCAlgorithm implements Algorithm {
 
-  @Option(secure=true, description="Check reachability of target states after analysis "
-      + "(classical BMC). The alternative is to check the reachability "
-      + "as soon as the target states are discovered, which is done if "
-      + "cpa.predicate.targetStateSatCheck=true.")
+  @Option(
+      name = "bmc.checkTargetStates",
+      secure = true,
+      description =
+          "Check reachability of target states after analysis "
+              + "(classical BMC). The alternative is to check the reachability "
+              + "as soon as the target states are discovered, which is done if "
+              + "cpa.predicate.targetStateSatCheck=true.")
   private boolean checkTargetStates = true;
 
-  @Option(secure=true, description="Export auxiliary invariants used for induction.")
+  // Option copied from PathChecker, keep in sync (and hopefully remove at some point)
+  @Option(
+      name = "counterexample.export.allowImpreciseCounterexamples",
+      secure = true,
+      description =
+          "An imprecise counterexample of the Predicate CPA is usually a bug,"
+              + " but expected in some configurations. Should it be treated as a bug or accepted?")
+  private boolean allowImpreciseCounterexamples = false;
+
+  @Option(
+      name = "bmc.invariantsExport",
+      secure = true,
+      description = "Export auxiliary invariants used for induction.")
   @FileOption(FileOption.Type.OUTPUT_FILE)
   @Nullable
   private Path invariantsExport = null;
@@ -186,20 +202,40 @@
     return super.boundedModelCheck(pReachedSet, pProver, pInductionProblem);
   }
 
-  /**
-   * This method tries to find a feasible path to (one of) the target state(s). It does so by asking
-   * the solver for a satisfying assignment.
-   */
-  @SuppressWarnings("resource")
   @Override
   protected void analyzeCounterexample(
       final BooleanFormula pCounterexampleFormula,
       final ReachedSet pReachedSet,
       final BasicProverEnvironment<?> pProver)
       throws CPATransferException, InterruptedException {
+
+    analyzeCounterexample0(pCounterexampleFormula, pReachedSet, pProver)
+        .ifPresentOrElse(
+            cex -> cex.getTargetState().addCounterexampleInformation(cex),
+            () -> {
+              if (!allowImpreciseCounterexamples) {
+                throw new AssertionError(
+                    "Found imprecise counterexample with BMC. "
+                        + "If this is expected for this configuration "
+                        + "(e.g., because of UF-based heap encoding), "
+                        + "set counterexample.export.allowImpreciseCounterexamples=true. "
+                        + "Otherwise please report this as a bug.");
+              }
+            });
+  }
+  /**
+   * This method tries to find a feasible path to (one of) the target state(s). It does so by asking
+   * the solver for a satisfying assignment.
+   */
+  @SuppressWarnings("resource")
+  private Optional<CounterexampleInfo> analyzeCounterexample0(
+      final BooleanFormula pCounterexampleFormula,
+      final ReachedSet pReachedSet,
+      final BasicProverEnvironment<?> pProver)
+      throws CPATransferException, InterruptedException {
     if (!(cpa instanceof ARGCPA)) {
       logger.log(Level.INFO, "Error found, but error path cannot be created without ARGCPA");
-      return;
+      return Optional.empty();
     }
 
     stats.errorPathCreation.start();
@@ -236,15 +272,10 @@
         BooleanFormula branchingFormula = pmgr.buildBranchingFormula(arg);
 
         if (bfmgr.isTrue(branchingFormula)) {
-<<<<<<< HEAD
-          logger.log(Level.WARNING, "Could not create error path because of missing branching information!");
-          return;
-=======
           logger.log(
               Level.WARNING,
               "Could not create error path because of missing branching information!");
           return Optional.empty();
->>>>>>> d0b2630d
         }
 
         // add formula to solver environment
@@ -259,16 +290,11 @@
 
         if (!stillSatisfiable) {
           // should not occur
-<<<<<<< HEAD
-          logger.log(Level.WARNING, "Could not create error path information because of inconsistent branching information!");
-          return;
-=======
           logger.log(
               Level.WARNING,
               "Could not create error path information because of inconsistent branching"
                   + " information!");
           return Optional.empty();
->>>>>>> d0b2630d
         }
 
         model = pProver.getModelAssignments();
@@ -276,7 +302,7 @@
       } catch (SolverException e) {
         logger.log(Level.WARNING, "Solver could not produce model, cannot create error path.");
         logger.logDebugException(e);
-        return;
+        return Optional.empty();
 
       } finally {
         if (shouldCheckBranching) {
@@ -295,7 +321,7 @@
         targetPath = ARGUtils.getPathFromBranchingInformation(root, arg, branchingInformation);
       } catch (IllegalArgumentException e) {
         logger.logUserException(Level.WARNING, e, "Could not create error path");
-        return;
+        return Optional.empty();
       }
 
       BooleanFormula cexFormula = pCounterexampleFormula;
@@ -326,24 +352,17 @@
                 assignmentToPathAllocator);
 
       } catch (InvalidConfigurationException e) {
-<<<<<<< HEAD
-        // Configuration has somehow changed and can no longer be used to create the solver and path formula manager
-        logger.logUserException(Level.WARNING, e, "Could not replay error path to get a more precise model");
-        return;
-=======
         // Configuration has somehow changed and can no longer be used to create the solver and path
         // formula manager
         logger.logUserException(
             Level.WARNING, e, "Could not replay error path to get a more precise model");
         return Optional.empty();
->>>>>>> d0b2630d
       }
 
       CounterexampleTraceInfo cexInfo =
           CounterexampleTraceInfo.feasible(
               ImmutableList.of(cexFormula), model, branchingInformation);
-      CounterexampleInfo counterexample = pathChecker.createCounterexample(targetPath, cexInfo);
-      counterexample.getTargetState().addCounterexampleInformation(counterexample);
+      return Optional.of(pathChecker.createCounterexample(targetPath, cexInfo));
 
     } finally {
       stats.errorPathCreation.stop();
@@ -381,29 +400,33 @@
                 }
               }
               final ExpressionTreeSupplier expSup = tmpExpressionTreeSupplier;
-              final Witness generatedWitness =
-                  argWitnessExporter.generateProofWitness(
-                      rootState,
-                      Predicates.alwaysTrue(),
-                      BiPredicates.alwaysTrue(),
-                      new InvariantProvider() {
-                        @Override
-                        public ExpressionTree<Object> provideInvariantFor(
-                            CFAEdge pCFAEdge,
-                            Optional<? extends Collection<? extends ARGState>> pStates) {
-                          CFANode node = pCFAEdge.getSuccessor();
-                          ExpressionTree<Object> result = expSup.getInvariantFor(node);
-                          if (ExpressionTrees.getFalse().equals(result) && !pStates.isPresent()) {
-                            return ExpressionTrees.getTrue();
+              try (Writer w = IO.openOutputFile(invariantsExport, StandardCharsets.UTF_8)) {
+                final Witness generatedWitness =
+                    argWitnessExporter.generateProofWitness(
+                        rootState,
+                        Predicates.alwaysTrue(),
+                        BiPredicates.alwaysTrue(),
+                        new InvariantProvider() {
+                          @Override
+                          public ExpressionTree<Object> provideInvariantFor(
+                              CFAEdge pCFAEdge,
+                              Optional<? extends Collection<? extends ARGState>> pStates)
+                              throws InterruptedException {
+                            CFANode node = pCFAEdge.getSuccessor();
+                            ExpressionTree<Object> result = expSup.getInvariantFor(node);
+                            if (ExpressionTrees.getFalse().equals(result) && !pStates.isPresent()) {
+                              return ExpressionTrees.getTrue();
+                            }
+                            return result;
                           }
-                          return result;
-                        }
-                      });
-              try (Writer w = IO.openOutputFile(invariantsExport, StandardCharsets.UTF_8)) {
+                        });
                 WitnessToOutputFormatsUtils.writeToGraphMl(generatedWitness, w);
               } catch (IOException e) {
                 logger.logUserException(
                     Level.WARNING, e, "Could not write invariants to file " + invariantsExport);
+              } catch (InterruptedException e) {
+                logger.logUserException(
+                    Level.WARNING, e, "Could not export witness due to interruption");
               }
             }
           }
