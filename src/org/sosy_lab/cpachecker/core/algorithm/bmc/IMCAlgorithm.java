--- conflicted
+++ resolved
@@ -205,62 +205,35 @@
     @Option(
         secure = true,
         description =
-<<<<<<< HEAD
-            "toggle the strategy to determine the next loop iteration\n"
-                + "to execute BMC phase of IMC or ISMC\n"
-                + "CONST: increased by one (to guarantee a shortest counterexample)\n"
-                + "EAGER: skip all iterations where a bug cannot be found")
-    private LoopBoundIncrementStrategy incrementStrategyForBMC = LoopBoundIncrementStrategy.CONST;
-=======
             """
             toggle the strategy to determine the next loop iteration
             to execute BMC phase of IMC or ISMC
             CONST: increased by one (to guarantee a shortest counterexample)
             EAGER: skip all iterations where a bug cannot be found\
             """)
-    private LoopBoundIncrementStrategy loopBoundIncrementStrategyForBMC =
-        LoopBoundIncrementStrategy.CONST;
->>>>>>> f2c7454e
+    private LoopBoundIncrementStrategy incrementStrategyForBMC = LoopBoundIncrementStrategy.CONST;
 
     @Option(
         secure = true,
         description =
-<<<<<<< HEAD
-            "toggle the strategy to determine the next loop iteration\n"
-                + "to execute k-inductive check if \"checkPropertyInductiveness\" is enabled\n"
-                + "CONST: increased by by a constant (specified via loopBoundIncrementValueForKI)\n"
-                + "EAGER: skip all iterations where a bug cannot be found")
-    private LoopBoundIncrementStrategy incrementStrategyForKI = LoopBoundIncrementStrategy.CONST;
-=======
             """
             toggle the strategy to determine the next loop iteration
             to execute k-inductive check if "checkPropertyInductiveness" is enabled
             CONST: increased by by a constant (specified via loopBoundIncrementValueForKI)
             EAGER: skip all iterations where a bug cannot be found\
             """)
-    private LoopBoundIncrementStrategy loopBoundIncrementStrategyForKI =
-        LoopBoundIncrementStrategy.CONST;
->>>>>>> f2c7454e
+    private LoopBoundIncrementStrategy incrementStrategyForKI = LoopBoundIncrementStrategy.CONST;
 
     @Option(
         secure = true,
         description =
-<<<<<<< HEAD
-            "toggle the strategy to determine the next loop iteration\n"
-                + "to execute interpolation phase of IMC\n"
-                + "CONST: increased by a constant (specified via loopBoundIncrementValueForIMC)\n"
-                + "EAGER: skip all iterations where a bug cannot be found")
-    private LoopBoundIncrementStrategy incrementStrategyForIMC = LoopBoundIncrementStrategy.CONST;
-=======
             """
             toggle the strategy to determine the next loop iteration
             to execute interpolation phase of IMC
             CONST: increased by a constant (specified via loopBoundIncrementValueForIMC)
             EAGER: skip all iterations where a bug cannot be found\
             """)
-    private LoopBoundIncrementStrategy loopBoundIncrementStrategyForIMC =
-        LoopBoundIncrementStrategy.CONST;
->>>>>>> f2c7454e
+    private LoopBoundIncrementStrategy incrementStrategyForIMC = LoopBoundIncrementStrategy.CONST;
 
     /** Not configurable by the user to ensure soundness of ISMC */
     private final LoopBoundIncrementStrategy incrementStrategyForISMC =
@@ -487,8 +460,6 @@
   private final PredicateAbstractionManager predAbsMgr;
   private final InterpolationManager itpMgr;
   private final CFA cfa;
-<<<<<<< HEAD
-=======
 
   /**
    * A Boolean variable to track whether the initial-state (prefix) formula approximated by
@@ -496,7 +467,6 @@
    */
   private boolean isPrefixItpPrecise;
 
->>>>>>> f2c7454e
   private BooleanFormula finalFixedPoint;
   private BooleanFormula lastInductiveAuxInv;
   private LoopBoundManager loopBoundMgr;
@@ -553,11 +523,7 @@
       logger.log(
           Level.WARNING,
           "Cannot assert targets at every iteration with current strategy for computing fixed"
-<<<<<<< HEAD
-              + " point");
-=======
               + " point. Setting imc.assertTargetsAtEveryIteration to false.");
->>>>>>> f2c7454e
       assertTargetsAtEveryIteration = false;
     }
     if (assertTargetsAtEveryIteration && backwardAnalysis) {
@@ -618,22 +584,9 @@
       logger.log(Level.INFO, "Empty target set");
       return AlgorithmStatus.SOUND_AND_PRECISE;
     }
-<<<<<<< HEAD
     if (isSafetyProvenByInvariantGenerator(pReachedSet)) {
       return AlgorithmStatus.SOUND_AND_PRECISE;
     }
-    adjustConfigsAccordingToCFA();
-    // Initialize variables for IMC/ISMC
-    List<BooleanFormula> reachVector = new ArrayList<>();
-    PartitionedFormulas partitionedFormulas =
-        new PartitionedFormulas(pfmgr, bfmgr, logger, assertTargetsAtEveryIteration);
-    logger.log(Level.FINE, "Performing interpolation-based model checking");
-    do {
-      shutdownNotifier.shutdownIfNecessary();
-      if (isSafetyProvenByInvariantGenerator(pReachedSet)) {
-        return AlgorithmStatus.SOUND_AND_PRECISE;
-      }
-=======
     adjustConfigsAccordingToCFA();
     // Initialize variables for IMC/ISMC
     PartitionedFormulas partitionedFormulas =
@@ -646,7 +599,10 @@
     List<BooleanFormula> reachVector = new ArrayList<>();
     logger.log(Level.FINE, "Performing interpolation-based model checking");
     do {
->>>>>>> f2c7454e
+      shutdownNotifier.shutdownIfNecessary();
+      if (isSafetyProvenByInvariantGenerator(pReachedSet)) {
+        return AlgorithmStatus.SOUND_AND_PRECISE;
+      }
       unrollProgram(pReachedSet);
       if (findCexByBMC(pReachedSet)) {
         return AlgorithmStatus.UNSOUND_AND_PRECISE;
@@ -655,7 +611,6 @@
       // Forward-condition check
       if (checkForwardConditions && !isFurtherUnrollingPossible(pReachedSet)) {
         return AlgorithmStatus.SOUND_AND_PRECISE;
-<<<<<<< HEAD
       }
       if (loopBoundMgr.getCurrentMaxLoopIterations() > 1
           && !AbstractStates.getTargetStates(pReachedSet).isEmpty()) {
@@ -685,6 +640,10 @@
           return AlgorithmStatus.SOUND_AND_PRECISE;
         }
       }
+      if (!isPrefixItpPrecise && !reachVector.isEmpty()) {
+        isPrefixItpPrecise =
+            solver.implies(reachVector.getFirst(), partitionedFormulas.getPrefixFormula());
+      }
       InterpolationHelper.removeUnreachableTargetStates(pReachedSet);
       loopBoundMgr.incrementLoopBoundsToCheck();
     } while (adjustConditions());
@@ -693,30 +652,15 @@
 
   /** Check the loop structure of the input program and adjust configurations accordingly */
   private void adjustConfigsAccordingToCFA() throws CPAException {
-    if (!cfa.getAllLoopHeads().isPresent()) {
-      if (isInterpolationEnabled()) {
-        logger.log(
-            Level.WARNING, "Disable interpolation as loop structure could not be determined");
-        fixedPointComputeStrategy = FixedPointComputeStrategy.NONE;
-      }
-      if (checkPropertyInductiveness) {
-        logger.log(
-            Level.WARNING, "Disable induction check as loop structure could not be determined");
-        checkPropertyInductiveness = false;
-      }
-    }
-    if (cfa.getAllLoopHeads().orElseThrow().size() > 1) {
-      if (isInterpolationEnabled()) {
-        if (fallBack) {
-          fallBackToBMC("Interpolation is not supported for multi-loop programs yet");
-        } else {
-          throw new CPAException("Multi-loop programs are not supported yet");
-        }
-      }
-      if (checkPropertyInductiveness) {
-        logger.log(
-            Level.WARNING, "Disable induction check because the program contains multiple loops");
-        checkPropertyInductiveness = false;
+    if (!cfa.getAllLoopHeads().isPresent() || cfa.getAllLoopHeads().orElseThrow().size() > 1) {
+      String reason =
+          cfa.getAllLoopHeads().isPresent()
+              ? "Multi-loop programs are not supported"
+              : "Loop structure could not be determined";
+      if (fallBack) {
+        fallBackToBMC(reason);
+      } else {
+        throw new CPAException(reason);
       }
     }
   }
@@ -745,76 +689,6 @@
         throw new CPAException("ARG does not meet the requirements");
       }
     }
-=======
-      }
-      if (loopBoundMgr.getCurrentMaxLoopIterations() > 1
-          && !AbstractStates.getTargetStates(pReachedSet).isEmpty()) {
-        shutdownNotifier.shutdownIfNecessary();
-        stats.interpolationPreparation.start();
-        partitionedFormulas.collectFormulasFromARG(pReachedSet);
-        stats.interpolationPreparation.stop();
-        // k-induction
-        if (checkPropertyInductiveness
-            && loopBoundMgr.performKIAtCurrentIteration()
-            && isPropertyInductive(pReachedSet, partitionedFormulas)) {
-          return AlgorithmStatus.SOUND_AND_PRECISE;
-        }
-        // Interpolation
-        if (isInterpolationEnabled()
-            && reachFixedPoint(pReachedSet, partitionedFormulas, reachVector)) {
-          return AlgorithmStatus.SOUND_AND_PRECISE;
-        }
-      }
-      if (!isPrefixItpPrecise && !reachVector.isEmpty()) {
-        isPrefixItpPrecise =
-            solver.implies(reachVector.getFirst(), partitionedFormulas.getPrefixFormula());
-      }
-      InterpolationHelper.removeUnreachableTargetStates(pReachedSet);
-      loopBoundMgr.incrementLoopBoundsToCheck();
-    } while (adjustConditions());
-    return AlgorithmStatus.UNSOUND_AND_PRECISE;
->>>>>>> f2c7454e
-  }
-
-  /** Check the loop structure of the input program and adjust configurations accordingly */
-  private void adjustConfigsAccordingToCFA() throws CPAException {
-    if (!cfa.getAllLoopHeads().isPresent() || cfa.getAllLoopHeads().orElseThrow().size() > 1) {
-      String reason =
-          cfa.getAllLoopHeads().isPresent()
-              ? "Multi-loop programs are not supported"
-              : "Loop structure could not be determined";
-      if (fallBack) {
-        fallBackToBMC(reason);
-      } else {
-        throw new CPAException(reason);
-      }
-    }
-  }
-
-  /**
-   * Determine if interpolation or forward-condition check is applicable with the current unrolled
-   * ARG and adjust configurations accordingly
-   */
-  private void adjustConfigsAccordingToARG(ReachedSet pReachedSet)
-      throws CPAException, SolverException, InterruptedException {
-    // Check if interpolation or forward-condition check is applicable
-    if (isInterpolationEnabled()
-        && !InterpolationHelper.checkAndAdjustARG(
-            logger, cpa, bfmgr, solver, pReachedSet, removeUnreachableStopStates)) {
-      if (fallBack) {
-        fallBackToBMC("The check of ARG failed");
-      } else {
-        throw new CPAException("ARG does not meet the requirements");
-      }
-    }
-    if (checkForwardConditions && InterpolationHelper.hasCoveredStates(pReachedSet)) {
-      if (fallBack) {
-        fallBackToBMCWithoutForwardCondition(
-            "Covered states in ARG: forward-condition might be unsound!");
-      } else {
-        throw new CPAException("ARG does not meet the requirements");
-      }
-    }
   }
 
   private void fallBackToBMC(final String pReason) {
@@ -840,19 +714,11 @@
   }
 
   private void unrollProgram(ReachedSet pReachedSet) throws InterruptedException, CPAException {
-<<<<<<< HEAD
-    stats.bmcPreparation.start();
-    try {
-      BMCHelper.unroll(logger, pReachedSet, algorithm, cpa);
-    } finally {
-      stats.bmcPreparation.stop();
-=======
     stats.bmcUnrolling.start();
     try {
       BMCHelper.unroll(logger, pReachedSet, algorithm, cpa);
     } finally {
       stats.bmcUnrolling.stop();
->>>>>>> f2c7454e
     }
   }
 
@@ -905,13 +771,9 @@
     return !isStopStateUnreachable;
   }
 
-<<<<<<< HEAD
   /** Check if the safety property can be proven by <i>k</i>-induction */
   private boolean isPropertyInductive(
       ReachedSet pReachedSet, PartitionedFormulas formulas, BooleanFormula loopInv)
-=======
-  private boolean isPropertyInductive(ReachedSet pReachedSet, PartitionedFormulas formulas)
->>>>>>> f2c7454e
       throws InterruptedException, SolverException {
     boolean isInductive;
     try (ProverEnvironment inductionProver = solver.newProverEnvironment()) {
@@ -937,51 +799,33 @@
   }
 
   private boolean reachFixedPoint(
-<<<<<<< HEAD
       ReachedSet pReachedSet,
       PartitionedFormulas formulas,
       List<BooleanFormula> reachVector,
       BooleanFormula loopInv)
-=======
-      ReachedSet pReachedSet, PartitionedFormulas formulas, List<BooleanFormula> reachVector)
->>>>>>> f2c7454e
       throws CPAException, SolverException, InterruptedException {
     stats.fixedPointComputation.start();
     try {
       boolean hasReachedFixedPoint = false;
       switch (fixedPointComputeStrategy) {
-<<<<<<< HEAD
-        case ITP:
-          hasReachedFixedPoint = reachFixedPointByInterpolation(formulas, loopInv);
-          break;
-        case ITPSEQ:
-          hasReachedFixedPoint =
-              reachFixedPointByInterpolationSequence(formulas, reachVector, loopInv);
-          break;
-        case ITPSEQ_AND_ITP:
+        case ITP ->
+            hasReachedFixedPoint = reachFixedPointByInterpolation(formulas, reachVector, loopInv);
+        case ITPSEQ ->
+            hasReachedFixedPoint =
+                reachFixedPointByInterpolationSequence(formulas, reachVector, loopInv);
+        case ITPSEQ_AND_ITP -> {
           hasReachedFixedPoint =
               reachFixedPointByInterpolationSequence(formulas, reachVector, loopInv);
           if (!hasReachedFixedPoint) {
-            hasReachedFixedPoint = reachFixedPointByInterpolation(formulas, loopInv);
-=======
-        case ITP -> hasReachedFixedPoint = reachFixedPointByInterpolation(formulas, reachVector);
-        case ITPSEQ ->
-            hasReachedFixedPoint = reachFixedPointByInterpolationSequence(formulas, reachVector);
-        case ITPSEQ_AND_ITP -> {
-          hasReachedFixedPoint = reachFixedPointByInterpolationSequence(formulas, reachVector);
-          if (!hasReachedFixedPoint) {
-            hasReachedFixedPoint = reachFixedPointByInterpolation(formulas, reachVector);
->>>>>>> f2c7454e
+            hasReachedFixedPoint = reachFixedPointByInterpolation(formulas, reachVector, loopInv);
           }
         }
         case NONE -> {}
       }
       if (hasReachedFixedPoint) {
         InterpolationHelper.removeUnreachableTargetStates(pReachedSet);
-<<<<<<< HEAD
         InterpolationHelper.storeFixedPointAsAbstractionAtLoopHeads(
             pReachedSet, finalFixedPoint, predAbsMgr, pfmgr);
-=======
         finalFixedPoint = fmgr.simplifyBooleanFormula(finalFixedPoint);
         finalFixedPoint = fmgr.simplify(finalFixedPoint);
         InterpolationHelper.storeFixedPointAsAbstractionAtLoopHeads(
@@ -989,7 +833,6 @@
             backwardAnalysis ? bfmgr.not(finalFixedPoint) : finalFixedPoint,
             predAbsMgr,
             pfmgr);
->>>>>>> f2c7454e
       } else {
         logger.log(Level.FINE, "The overapproximation is unsafe, going back to BMC phase");
       }
@@ -1015,16 +858,16 @@
    * @throws InterruptedException On shutdown request.
    */
   private boolean reachFixedPointByInterpolation(
-<<<<<<< HEAD
-      final PartitionedFormulas formulas, BooleanFormula loopInv)
-=======
-      final PartitionedFormulas formulas, List<BooleanFormula> reachVector)
->>>>>>> f2c7454e
+      final PartitionedFormulas formulas, List<BooleanFormula> reachVector, BooleanFormula loopInv)
       throws InterruptedException, CPAException, SolverException {
     if (!loopBoundMgr.performIMCAtCurrentIteration()) {
       return false;
     }
-<<<<<<< HEAD
+
+    assert !(fixedPointComputeStrategy.isISMCEnabled() && reachVector.isEmpty());
+    if (reachVector.isEmpty()) {
+      reachVector.add(bfmgr.makeTrue());
+    }
 
     // Examine aux. invariant
     if (!bfmgr.isTrue(loopInv) && !lastInductiveAuxInv.equals(loopInv)) {
@@ -1043,19 +886,13 @@
       }
     }
     final boolean isLoopInvTrivial = bfmgr.isTrue(lastInductiveAuxInv);
-=======
-    assert !(fixedPointComputeStrategy.isISMCEnabled() && reachVector.isEmpty());
-    if (reachVector.isEmpty()) {
-      reachVector.add(bfmgr.makeTrue());
-    }
->>>>>>> f2c7454e
 
     logger.log(Level.FINE, "Computing fixed points by interpolation (IMC)");
     logger.log(Level.ALL, "The SSA map is", formulas.getPrefixSsaMap());
     final BooleanFormula prefixFormula = formulas.getPrefixFormula();
     BooleanFormula accumImage = bfmgr.makeFalse();
 
-    ImmutableList<BooleanFormula> loops = formulas.getLoopFormulas();
+    List<BooleanFormula> loops = formulas.getLoopFormulas();
     // suffix formula: T(S1, S2) && T(S1, S2) && ... && T(Sn-1, Sn)
     BooleanFormula suffixFormula = bfmgr.and(loops.subList(1, formulas.getNumLoops()));
     //  assertion = negated property ~P(Sn)
@@ -1068,7 +905,7 @@
               assertionFormula,
               fmgr.instantiate(
                   bfmgr.not(lastInductiveAuxInv),
-                  formulas.getSsaMapOfLoop(formulas.getNumLoops() - 1)));
+                  formulas.getLoopFormulaSsaMaps().get(formulas.getNumLoops() - 1)));
     }
     suffixFormula = bfmgr.and(suffixFormula, assertionFormula);
 
@@ -1077,13 +914,9 @@
     assert interpolants.isPresent();
     final int initialIMCIter = stats.numOfInterpolationCalls;
     while (interpolants.isPresent()) {
-<<<<<<< HEAD
       shutdownNotifier.shutdownIfNecessary();
-      stats.numOfIMCInnerIterations += 1;
-=======
       stats.numOfInterpolationCalls += 1;
       stats.numOfInterpolants += 1;
->>>>>>> f2c7454e
       logger.log(
           Level.ALL,
           "IMC inner loop iteration:",
@@ -1104,44 +937,41 @@
       logger.log(Level.ALL, "The interpolant is", interpolant);
       interpolant = fmgr.instantiate(fmgr.uninstantiate(interpolant), formulas.getPrefixSsaMap());
       logger.log(Level.ALL, "After changing SSA", interpolant);
-<<<<<<< HEAD
+
       // Refine the interpolant when possible
       if (!isLoopInvTrivial
           && invariantsOptions.injectionStrategy == InvariantsInjectionStrategy.REFINE_ITP) {
         interpolant =
             bfmgr.and(
-                interpolant, fmgr.instantiate(lastInductiveAuxInv, formulas.getPrefixSsaMap()));
+                interpolant,
+                fmgr.instantiate(
+                    backwardAnalysis ? bfmgr.not(lastInductiveAuxInv) : lastInductiveAuxInv,
+                    formulas.getPrefixSsaMap()));
         logger.log(Level.ALL, "The refined interpolant is", interpolant);
       }
+
       // Step 1: regular IMC fixed point check
-      if (solver.implies(interpolant, currentImage)) {
-=======
       if (solver.implies(interpolant, bfmgr.or(prefixFormula, accumImage))) {
->>>>>>> f2c7454e
         logger.log(Level.INFO, "The current image reaches a fixed point");
         stats.fixedPointConvergenceLength = stats.numOfInterpolationCalls - initialIMCIter;
         finalFixedPoint = bfmgr.or(reachVector.getFirst(), fmgr.uninstantiate(accumImage));
         return true;
       }
-<<<<<<< HEAD
       // Step 2: IMC fixed point check strengthened by non-trivial external invariant
       if (!isLoopInvTrivial
           && invariantsOptions.injectionStrategy == InvariantsInjectionStrategy.REFINE_FP_CHECK
           && solver.implies(
               bfmgr.and(
                   interpolant, fmgr.instantiate(lastInductiveAuxInv, formulas.getPrefixSsaMap())),
-              currentImage)) {
+              bfmgr.or(prefixFormula, accumImage))) {
         logger.log(Level.INFO, "Fixed point reached with external inductive invariants");
-        finalFixedPoint = fmgr.uninstantiate(currentImage);
+        stats.fixedPointConvergenceLength = stats.numOfInterpolationCalls - initialIMCIter;
+        finalFixedPoint = bfmgr.or(reachVector.getFirst(), fmgr.uninstantiate(accumImage));
         return true;
       }
-      currentImage = bfmgr.or(currentImage, interpolant);
-      interpolants = itpMgr.interpolate(ImmutableList.of(interpolant, loops.get(0), suffixFormula));
-=======
       accumImage = bfmgr.or(accumImage, interpolant);
       interpolants =
           itpMgr.interpolate(ImmutableList.of(interpolant, loops.getFirst(), suffixFormula));
->>>>>>> f2c7454e
     }
     logger.log(
         Level.FINE,
@@ -1260,8 +1090,8 @@
         // Step 1: regular ISMC check
         if (solver.implies(imageAtI, currentImage)) {
           logger.log(Level.INFO, "Fixed point reached");
-<<<<<<< HEAD
-          finalFixedPoint = currentImage;
+          finalFixedPoint = bfmgr.or(currentImage, reachVector.getFirst());
+          stats.fixedPointConvergenceLength = reachVector.size();
           return true;
         }
         // Step 2: ISMC check strengthened by external invariant
@@ -1269,11 +1099,8 @@
             && isLoopInvInductive
             && solver.implies(bfmgr.and(imageAtI, loopInv), currentImage)) {
           logger.log(Level.INFO, "Fixed point reached with external inductive invariants");
-          finalFixedPoint = currentImage;
-=======
           finalFixedPoint = bfmgr.or(currentImage, reachVector.getFirst());
           stats.fixedPointConvergenceLength = reachVector.size();
->>>>>>> f2c7454e
           return true;
         }
         currentImage = bfmgr.or(currentImage, imageAtI);
