--- conflicted
+++ resolved
@@ -24,12 +24,9 @@
 import com.google.common.collect.ImmutableMap;
 import com.google.common.collect.ImmutableSet;
 import com.google.common.collect.Iterables;
-<<<<<<< HEAD
-=======
 import com.google.errorprone.annotations.ForOverride;
-import java.io.IOException;
->>>>>>> f2c7454e
 import java.math.BigInteger;
+import java.nio.file.Path;
 import java.util.ArrayList;
 import java.util.Collection;
 import java.util.Collections;
@@ -52,11 +49,12 @@
 import org.sosy_lab.common.ShutdownManager;
 import org.sosy_lab.common.ShutdownNotifier;
 import org.sosy_lab.common.configuration.Configuration;
+import org.sosy_lab.common.configuration.FileOption;
+import org.sosy_lab.common.configuration.FileOption.Type;
 import org.sosy_lab.common.configuration.InvalidConfigurationException;
 import org.sosy_lab.common.configuration.Option;
 import org.sosy_lab.common.configuration.Options;
 import org.sosy_lab.common.log.LogManager;
-import org.sosy_lab.common.time.Timer;
 import org.sosy_lab.cpachecker.cfa.CFA;
 import org.sosy_lab.cpachecker.cfa.model.CFANode;
 import org.sosy_lab.cpachecker.core.AnalysisDirection;
@@ -272,70 +270,7 @@
     } else {
       stepCaseCPA = null;
       stepCaseAlgorithm = null;
-<<<<<<< HEAD
-    }
-=======
-      invariantGenerationStrategy = InvariantGeneratorFactory.DO_NOTHING;
-      invariantGeneratorHeadStartStrategy = InvariantGeneratorHeadStartFactories.NONE;
-    }
-
-    ShutdownManager invariantGeneratorShutdownManager = pShutdownManager;
-    boolean addInvariantsByInduction =
-        invariantGenerationStrategy == InvariantGeneratorFactory.INDUCTION;
-    if (addInvariantsByInduction) {
-      if (propagateInvGenInterrupts) {
-        invariantGeneratorShutdownManager = pShutdownManager;
-      } else {
-        invariantGeneratorShutdownManager =
-            ShutdownManager.createWithParent(pShutdownManager.getNotifier());
-      }
-    }
-
-    if (pIsInvariantGenerator && addInvariantsByInduction) {
-      invariantGenerationStrategy = InvariantGeneratorFactory.REACHED_SET;
-    }
-    Configuration invGenConfig = pConfig;
-    if (invariantGeneratorConfig != null) {
-      try {
-        invGenConfig =
-            Configuration.builder()
-                .copyFrom(invGenConfig)
-                .loadFromFile(invariantGeneratorConfig)
-                .build();
-      } catch (IOException e) {
-        throw new InvalidConfigurationException(
-            String.format("Cannot load configuration from file %s", invariantGeneratorConfig), e);
-      }
-    }
-    final InvariantGenerator invGen =
-        invariantGenerationStrategy.createInvariantGenerator(
-            invGenConfig,
-            pLogger,
-            pReachedSetFactory,
-            invariantGeneratorShutdownManager,
-            pCFA,
-            pSpecification,
-            pAggregatedReachedSets,
-            targetLocationProvider);
-    // do not inline invGen, we need a local final variable for the ShutdownRequestListener
-    invariantGenerator = invGen;
-    if (addInvariantsByInduction) {
-      propagateSafetyInterrupt =
-          pReason -> {
-            if (invGen.isProgramSafe()) {
-              pShutdownManager.requestShutdown(pReason);
-            }
-          };
-      invariantGeneratorShutdownManager.getNotifier().register(propagateSafetyInterrupt);
-    } else {
-      propagateSafetyInterrupt = null;
-    }
-    if (invariantGenerator
-        instanceof ConditionAdjustmentEventSubscriber conditionAdjustmentEventSubscriber) {
-      conditionAdjustmentEventSubscribers.add(conditionAdjustmentEventSubscriber);
-    }
-    invariantGeneratorHeadStart = invariantGeneratorHeadStartStrategy.createFor(this);
->>>>>>> f2c7454e
+    }
 
     @SuppressWarnings("resource")
     PredicateCPA predCpa = CPAs.retrieveCPAOrFail(cpa, PredicateCPA.class, BMCAlgorithm.class);
@@ -347,7 +282,6 @@
     assignmentToPathAllocator =
         new AssignmentToPathAllocator(config, shutdownNotifier, pLogger, pCFA.getMachineModel());
 
-<<<<<<< HEAD
     invariantGeneratorForBMC =
         new InvariantGeneratorForBMC(
             pShutdownManager,
@@ -360,7 +294,7 @@
             pAggregatedReachedSets,
             targetLocationProvider,
             bfmgr.makeTrue());
-=======
+
     if (initialPredicatePrecisionFile != null) {
       predToKIndInv =
           new PredicateToKInductionInvariantConverter(config, logger, shutdownNotifier, cfa);
@@ -379,7 +313,6 @@
     } else {
       candidateInvariantsFromWitness = ImmutableSet.of();
     }
->>>>>>> f2c7454e
   }
 
   static boolean checkIfInductionIsPossible(CFA cfa, LogManager logger) {
@@ -396,24 +329,7 @@
 
   public AlgorithmStatus run(final ReachedSet reachedSet)
       throws CPAException, SolverException, InterruptedException {
-<<<<<<< HEAD
-    CFANode initialLocation = extractLocation(reachedSet.getFirstState());
-    invariantGeneratorForBMC.start(initialLocation);
-
-    // The set of candidate invariants that still need to be checked.
-    // Successfully proven invariants are removed from the set.
-    final CandidateGenerator candidateGenerator = getCandidateInvariants();
-    Set<Obligation> ctiBlockingClauses = new TreeSet<>();
-    Map<SymbolicCandiateInvariant, BmcResult> checkedClauses = new HashMap<>();
-
-    if (!candidateGenerator.produceMoreCandidates()) {
-      reachedSet.clearWaitlist();
-      return AlgorithmStatus.SOUND_AND_PRECISE;
-    }
-
-=======
     final CandidateGenerator candidateGenerator;
->>>>>>> f2c7454e
     AlgorithmStatus status;
     final Set<Obligation> ctiBlockingClauses;
     final Map<SymbolicCandiateInvariant, BmcResult> checkedClauses;
@@ -421,7 +337,7 @@
     stats.bmcPreparation.start();
     try {
       CFANode initialLocation = extractLocation(reachedSet.getFirstState());
-      invariantGenerator.start(initialLocation);
+      invariantGeneratorForBMC.start(initialLocation);
 
       // The set of candidate invariants that still need to be checked.
       // Successfully proven invariants are removed from the set.
@@ -1053,16 +969,10 @@
       statisticsProvider.collectStatistics(pStatsCollection);
     }
     pStatsCollection.add(stats);
-<<<<<<< HEAD
     invariantGeneratorForBMC.collectStatistics(pStatsCollection);
-=======
-    if (invariantGenerator instanceof StatisticsProvider statisticsProvider) {
-      statisticsProvider.collectStatistics(pStatsCollection);
-    }
     if (predToKIndInv != null) {
       pStatsCollection.add(predToKIndInv);
     }
->>>>>>> f2c7454e
   }
 
   @ForOverride
@@ -1096,114 +1006,12 @@
    *
    * @return the loop heads.
    */
-  private Set<CFANode> getLoopHeads() {
+  protected Set<CFANode> getLoopHeads() {
     return BMCHelper.getLoopHeads(cfa, targetLocationProvider);
-  }
-
-<<<<<<< HEAD
-  protected FluentIterable<CandidateInvariant> getConfirmedCandidates(final CFANode pLocation) {
-=======
-  public enum InvariantGeneratorFactory {
-    INDUCTION {
-
-      @Override
-      InvariantGenerator createInvariantGenerator(
-          Configuration pConfig,
-          LogManager pLogger,
-          ReachedSetFactory pReachedSetFactory,
-          ShutdownManager pShutdownManager,
-          CFA pCFA,
-          Specification pSpecification,
-          AggregatedReachedSets pAggregatedReachedSets,
-          TargetLocationProvider pTargetLocationProvider)
-          throws InvalidConfigurationException, CPAException, InterruptedException {
-        return KInductionInvariantGenerator.create(
-            pConfig,
-            pLogger,
-            pShutdownManager,
-            pCFA,
-            pSpecification,
-            pReachedSetFactory,
-            pTargetLocationProvider,
-            pAggregatedReachedSets);
-      }
-    },
-
-    REACHED_SET {
-      @Override
-      InvariantGenerator createInvariantGenerator(
-          Configuration pConfig,
-          LogManager pLogger,
-          ReachedSetFactory pReachedSetFactory,
-          ShutdownManager pShutdownManager,
-          CFA pCFA,
-          Specification pSpecification,
-          AggregatedReachedSets pAggregatedReachedSets,
-          TargetLocationProvider pTargetLocationProvider) {
-        return new AbstractInvariantGenerator() {
-
-          @Override
-          protected void startImpl(CFANode pInitialLocation) {
-            // do nothing
-          }
-
-          @Override
-          public boolean isProgramSafe() {
-            // just return false, program will be ended by parallel algorithm if the invariant
-            // generator can prove safety before the current analysis
-            return false;
-          }
-
-          @Override
-          public void cancel() {
-            // do nothing
-          }
-
-          @Override
-          public InvariantSupplier getSupplier() throws CPAException, InterruptedException {
-            return new FormulaInvariantsSupplier(pAggregatedReachedSets);
-          }
-
-          @Override
-          public ExpressionTreeSupplier getExpressionTreeSupplier()
-              throws CPAException, InterruptedException {
-            return new ExpressionTreeInvariantSupplier(pAggregatedReachedSets, pCFA);
-          }
-        };
-      }
-    },
-
-    DO_NOTHING {
-
-      @Override
-      InvariantGenerator createInvariantGenerator(
-          Configuration pConfig,
-          LogManager pLogger,
-          ReachedSetFactory pReachedSetFactory,
-          ShutdownManager pShutdownManager,
-          CFA pCFA,
-          Specification pSpecification,
-          AggregatedReachedSets pAggregatedReachedSets,
-          TargetLocationProvider pTargetLocationProvider) {
-        return new DoNothingInvariantGenerator();
-      }
-    };
-
-    abstract InvariantGenerator createInvariantGenerator(
-        Configuration pConfig,
-        LogManager pLogger,
-        ReachedSetFactory pReachedSetFactory,
-        ShutdownManager pShutdownManager,
-        CFA pCFA,
-        Specification pSpecification,
-        AggregatedReachedSets pAggregatedReachedSets,
-        TargetLocationProvider pTargetLocationProvider)
-        throws InvalidConfigurationException, CPAException, InterruptedException;
   }
 
   protected final FluentIterable<CandidateInvariant> getConfirmedCandidates(
       final CFANode pLocation) {
->>>>>>> f2c7454e
     return from(confirmedCandidates)
         .filter(pConfirmedCandidate -> pConfirmedCandidate.appliesTo(pLocation));
   }
@@ -1457,112 +1265,4 @@
       return Iterables.filter(pStates, Predicates.not(Predicates.in(checkedStates)));
     }
   }
-<<<<<<< HEAD
-=======
-
-  @FunctionalInterface
-  private interface InvariantGeneratorHeadStart {
-
-    void waitForInvariantGenerator() throws InterruptedException;
-  }
-
-  private enum InvariantGeneratorHeadStartFactories {
-    NONE {
-
-      @Override
-      public InvariantGeneratorHeadStart createFor(AbstractBMCAlgorithm pBmcAlgorithm) {
-        return () -> {}; // Returns immediately
-      }
-    },
-
-    AWAIT_TERMINATION {
-
-      @Override
-      public InvariantGeneratorHeadStart createFor(AbstractBMCAlgorithm pBmcAlgorithm) {
-        CountDownLatch latch = new CountDownLatch(1);
-        pBmcAlgorithm.conditionAdjustmentEventSubscribers.add(
-            new ConditionAdjustmentEventSubscriber() {
-
-              @Override
-              public void adjustmentSuccessful(ConfigurableProgramAnalysis pCpa) {
-                // Ignore
-              }
-
-              @Override
-              public void adjustmentRefused(ConfigurableProgramAnalysis pCpa) {
-                latch.countDown();
-              }
-            });
-        return new HeadStartWithLatch(pBmcAlgorithm, latch);
-      }
-    },
-
-    WAIT_UNTIL_EXPENSIVE_ADJUSTMENT {
-
-      @Override
-      InvariantGeneratorHeadStart createFor(AbstractBMCAlgorithm pBmcAlgorithm) {
-        CountDownLatch latch = new CountDownLatch(1);
-        pBmcAlgorithm.conditionAdjustmentEventSubscribers.add(
-            new ConditionAdjustmentEventSubscriber() {
-
-              @Override
-              public void adjustmentSuccessful(ConfigurableProgramAnalysis pCpa) {
-                FluentIterable<InvariantsCPA> cpas =
-                    CPAs.asIterable(pCpa).filter(InvariantsCPA.class);
-                if (cpas.isEmpty()) {
-                  latch.countDown();
-                } else {
-                  for (InvariantsCPA invariantCpa : cpas) {
-                    if (invariantCpa.isLikelyLongRunning()) {
-                      latch.countDown();
-                      break;
-                    }
-                  }
-                }
-              }
-
-              @Override
-              public void adjustmentRefused(ConfigurableProgramAnalysis pCpa) {
-                latch.countDown();
-              }
-            });
-        return new HeadStartWithLatch(pBmcAlgorithm, latch);
-      }
-    };
-
-    private static final class HeadStartWithLatch implements InvariantGeneratorHeadStart {
-
-      private final Timer waitTimer;
-      private final CountDownLatch latch;
-
-      @SuppressWarnings("UnnecessaryAnonymousClass") // ShutdownNotifier needs a strong reference
-      private final ShutdownRequestListener shutdownListener =
-          new ShutdownRequestListener() {
-
-            @Override
-            public void shutdownRequested(String pReason) {
-              latch.countDown();
-            }
-          };
-
-      HeadStartWithLatch(AbstractBMCAlgorithm pBmcAlgorithm, CountDownLatch pLatch) {
-        latch = Objects.requireNonNull(pLatch);
-        waitTimer = pBmcAlgorithm.stats.bmcWaitForInvariantHeadStart;
-        pBmcAlgorithm.shutdownNotifier.registerAndCheckImmediately(shutdownListener);
-      }
-
-      @Override
-      public void waitForInvariantGenerator() throws InterruptedException {
-        waitTimer.start();
-        try {
-          latch.await();
-        } finally {
-          waitTimer.stop();
-        }
-      }
-    }
-
-    abstract InvariantGeneratorHeadStart createFor(AbstractBMCAlgorithm pBmcAlgorithm);
-  }
->>>>>>> f2c7454e
 }