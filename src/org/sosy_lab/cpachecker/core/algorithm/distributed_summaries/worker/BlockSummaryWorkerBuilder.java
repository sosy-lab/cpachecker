// This file is part of CPAchecker,
// a tool for configurable software verification:
// https://cpachecker.sosy-lab.org
//
// SPDX-FileCopyrightText: 2021 Dirk Beyer <https://www.sosy-lab.org>
//
// SPDX-License-Identifier: Apache-2.0

package org.sosy_lab.cpachecker.core.algorithm.distributed_summaries.worker;

import com.google.errorprone.annotations.CanIgnoreReturnValue;
import java.io.IOException;
import java.util.ArrayList;
import java.util.Collection;
import java.util.List;
import org.sosy_lab.common.ShutdownManager;
import org.sosy_lab.common.configuration.InvalidConfigurationException;
import org.sosy_lab.cpachecker.cfa.CFA;
import org.sosy_lab.cpachecker.core.algorithm.distributed_summaries.decomposition.BlockGraph;
import org.sosy_lab.cpachecker.core.algorithm.distributed_summaries.decomposition.BlockNode;
import org.sosy_lab.cpachecker.core.algorithm.distributed_summaries.exchange.BlockSummaryConnection;
import org.sosy_lab.cpachecker.core.algorithm.distributed_summaries.exchange.BlockSummaryConnectionProvider;
import org.sosy_lab.cpachecker.core.specification.Specification;
import org.sosy_lab.cpachecker.exceptions.CPAException;

public class BlockSummaryWorkerBuilder {

  private final CFA cfa;
  private final Specification specification;
  private final List<WorkerGenerator> workerGenerators;
  private final BlockSummaryConnectionProvider<?> connectionProvider;
  private int additionalConnections;

  public BlockSummaryWorkerBuilder(
      CFA pCFA,
      BlockSummaryConnectionProvider<?> pConnectionProvider,
      Specification pSpecification) {
    cfa = pCFA;
    specification = pSpecification;
    // only one available for now
    connectionProvider = pConnectionProvider;
    workerGenerators = new ArrayList<>();
  }

  private String nextId(String pAdditionalIdentifier) {
    return "W" + workerGenerators.size() + pAdditionalIdentifier;
  }

  @CanIgnoreReturnValue
  public BlockSummaryWorkerBuilder createAdditionalConnections(int numberConnections) {
    additionalConnections = numberConnections;
    return this;
  }

  @CanIgnoreReturnValue
  public BlockSummaryWorkerBuilder addAnalysisWorker(
      BlockNode pNode, BlockSummaryAnalysisOptions pOptions) {
    workerGenerators.add(
        connection ->
            new BlockSummaryAnalysisWorker(
                nextId(pNode.getId()),
                pOptions,
                connection,
                pNode,
                cfa,
                specification,
<<<<<<< HEAD
                ShutdownManager.create()));
=======
                shutdownManager));
    return this;
  }

  @CanIgnoreReturnValue
  public BlockSummaryWorkerBuilder addSmartAnalysisWorker(
      BlockNode pNode, BlockSummaryAnalysisOptions pOptions) {
    workerGenerators.add(
        connection ->
            new BlockSummarySmartAnalysisWorker(
                nextId(pNode.getId()),
                pOptions,
                connection,
                pNode,
                cfa,
                specification,
                shutdownManager));
>>>>>>> 98597fb5
    return this;
  }

  @CanIgnoreReturnValue
  public BlockSummaryWorkerBuilder addResultCollectorWorker(
      Collection<BlockNode> nodes, BlockSummaryAnalysisOptions pOptions) {
    workerGenerators.add(connection -> new BlockSummaryResultWorker(nodes, connection, pOptions));
    return this;
  }

  @CanIgnoreReturnValue
  public BlockSummaryWorkerBuilder addVisualizationWorker(
      BlockGraph pBlockTree, BlockSummaryAnalysisOptions pOptions) {
    workerGenerators.add(
        connection -> new BlockSummaryVisualizationWorker(pBlockTree, connection, pOptions));
    return this;
  }

  @CanIgnoreReturnValue
  public BlockSummaryWorkerBuilder addRootWorker(
      BlockNode pNode, BlockSummaryAnalysisOptions pOptions) {
    workerGenerators.add(
        connection ->
            new BlockSummaryRootWorker(
                nextId(pNode.getId()), connection, pOptions, pNode, cfa, ShutdownManager.create()));
    return this;
  }

  public Components build()
      throws IOException, CPAException, InterruptedException, InvalidConfigurationException {
    List<? extends BlockSummaryConnection> connections =
        connectionProvider.createConnections(workerGenerators.size() + additionalConnections);
    List<BlockSummaryWorker> worker = new ArrayList<>(workerGenerators.size());
    for (int i = 0; i < workerGenerators.size(); i++) {
      worker.add(workerGenerators.get(i).apply(connections.get(i)));
    }
    List<? extends BlockSummaryConnection> excessConnections =
        connections.subList(
            workerGenerators.size(), workerGenerators.size() + additionalConnections);
    return new Components(worker, excessConnections);
  }

  public static class Components {

    private final List<BlockSummaryWorker> workers;
    private final List<? extends BlockSummaryConnection> additionalConnections;

    private Components(
        List<BlockSummaryWorker> pWorkers,
        List<? extends BlockSummaryConnection> pAdditionalConnections) {
      workers = pWorkers;
      additionalConnections = pAdditionalConnections;
    }

    public List<BlockSummaryWorker> getWorkers() {
      return workers;
    }

    public List<? extends BlockSummaryConnection> getAdditionalConnections() {
      return additionalConnections;
    }
  }

  // Needed to forward exception handling to actual method and not this function.
  @FunctionalInterface
  private interface WorkerGenerator {
    BlockSummaryWorker apply(BlockSummaryConnection t)
        throws CPAException, InterruptedException, InvalidConfigurationException, IOException;
  }
}<|MERGE_RESOLUTION|>--- conflicted
+++ resolved
@@ -64,27 +64,7 @@
                 pNode,
                 cfa,
                 specification,
-<<<<<<< HEAD
                 ShutdownManager.create()));
-=======
-                shutdownManager));
-    return this;
-  }
-
-  @CanIgnoreReturnValue
-  public BlockSummaryWorkerBuilder addSmartAnalysisWorker(
-      BlockNode pNode, BlockSummaryAnalysisOptions pOptions) {
-    workerGenerators.add(
-        connection ->
-            new BlockSummarySmartAnalysisWorker(
-                nextId(pNode.getId()),
-                pOptions,
-                connection,
-                pNode,
-                cfa,
-                specification,
-                shutdownManager));
->>>>>>> 98597fb5
     return this;
   }
 
