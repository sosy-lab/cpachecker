--- conflicted
+++ resolved
@@ -29,9 +29,6 @@
 import org.sosy_lab.cpachecker.exceptions.CPAException;
 import org.sosy_lab.cpachecker.util.statistics.StatisticsWriter;
 
-<<<<<<< HEAD
-public class DssObserverWorker extends DssWorker implements Statistics {
-=======
 /**
  * Observer worker that detects termination conditions based on the received messages.
  *
@@ -47,8 +44,7 @@
  *
  * <p>The observer also collects statistics from all workers for analysis reporting.
  */
-public class DssObserverWorker extends DssWorker {
->>>>>>> 5fd6d733
+public class DssObserverWorker extends DssWorker implements Statistics {
 
   private final DssConnection connection;
   private final StatusObserver statusObserver;
