--- conflicted
+++ resolved
@@ -9,56 +9,38 @@
 package org.sosy_lab.cpachecker.core.algorithm.distributed_summaries.distributed_cpa.predicate;
 
 import java.io.IOException;
-<<<<<<< HEAD
 import java.util.Map.Entry;
 import org.sosy_lab.cpachecker.cfa.types.c.CType;
 import org.sosy_lab.cpachecker.core.AnalysisDirection;
 import org.sosy_lab.cpachecker.core.algorithm.distributed_summaries.distributed_cpa.operators.serialize.SerializeOperator;
-=======
 import org.sosy_lab.cpachecker.cfa.CFA;
-import org.sosy_lab.cpachecker.core.algorithm.distributed_summaries.distributed_cpa.operators.SerializeOperator;
->>>>>>> c49224b0
 import org.sosy_lab.cpachecker.core.algorithm.distributed_summaries.exchange.BlockSummaryMessagePayload;
 import org.sosy_lab.cpachecker.core.algorithm.distributed_summaries.exchange.SerializeUtil;
 import org.sosy_lab.cpachecker.core.interfaces.AbstractState;
 import org.sosy_lab.cpachecker.cpa.predicate.PredicateAbstractState;
 import org.sosy_lab.cpachecker.cpa.predicate.PredicateCPA;
-<<<<<<< HEAD
 import org.sosy_lab.cpachecker.util.predicates.pathformula.SSAMap;
 import org.sosy_lab.cpachecker.util.predicates.pathformula.SSAMap.SSAMapBuilder;
-=======
 import org.sosy_lab.cpachecker.util.globalinfo.SerializationInfoStorage;
-import org.sosy_lab.cpachecker.util.predicates.pathformula.PathFormula;
-import org.sosy_lab.cpachecker.util.predicates.pathformula.PathFormulaManager;
->>>>>>> c49224b0
 import org.sosy_lab.cpachecker.util.predicates.smt.FormulaManagerView;
 import org.sosy_lab.java_smt.api.BooleanFormula;
 import org.sosy_lab.java_smt.api.Formula;
 
 public class SerializePredicateStateOperator implements SerializeOperator {
-  private final FormulaManagerView formulaManagerView;
-<<<<<<< HEAD
   private final AnalysisDirection direction;
-
-  public SerializePredicateStateOperator(
-      FormulaManagerView pFormulaManagerView, AnalysisDirection pDirection) {
-    formulaManagerView = pFormulaManagerView;
-    direction = pDirection;
-=======
   private final CFA cfa;
   private final PredicateCPA predicateCPA;
 
-  public SerializePredicateStateOperator(PredicateCPA pPredicateCPA, CFA pCFA) {
-    pathFormulaManager = pPredicateCPA.getPathFormulaManager();
-    formulaManagerView = pPredicateCPA.getSolver().getFormulaManager();
+  public SerializePredicateStateOperator(PredicateCPA pPredicateCPA, CFA pCFA, AnalysisDirection pDirection) {
     cfa = pCFA;
     predicateCPA = pPredicateCPA;
->>>>>>> c49224b0
+    direction = pDirection;
   }
 
   @Override
   public BlockSummaryMessagePayload serialize(AbstractState pState) {
     PredicateAbstractState state = (PredicateAbstractState) pState;
+    FormulaManagerView formulaManagerView = predicateCPA.getSolver().getFormulaManager();
     BooleanFormula booleanFormula;
     SSAMap ssaMap;
     if (state.isAbstractionState()) {
@@ -84,26 +66,17 @@
       booleanFormula = state.getPathFormula().getFormula();
       ssaMap = state.getPathFormula().getSsa();
     }
-<<<<<<< HEAD
     String serializedFormula = formulaManagerView.dumpFormula(booleanFormula).toString();
+    SerializationInfoStorage.storeSerializationInformation(predicateCPA, cfa);
     String serializedSSAMap;
-=======
-    String formula = formulaManagerView.dumpFormula(pathFormula.getFormula()).toString();
-    SerializationInfoStorage.storeSerializationInformation(predicateCPA, cfa);
-    String ssa;
->>>>>>> c49224b0
     String pts;
     try {
       serializedSSAMap = SerializeUtil.serialize(ssaMap);
       pts = SerializeUtil.serialize(state.getPathFormula().getPointerTargetSet());
     } catch (IOException pE) {
-<<<<<<< HEAD
       throw new AssertionError("Unable to serialize SSAMap " + state.getPathFormula().getSsa());
-=======
-      throw new AssertionError("Unable to serialize SSAMap " + pathFormula.getSsa());
     } finally {
       SerializationInfoStorage.clear();
->>>>>>> c49224b0
     }
     return BlockSummaryMessagePayload.builder()
         .addEntry(PredicateCPA.class.getName(), serializedFormula)
