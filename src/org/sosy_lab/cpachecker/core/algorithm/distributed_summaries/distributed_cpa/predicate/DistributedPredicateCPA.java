--- conflicted
+++ resolved
@@ -9,7 +9,7 @@
 package org.sosy_lab.cpachecker.core.algorithm.distributed_summaries.distributed_cpa.predicate;
 
 import com.google.common.base.Preconditions;
-import com.google.common.collect.ImmutableMap;
+import java.util.Map;
 import org.sosy_lab.common.ShutdownNotifier;
 import org.sosy_lab.common.configuration.Configuration;
 import org.sosy_lab.common.configuration.InvalidConfigurationException;
@@ -48,18 +48,12 @@
   private final DeserializePredicateStateOperator deserialize;
 
   private final DeserializePrecisionOperator deserializePrecisionOperator;
-<<<<<<< HEAD
-  private final ProceedPredicateStateOperator proceedOperator;
-  private final PredicateViolationConditionOperator verificationConditionOperator;
-  private final Map<MemoryLocation, CType> variableTypes;
-  private final Solver solver;
-=======
   private final ProceedOperator proceedOperator;
   private final ViolationConditionOperator verificationConditionOperator;
   private final CoverageOperator stateCoverageOperator;
   private final CombineOperator combineOperator;
   private final CombinePrecisionOperator combinePrecisionOperator;
->>>>>>> 5981809d
+  private final Solver solver;
 
   public DistributedPredicateCPA(
       PredicateCPA pPredicateCPA,
@@ -69,37 +63,22 @@
       DssAnalysisOptions pOptions,
       LogManager pLogManager,
       ShutdownNotifier pShutdownNotifier,
-<<<<<<< HEAD
       Map<Integer, CFANode> pIdToNodeMap,
       Map<MemoryLocation, CType> pVariableTypes)
-=======
-      ImmutableMap<Integer, CFANode> pIdToNodeMap)
->>>>>>> 5981809d
       throws InvalidConfigurationException {
     predicateCPA = pPredicateCPA;
-    variableTypes = pVariableTypes;
     solver = predicateCPA.getSolver();
     final boolean writeReadableFormulas = pOptions.isDebugModeEnabled();
     serialize =
         new SerializePredicateStateOperator(predicateCPA, pCFA, writeReadableFormulas, solver);
-    deserialize =
-        new DeserializePredicateStateOperator(predicateCPA, pCFA, pNode, variableTypes, solver);
+    deserialize = new DeserializePredicateStateOperator(predicateCPA, pCFA, pNode, pVariableTypes);
     serializePrecisionOperator =
-<<<<<<< HEAD
         new SerializePredicatePrecisionOperator(solver.getFormulaManager());
-    ImmutableMap<Integer, CFANode> threadSafeCopy = ImmutableMap.copyOf(pIdToNodeMap);
     deserializePrecisionOperator =
         new DeserializePredicatePrecisionOperator(
-            predicateCPA.getAbstractionManager(), solver, threadSafeCopy::get);
+            predicateCPA.getAbstractionManager(), solver, pIdToNodeMap::get);
     proceedOperator = new ProceedPredicateStateOperator(solver);
-=======
-        new SerializePredicatePrecisionOperator(pPredicateCPA.getSolver().getFormulaManager());
-    deserializePrecisionOperator =
-        new DeserializePredicatePrecisionOperator(
-            predicateCPA.getAbstractionManager(), predicateCPA.getSolver(), pIdToNodeMap::get);
-    proceedOperator = new ProceedPredicateStateOperator(predicateCPA.getSolver());
     stateCoverageOperator = new PredicateStateCoverageOperator(predicateCPA.getSolver());
->>>>>>> 5981809d
     verificationConditionOperator =
         new PredicateViolationConditionOperator(
             new PathFormulaManagerImpl(
