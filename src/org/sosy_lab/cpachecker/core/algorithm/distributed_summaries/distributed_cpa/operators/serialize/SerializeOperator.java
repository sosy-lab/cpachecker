// This file is part of CPAchecker,
// a tool for configurable software verification:
// https://cpachecker.sosy-lab.org
//
// SPDX-FileCopyrightText: 2022 Dirk Beyer <https://www.sosy-lab.org>
//
// SPDX-License-Identifier: Apache-2.0

package org.sosy_lab.cpachecker.core.algorithm.distributed_summaries.distributed_cpa.operators.serialize;

import com.google.common.collect.ImmutableMap;
import org.sosy_lab.cpachecker.core.interfaces.AbstractState;
import org.sosy_lab.java_smt.api.BooleanFormula;

public interface SerializeOperator {

  String STATE_KEY = "state";

  /**
   * Serialize an abstract state to the content of a message
   *
   * @param pState this state will be serialized
   * @return payload
   */
<<<<<<< HEAD
  DssMessagePayload serialize(AbstractState pState);

  default BooleanFormula serializeToFormula(AbstractState pState) {
    throw new UnsupportedOperationException("This method is not supported.");
  }
=======
  ImmutableMap<String, String> serialize(AbstractState pState);
>>>>>>> 5981809d
}<|MERGE_RESOLUTION|>--- conflicted
+++ resolved
@@ -22,13 +22,9 @@
    * @param pState this state will be serialized
    * @return payload
    */
-<<<<<<< HEAD
-  DssMessagePayload serialize(AbstractState pState);
+  ImmutableMap<String, String> serialize(AbstractState pState);
 
   default BooleanFormula serializeToFormula(AbstractState pState) {
     throw new UnsupportedOperationException("This method is not supported.");
   }
-=======
-  ImmutableMap<String, String> serialize(AbstractState pState);
->>>>>>> 5981809d
 }