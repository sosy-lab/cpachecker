--- conflicted
+++ resolved
@@ -312,15 +312,9 @@
   private ImmutableMultimap<CFAEdgeForThread, CFAEdge> buildThreadEdgesFromCfaEdges(
       int pThreadId, Iterable<CFAEdge> pCfaEdges, Optional<CFAEdgeForThread> pCallContext) {
 
-<<<<<<< HEAD
-    // use ImmutableBiMap to retain insertion order (HashBiMap does not)
-    ImmutableBiMap.Builder<CFAEdgeForThread, CFAEdge> rThreadEdges = ImmutableBiMap.builder();
-    for (CFAEdge cfaEdge : pCfaEdges.toSet()) {
-=======
     // use ImmutableMap to retain insertion order
     ImmutableMultimap.Builder<CFAEdgeForThread, CFAEdge> rThreadEdges = ImmutableMultimap.builder();
     for (CFAEdge cfaEdge : pCfaEdges) {
->>>>>>> 6fb66f50
       rThreadEdges.put(new CFAEdgeForThread(pThreadId, cfaEdge, pCallContext), cfaEdge);
     }
     return rThreadEdges.build();
