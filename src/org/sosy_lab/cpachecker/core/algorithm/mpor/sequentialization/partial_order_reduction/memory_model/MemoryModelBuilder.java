// This file is part of CPAchecker,
// a tool for configurable software verification:
// https://cpachecker.sosy-lab.org
//
// SPDX-FileCopyrightText: 2025 Dirk Beyer <https://www.sosy-lab.org>
//
// SPDX-License-Identifier: Apache-2.0

package org.sosy_lab.cpachecker.core.algorithm.mpor.sequentialization.partial_order_reduction.memory_model;

import com.google.common.annotations.VisibleForTesting;
import com.google.common.collect.ImmutableCollection;
import com.google.common.collect.ImmutableList;
import com.google.common.collect.ImmutableMap;
import com.google.common.collect.ImmutableSet;
import com.google.common.collect.ImmutableSetMultimap;
import java.util.ArrayList;
import java.util.HashSet;
import java.util.List;
import java.util.Optional;
import java.util.Set;
import org.sosy_lab.cpachecker.cfa.ast.c.CCastExpression;
import org.sosy_lab.cpachecker.cfa.ast.c.CExpression;
import org.sosy_lab.cpachecker.cfa.ast.c.CFieldReference;
import org.sosy_lab.cpachecker.cfa.ast.c.CFunctionCall;
import org.sosy_lab.cpachecker.cfa.ast.c.CFunctionDeclaration;
import org.sosy_lab.cpachecker.cfa.ast.c.CIdExpression;
import org.sosy_lab.cpachecker.cfa.ast.c.CParameterDeclaration;
import org.sosy_lab.cpachecker.cfa.ast.c.CSimpleDeclaration;
import org.sosy_lab.cpachecker.cfa.ast.c.CUnaryExpression;
import org.sosy_lab.cpachecker.cfa.model.CFAEdge;
import org.sosy_lab.cpachecker.cfa.model.c.CFunctionCallEdge;
import org.sosy_lab.cpachecker.cfa.types.c.CCompositeType.CCompositeTypeMemberDeclaration;
import org.sosy_lab.cpachecker.cfa.types.c.CPointerType;
import org.sosy_lab.cpachecker.core.algorithm.mpor.MPOROptions;
import org.sosy_lab.cpachecker.core.algorithm.mpor.MPORUtil;
import org.sosy_lab.cpachecker.core.algorithm.mpor.pthreads.PthreadFunctionType;
import org.sosy_lab.cpachecker.core.algorithm.mpor.pthreads.PthreadObjectType;
import org.sosy_lab.cpachecker.core.algorithm.mpor.pthreads.PthreadUtil;
import org.sosy_lab.cpachecker.core.algorithm.mpor.sequentialization.ghost_elements.bit_vector.BitVectorUtil;
import org.sosy_lab.cpachecker.core.algorithm.mpor.substitution.SubstituteEdge;
import org.sosy_lab.cpachecker.core.algorithm.mpor.thread.CFAEdgeForThread;
import org.sosy_lab.cpachecker.exceptions.UnsupportedCodeException;

public record MemoryModelBuilder(
    MPOROptions options,
    ImmutableList<SeqMemoryLocation> initialMemoryLocations,
    ImmutableCollection<SubstituteEdge> substituteEdges) {

  public Optional<MemoryModel> tryBuildMemoryModel() throws UnsupportedCodeException {
    if (options.linkReduction()) {
      ImmutableMap<SeqMemoryLocation, SeqMemoryLocation> startRoutineArgAssignments =
          mapStartRoutineArgAssignments();
      ImmutableMap<SeqMemoryLocation, SeqMemoryLocation> parameterAssignments =
          mapParameterAssignments();
      ImmutableMap<SeqMemoryLocation, SeqMemoryLocation> pointerParameterAssignments =
          getPointerParameterAssignments(parameterAssignments);
      ImmutableList<SeqMemoryLocation> newMemoryLocations =
          ImmutableList.<SeqMemoryLocation>builder()
              .addAll(parameterAssignments.values())
              .addAll(startRoutineArgAssignments.keySet())
              .addAll(startRoutineArgAssignments.values())
              .build();

      // use distinct list so that sequentialization is deterministic
      ImmutableList<SeqMemoryLocation> allMemoryLocations =
          getAllMemoryLocations(newMemoryLocations);
      ImmutableSetMultimap<SeqMemoryLocation, SeqMemoryLocation> pointerAssignments =
          mapPointerAssignments();
      ImmutableSet<SeqMemoryLocation> pointerDereferences = getAllPointerDereferences();

      MemoryModel memoryModel =
          buildMemoryModel(
              allMemoryLocations,
              pointerAssignments,
              startRoutineArgAssignments,
              parameterAssignments,
              pointerParameterAssignments,
              pointerDereferences);
      return Optional.of(memoryModel);
    } else {
      return Optional.empty();
    }
  }

  private MemoryModel buildMemoryModel(
      ImmutableList<SeqMemoryLocation> pAllMemoryLocations,
      ImmutableSetMultimap<SeqMemoryLocation, SeqMemoryLocation> pPointerAssignments,
      ImmutableMap<SeqMemoryLocation, SeqMemoryLocation> pStartRoutineArgAssignments,
      ImmutableMap<SeqMemoryLocation, SeqMemoryLocation> pParameterAssignments,
      ImmutableMap<SeqMemoryLocation, SeqMemoryLocation> pPointerParameterAssignments,
      ImmutableSet<SeqMemoryLocation> pPointerDereferences)
      throws UnsupportedCodeException {

    ImmutableMap<SeqMemoryLocation, Integer> relevantMemoryLocationIds =
        getRelevantMemoryLocationsIds(
            pAllMemoryLocations,
            pPointerAssignments,
            pStartRoutineArgAssignments,
            pPointerParameterAssignments,
            pPointerDereferences);
    return new MemoryModel(
        options,
        pAllMemoryLocations,
        relevantMemoryLocationIds,
        pPointerAssignments,
        pStartRoutineArgAssignments,
        pParameterAssignments,
        pPointerParameterAssignments,
        pPointerDereferences);
  }

  // All Memory Locations ==========================================================================

  private ImmutableList<SeqMemoryLocation> getAllMemoryLocations(
      ImmutableList<SeqMemoryLocation> pNewMemoryLocations) {

    List<SeqMemoryLocation> rAllMemoryLocations = new ArrayList<>(initialMemoryLocations);
    rAllMemoryLocations.addAll(pNewMemoryLocations);
    return rAllMemoryLocations.stream().distinct().collect(ImmutableList.toImmutableList());
  }

  // Collection helpers ============================================================================

  private ImmutableMap<SeqMemoryLocation, Integer> getRelevantMemoryLocationsIds(
      ImmutableList<SeqMemoryLocation> pAllMemoryLocations,
      ImmutableSetMultimap<SeqMemoryLocation, SeqMemoryLocation> pPointerAssignments,
      ImmutableMap<SeqMemoryLocation, SeqMemoryLocation> pStartRoutineArgAssignments,
      ImmutableMap<SeqMemoryLocation, SeqMemoryLocation> pPointerParameterAssignments,
      ImmutableSet<SeqMemoryLocation> pPointerDereferences) {

    ImmutableMap.Builder<SeqMemoryLocation, Integer> rRelevantIds = ImmutableMap.builder();
    int currentId = BitVectorUtil.RIGHT_INDEX;
    for (SeqMemoryLocation memoryLocation : pAllMemoryLocations) {
      if (isRelevantMemoryLocation(
          memoryLocation,
          pPointerAssignments,
          pStartRoutineArgAssignments,
          pPointerParameterAssignments,
          pPointerDereferences)) {
        rRelevantIds.put(memoryLocation, currentId++);
      }
    }
    return rRelevantIds.buildOrThrow();
  }

  private boolean isRelevantMemoryLocation(
      SeqMemoryLocation pMemoryLocation,
      ImmutableSetMultimap<SeqMemoryLocation, SeqMemoryLocation> pPointerAssignments,
      ImmutableMap<SeqMemoryLocation, SeqMemoryLocation> pStartRoutineArgAssignments,
      ImmutableMap<SeqMemoryLocation, SeqMemoryLocation> pPointerParameterAssignments,
      ImmutableSet<SeqMemoryLocation> pPointerDereferences) {

    // exclude const CPAchecker_TMP, they do not have any effect in the input program
    if (pMemoryLocation.isConstCpaCheckerTmp()) {
      return false;
    }
    // relevant locations are either explicit or implicit (e.g. through pointers) global
    if (pMemoryLocation.isExplicitGlobal()
        || isImplicitGlobal(
            pMemoryLocation,
            pPointerAssignments,
            pStartRoutineArgAssignments,
            pPointerParameterAssignments,
            pPointerDereferences)) {
      return true;
    }
    return false;
  }

  /**
   * Returns {@code true} if {@code pMemoryLocation} is implicitly global e.g. through {@code
   * global_ptr = &local_var;}. Returns {@code false} even if the memory location itself is global.
   */
  static boolean isImplicitGlobal(
      SeqMemoryLocation pMemoryLocation,
      ImmutableSetMultimap<SeqMemoryLocation, SeqMemoryLocation> pPointerAssignments,
      ImmutableMap<SeqMemoryLocation, SeqMemoryLocation> pStartRoutineArgAssignments,
      ImmutableMap<SeqMemoryLocation, SeqMemoryLocation> pPointerParameterAssignments,
      ImmutableSet<SeqMemoryLocation> pPointerDereferences) {

    if (pMemoryLocation.isExplicitGlobal()) {
      return false;
    }
    // e.g. (void*) arg = &local_var -> local_var can be accessed by creating and created threads
    if (pStartRoutineArgAssignments.containsValue(pMemoryLocation)) {
      return true;
    }
    // if any pointer points to the memory location: check all pointer assignments and derefs
    if (isPointedTo(pMemoryLocation, pPointerAssignments, pPointerParameterAssignments)) {
      if (isImplicitGlobalByPointerAssignmentsAndDereferences(
          pMemoryLocation,
          pPointerAssignments,
          pStartRoutineArgAssignments,
          pPointerParameterAssignments,
          pPointerDereferences)) {
        return true;
      }
    }
    return false;
  }

  private static boolean isImplicitGlobalByPointerAssignmentsAndDereferences(
      SeqMemoryLocation pMemoryLocation,
      ImmutableSetMultimap<SeqMemoryLocation, SeqMemoryLocation> pPointerAssignments,
      ImmutableMap<SeqMemoryLocation, SeqMemoryLocation> pStartRoutineArgAssignments,
      ImmutableMap<SeqMemoryLocation, SeqMemoryLocation> pPointerParameterAssignments,
      ImmutableSet<SeqMemoryLocation> pPointerDereferences) {

    // inexpensive shortcut: first check for direct assignments
    if (isImplicitGlobalByDirectPointerAssignments(
        pPointerAssignments, pStartRoutineArgAssignments)) {
      return true;
    }
    // then check if a global pointer deref is associated with the memory location
    if (isImplicitGlobalByPointerDereference(
        pMemoryLocation,
        pPointerAssignments,
        pStartRoutineArgAssignments,
        pPointerParameterAssignments,
        pPointerDereferences)) {
      return true;
    }
    // lastly perform most expensive check on transitive pointer assignments
    if (isImplicitGlobalByTransitivePointerAssignments(
        pPointerAssignments, pStartRoutineArgAssignments, pPointerParameterAssignments)) {
      return true;
    }
    return false;
  }

  private static boolean isExplicitGlobalOrStartRoutineArg(
      SeqMemoryLocation pMemoryLocation,
      ImmutableMap<SeqMemoryLocation, SeqMemoryLocation> pStartRoutineArgAssignments) {

    return pMemoryLocation.isExplicitGlobal()
        || pStartRoutineArgAssignments.containsValue(pMemoryLocation);
  }

  /**
   * Returns {@code true} if any pointer (parameter or variable, both local and global) points to
   * {@code pMemoryLocation}.
   */
  private static boolean isPointedTo(
      SeqMemoryLocation pMemoryLocation,
      ImmutableSetMultimap<SeqMemoryLocation, SeqMemoryLocation> pPointerAssignments,
      ImmutableMap<SeqMemoryLocation, SeqMemoryLocation> pPointerParameterAssignments) {

    if (pPointerAssignments.values().contains(pMemoryLocation)) {
      return true;
    }
    if (pPointerParameterAssignments.containsValue(pMemoryLocation)) {
      return true;
    }
    return false;
  }

  private static boolean isImplicitGlobalByPointerDereference(
      SeqMemoryLocation pMemoryLocation,
      ImmutableSetMultimap<SeqMemoryLocation, SeqMemoryLocation> pPointerAssignments,
      ImmutableMap<SeqMemoryLocation, SeqMemoryLocation> pStartRoutineArgAssignments,
      ImmutableMap<SeqMemoryLocation, SeqMemoryLocation> pPointerParameterAssignments,
      ImmutableSet<SeqMemoryLocation> pPointerDereferences) {

    for (SeqMemoryLocation pointerDereference : pPointerDereferences) {
      if (pointerDereference.equals(pMemoryLocation)) {
        ImmutableSet<SeqMemoryLocation> memoryLocations =
            SeqMemoryLocationFinder.findMemoryLocationsByPointerDereference(
                pointerDereference,
                pPointerAssignments,
                pStartRoutineArgAssignments,
                pPointerParameterAssignments);
        for (SeqMemoryLocation memoryLocation : memoryLocations) {
          if (isExplicitGlobalOrStartRoutineArg(memoryLocation, pStartRoutineArgAssignments)) {
            return true;
          }
        }
      }
    }
    return false;
  }

  private static boolean isImplicitGlobalByDirectPointerAssignments(
      ImmutableSetMultimap<SeqMemoryLocation, SeqMemoryLocation> pPointerAssignments,
      ImmutableMap<SeqMemoryLocation, SeqMemoryLocation> pStartRoutineArgAssignments) {

    for (SeqMemoryLocation pointerDeclaration : pPointerAssignments.keySet()) {
      if (isExplicitGlobalOrStartRoutineArg(pointerDeclaration, pStartRoutineArgAssignments)) {
        return true;
      }
    }
    return false;
  }

  private static boolean isImplicitGlobalByTransitivePointerAssignments(
      ImmutableSetMultimap<SeqMemoryLocation, SeqMemoryLocation> pPointerAssignments,
      ImmutableMap<SeqMemoryLocation, SeqMemoryLocation> pStartRoutineArgAssignments,
      ImmutableMap<SeqMemoryLocation, SeqMemoryLocation> pPointerParameterAssignments) {

    for (SeqMemoryLocation pointerDeclaration : pPointerAssignments.keySet()) {
      ImmutableSet<SeqMemoryLocation> transitivePointerDeclarations =
          findPointerDeclarationsByPointerAssignments(
              pointerDeclaration,
              pPointerAssignments,
              pStartRoutineArgAssignments,
              pPointerParameterAssignments);
      for (SeqMemoryLocation transitivePointerDeclaration : transitivePointerDeclarations) {
        if (isExplicitGlobalOrStartRoutineArg(
            transitivePointerDeclaration, pStartRoutineArgAssignments)) {
          return true;
        }
      }
    }
    return false;
  }

  // Extraction by Pointer Assignments (including Parameters) ======================================

  private static ImmutableSet<SeqMemoryLocation> findPointerDeclarationsByPointerAssignments(
      SeqMemoryLocation pPointerDeclaration,
      ImmutableSetMultimap<SeqMemoryLocation, SeqMemoryLocation> pPointerAssignments,
      ImmutableMap<SeqMemoryLocation, SeqMemoryLocation> pStartRoutineArgAssignments,
      ImmutableMap<SeqMemoryLocation, SeqMemoryLocation> pPointerParameterAssignments) {

    Set<SeqMemoryLocation> rFound = new HashSet<>();
    recursivelyFindPointerDeclarationsByPointerAssignments(
        pPointerDeclaration,
        pPointerAssignments,
        pStartRoutineArgAssignments,
        pPointerParameterAssignments,
        rFound,
        new HashSet<>());
    return ImmutableSet.copyOf(rFound);
  }

  private static void recursivelyFindPointerDeclarationsByPointerAssignments(
      SeqMemoryLocation pCurrentMemoryLocation,
      final ImmutableSetMultimap<SeqMemoryLocation, SeqMemoryLocation> pPointerAssignments,
      final ImmutableMap<SeqMemoryLocation, SeqMemoryLocation> pStartRoutineArgAssignments,
      final ImmutableMap<SeqMemoryLocation, SeqMemoryLocation> pPointerParameterAssignments,
      Set<SeqMemoryLocation> pFound,
      Set<SeqMemoryLocation> pVisited) {

    if (MemoryModel.isLeftHandSideInPointerAssignment(
        pCurrentMemoryLocation,
        pPointerAssignments,
        pStartRoutineArgAssignments,
        pPointerParameterAssignments)) {
      for (SeqMemoryLocation pointerDeclaration : pPointerAssignments.keySet()) {
        if (pVisited.add(pointerDeclaration)) {
          for (SeqMemoryLocation memoryLocation : pPointerAssignments.get(pointerDeclaration)) {
            pFound.add(pointerDeclaration);
            recursivelyFindPointerDeclarationsByPointerAssignments(
                memoryLocation,
                pPointerAssignments,
                pStartRoutineArgAssignments,
                pPointerParameterAssignments,
                pFound,
                pVisited);
          }
        }
      }
    }
  }

  // Pointer Assignments ===========================================================================

  private ImmutableSetMultimap<SeqMemoryLocation, SeqMemoryLocation> mapPointerAssignments() {
    ImmutableSetMultimap.Builder<SeqMemoryLocation, SeqMemoryLocation> rAllAssignments =
        ImmutableSetMultimap.builder();
    for (SubstituteEdge substituteEdge : substituteEdges) {
      rAllAssignments.putAll(substituteEdge.pointerAssignments.asMultimap());
    }
    return rAllAssignments.build();
  }

  // start_routine arg Assignments =================================================================

  private ImmutableMap<SeqMemoryLocation, SeqMemoryLocation> mapStartRoutineArgAssignments() {
    ImmutableMap.Builder<SeqMemoryLocation, SeqMemoryLocation> rAssignments =
        ImmutableMap.builder();
    for (SubstituteEdge substituteEdge : substituteEdges) {
      // use the original edge, so that we use the original variable declarations
      CFAEdge original = substituteEdge.getOriginalCfaEdge();
      Optional<CFunctionCall> optionalFunctionCall =
          PthreadUtil.tryGetFunctionCallFromCfaEdge(original);
      if (optionalFunctionCall.isPresent()) {
        CFunctionCall functionCall = optionalFunctionCall.orElseThrow();
        if (PthreadUtil.isCallToPthreadFunction(functionCall, PthreadFunctionType.PTHREAD_CREATE)) {
          CFAEdgeForThread callContext = substituteEdge.getThreadEdge();
          int index =
              PthreadFunctionType.PTHREAD_CREATE.getParameterIndex(
                  PthreadObjectType.START_ROUTINE_ARGUMENT);
          CExpression startRoutineArgExpression =
              functionCall.getFunctionCallExpression().getParameterExpressions().get(index);
          Optional<SeqMemoryLocation> rhsMemoryLocation =
              extractMemoryLocation(callContext, startRoutineArgExpression);
          if (rhsMemoryLocation.isPresent()) {
            // use the ID of the created thread for the parameter declaration
            CFunctionDeclaration functionDeclaration =
                PthreadUtil.extractStartRoutineDeclaration(functionCall);
            assert functionDeclaration.getParameters().size() == 1
                : "start_routine functions can only have a single parameter";
            CParameterDeclaration parameterDeclaration =
                functionDeclaration.getParameters().getFirst();
            rAssignments.put(
                SeqMemoryLocation.of(options, Optional.of(callContext), parameterDeclaration),
                rhsMemoryLocation.orElseThrow());
          }
        }
      }
    }
    return rAssignments.buildOrThrow();
  }

  // Parameter Assignments =========================================================================

  private ImmutableMap<SeqMemoryLocation, SeqMemoryLocation> mapParameterAssignments() {
    ImmutableMap.Builder<SeqMemoryLocation, SeqMemoryLocation> rAssignments =
        ImmutableMap.builder();
    for (SubstituteEdge substituteEdge : substituteEdges) {
      // use the original edge, so that we use the original variable declarations
      CFAEdge original = substituteEdge.getOriginalCfaEdge();
      if (original instanceof CFunctionCallEdge functionCallEdge) {
        CFAEdgeForThread callContext = substituteEdge.getThreadEdge();
        rAssignments.putAll(buildParameterAssignments(callContext, functionCallEdge));
      }
    }
    return rAssignments.buildOrThrow();
  }

  private ImmutableMap<SeqMemoryLocation, SeqMemoryLocation> buildParameterAssignments(
      CFAEdgeForThread pCallContext, CFunctionCallEdge pFunctionCallEdge) {

    ImmutableMap.Builder<SeqMemoryLocation, SeqMemoryLocation> rAssignments =
        ImmutableMap.builder();
    CFunctionDeclaration functionDeclaration =
        pFunctionCallEdge.getFunctionCallExpression().getDeclaration();
    List<CExpression> arguments = pFunctionCallEdge.getArguments();
    for (int i = 0; i < arguments.size(); i++) {
      // we use both pointer and non-pointer parameters, e.g. 'global_ptr = &non_ptr_param;'
      CParameterDeclaration leftHandSide =
          MPORUtil.getParameterDeclarationByIndex(i, functionDeclaration);
      Optional<SeqMemoryLocation> rhsMemoryLocation =
          extractMemoryLocation(pCallContext, arguments.get(i));
      if (rhsMemoryLocation.isPresent()) {
        rAssignments.put(
<<<<<<< HEAD
            SeqMemoryLocation.of(pOptions, pCallContext, leftHandSide, i),
=======
            SeqMemoryLocation.of(options, Optional.of(pCallContext), leftHandSide),
>>>>>>> 1b1c1ff3
            rhsMemoryLocation.orElseThrow());
      }
    }
    return rAssignments.buildOrThrow();
  }

  private Optional<SeqMemoryLocation> extractMemoryLocation(
      CFAEdgeForThread pCallContext, CExpression pRightHandSide) {

    return switch (pRightHandSide) {
      case CIdExpression idExpression ->
          Optional.of(getMemoryLocationByDeclaration(pCallContext, idExpression.getDeclaration()));
      case CFieldReference fieldReference ->
          Optional.of(extractFieldReferenceMemoryLocation(pCallContext, fieldReference));
      case CUnaryExpression unaryExpression ->
          extractMemoryLocation(pCallContext, unaryExpression.getOperand());
      case CCastExpression castExpression ->
          extractMemoryLocation(pCallContext, castExpression.getOperand());
      default ->
          // can e.g. occur with 'param = 4' i.e. literal integer expressions
          Optional.empty();
    };
  }

  private SeqMemoryLocation extractFieldReferenceMemoryLocation(
      CFAEdgeForThread pCallContext, CFieldReference pFieldReference) {

    CIdExpression fieldOwner = MPORUtil.recursivelyFindFieldOwner(pFieldReference);
    CCompositeTypeMemberDeclaration fieldMember =
        MPORUtil.recursivelyFindFieldMemberByFieldOwner(
            pFieldReference, pFieldReference.getFieldOwner().getExpressionType());
    return getMemoryLocationByFieldReference(
        pCallContext, fieldOwner.getDeclaration(), fieldMember);
  }

  private SeqMemoryLocation getMemoryLocationByDeclaration(
      CFAEdgeForThread pCallContext, CSimpleDeclaration pDeclaration) {

    for (SeqMemoryLocation memoryLocation : initialMemoryLocations) {
      if (memoryLocation.declaration.equals(pDeclaration)) {
        return memoryLocation;
      }
    }
    return SeqMemoryLocation.of(options, Optional.of(pCallContext), pDeclaration);
  }

  private SeqMemoryLocation getMemoryLocationByFieldReference(
      CFAEdgeForThread pCallContext,
      CSimpleDeclaration pFieldOwner,
      CCompositeTypeMemberDeclaration pFieldMember) {

    for (SeqMemoryLocation memoryLocation : initialMemoryLocations) {
      if (memoryLocation.fieldMember.isPresent()) {
        CCompositeTypeMemberDeclaration fieldMember = memoryLocation.fieldMember.orElseThrow();
        if (memoryLocation.declaration.equals(pFieldOwner) && fieldMember.equals(pFieldMember)) {
          return memoryLocation;
        }
      }
    }
    return SeqMemoryLocation.of(options, Optional.of(pCallContext), pFieldOwner, pFieldMember);
  }

  // Pointer Dereferences ==========================================================================

  private ImmutableSet<SeqMemoryLocation> getAllPointerDereferences() {
    return substituteEdges.stream()
        .flatMap(
            substituteEdge ->
                substituteEdge.getPointerDereferencesByAccessType(MemoryAccessType.ACCESS).stream())
        .collect(ImmutableSet.toImmutableSet());
  }

  // Pointer Parameter Assignments =================================================================

  @VisibleForTesting
  static ImmutableMap<SeqMemoryLocation, SeqMemoryLocation> getPointerParameterAssignments(
      ImmutableMap<SeqMemoryLocation, SeqMemoryLocation> pParameterAssignments) {

    ImmutableMap.Builder<SeqMemoryLocation, SeqMemoryLocation> rPointers = ImmutableMap.builder();
    for (var entry : pParameterAssignments.entrySet()) {
      if (entry.getKey().declaration.getType() instanceof CPointerType) {
        rPointers.put(entry);
      }
    }
    return rPointers.buildOrThrow();
  }
}<|MERGE_RESOLUTION|>--- conflicted
+++ resolved
@@ -445,11 +445,7 @@
           extractMemoryLocation(pCallContext, arguments.get(i));
       if (rhsMemoryLocation.isPresent()) {
         rAssignments.put(
-<<<<<<< HEAD
-            SeqMemoryLocation.of(pOptions, pCallContext, leftHandSide, i),
-=======
-            SeqMemoryLocation.of(options, Optional.of(pCallContext), leftHandSide),
->>>>>>> 1b1c1ff3
+            SeqMemoryLocation.of(options, pCallContext, leftHandSide, i),
             rhsMemoryLocation.orElseThrow());
       }
     }
