// This file is part of CPAchecker,
// a tool for configurable software verification:
// https://cpachecker.sosy-lab.org
//
// SPDX-FileCopyrightText: 2025 Dirk Beyer <https://www.sosy-lab.org>
//
// SPDX-License-Identifier: Apache-2.0

package org.sosy_lab.cpachecker.core.algorithm.mpor.sequentialization.strings;

import static com.google.common.base.Preconditions.checkArgument;

import com.google.common.base.Joiner;
import java.nio.file.Path;
import java.util.Optional;
import org.sosy_lab.cpachecker.cfa.ast.c.CParameterDeclaration;
import org.sosy_lab.cpachecker.cfa.ast.c.CVariableDeclaration;
import org.sosy_lab.cpachecker.core.algorithm.mpor.MPOROptions;
import org.sosy_lab.cpachecker.core.algorithm.mpor.sequentialization.ghost_elements.bit_vector.BitVectorDirection;
import org.sosy_lab.cpachecker.core.algorithm.mpor.sequentialization.partial_order_reduction.memory_model.MemoryAccessType;
import org.sosy_lab.cpachecker.core.algorithm.mpor.sequentialization.partial_order_reduction.memory_model.ReachType;
import org.sosy_lab.cpachecker.core.algorithm.mpor.sequentialization.partial_order_reduction.memory_model.SeqMemoryLocation;
import org.sosy_lab.cpachecker.core.algorithm.mpor.sequentialization.strings.hard_coded.SeqSyntax;
import org.sosy_lab.cpachecker.core.algorithm.mpor.thread.MPORThread;

public class SeqNameUtil {

  public static String buildThreadPrefix(MPOROptions pOptions, int pThreadId) {
    return (pOptions.shortVariableNames() ? "T" : "THREAD") + pThreadId;
  }

  private static String buildCallSuffix(MPOROptions pOptions, int pCallNumber) {
    return (pOptions.shortVariableNames() ? "C" : "CALL") + pCallNumber;
  }

  public static String buildGlobalVariableName(
      MPOROptions pOptions, CVariableDeclaration pVariableDeclaration) {

    checkArgument(pVariableDeclaration.isGlobal(), "variable declaration must be global");
    return buildGlobalVariablePrefix(pOptions)
        + SeqSyntax.UNDERSCORE
        + pVariableDeclaration.getName();
  }

  public static String buildLocalVariableName(
      MPOROptions pOptions,
      CVariableDeclaration pVariableDeclaration,
      int pThreadId,
      int pCallContext,
      Optional<String> pFunctionName) {

    String functionName =
        pFunctionName.isPresent()
            ? pFunctionName.orElseThrow() + SeqSyntax.UNDERSCORE
            : SeqSyntax.EMPTY_STRING;
    String prefix = buildLocalVariablePrefix(pOptions, functionName, pThreadId, pCallContext);
    return prefix + SeqSyntax.UNDERSCORE + pVariableDeclaration.getName();
  }

  private static String buildGlobalVariablePrefix(MPOROptions pOptions) {
    return pOptions.shortVariableNames() ? "G" : "GLOBAL";
  }

  private static String buildLocalVariablePrefix(
      MPOROptions pOptions, String pFunctionName, int pThreadId, int pCallNumber) {

    return Joiner.on(SeqSyntax.UNDERSCORE)
        .join(
            (pOptions.shortVariableNames() ? "L" : "LOCAL"),
            pFunctionName,
            buildThreadPrefix(pOptions, pThreadId),
            buildCallSuffix(pOptions, pCallNumber));
  }

  public static String buildSubstituteParameterDeclarationName(
      MPOROptions pOptions,
      String pFunctionName,
      int pThreadId,
      int pCallNumber,
      CParameterDeclaration pParameterDeclaration,
      int pArgumentIndex) {

    return Joiner.on(SeqSyntax.UNDERSCORE)
        .join(
            pOptions.shortVariableNames() ? "P" : "PARAMETER",
            pFunctionName,
            buildThreadPrefix(pOptions, pThreadId),
<<<<<<< HEAD
            (pOptions.shortVariableNames ? SeqToken.C : SeqToken.CALL) + pCallNumber,
            pParameterDeclaration.getName(),
            (pOptions.shortVariableNames ? SeqToken.A : SeqToken.ARG) + pArgumentIndex);
=======
            buildCallSuffix(pOptions, pCallNumber),
            pParameterDeclaration.getName());
>>>>>>> 1b1c1ff3
  }

  public static String buildMainFunctionArgName(
      MPOROptions pOptions, CParameterDeclaration pMainFunctionArgDeclaration) {

    return (pOptions.shortVariableNames() ? "M" : "MAIN_FUNCTION_ARG")
        + SeqSyntax.UNDERSCORE
        + pMainFunctionArgDeclaration.getName();
  }

  public static String buildStartRoutineArgName(
      MPOROptions pOptions,
      // TODO make name (String) parameter directly
      CParameterDeclaration pStartRoutineArgDeclaration,
      int pThreadId,
      String pFunctionName) {

    String startPrefix = pOptions.shortVariableNames() ? "S" : "START_ROUTINE_ARG";
    String threadPrefix = buildThreadPrefix(pOptions, pThreadId);
    return Joiner.on(SeqSyntax.UNDERSCORE)
        .join(startPrefix, pFunctionName, threadPrefix, pStartRoutineArgDeclaration.getName());
  }

  public static String buildStartRoutineExitVariableName(MPOROptions pOptions, int pThreadId) {
    String exitPrefix = pOptions.shortVariableNames() ? "E" : "EXIT";
    String threadPrefix = buildThreadPrefix(pOptions, pThreadId);
    return Joiner.on(SeqSyntax.UNDERSCORE).join(exitPrefix, threadPrefix, "RETURN_VALUE");
  }

  // Bit Vectors ===================================================================================

  public static String buildBitVectorName(
      MPOROptions pOptions,
      Optional<MPORThread> pThread,
      Optional<SeqMemoryLocation> pMemoryLocation,
      MemoryAccessType pAccessType,
      ReachType pReachType,
      BitVectorDirection pDirection) {

    return switch (pDirection) {
      case CURRENT ->
          buildBitVectorName(
              pOptions, pThread.orElseThrow().id(), pMemoryLocation, pAccessType, pReachType);
      case LAST -> buildLastBitVectorName(pOptions, pMemoryLocation, pAccessType);
    };
  }

  private static String buildBitVectorName(
      MPOROptions pOptions,
      int pThreadId,
      Optional<SeqMemoryLocation> pMemoryLocation,
      MemoryAccessType pAccessType,
      ReachType pReachType) {

    return switch (pOptions.bitVectorEncoding()) {
      case NONE ->
          throw new IllegalArgumentException(
              "Cannot build name, bitVectorEncoding is " + pOptions.bitVectorEncoding());
      case BINARY, DECIMAL, HEXADECIMAL ->
          buildDenseBitVectorName(pOptions, pThreadId, pAccessType, pReachType);
      case SPARSE ->
          buildSparseBitVectorName(
              pOptions, pThreadId, pMemoryLocation.orElseThrow(), pAccessType, pReachType);
    };
  }

  private static String buildLastBitVectorName(
      MPOROptions pOptions,
      Optional<SeqMemoryLocation> pMemoryLocation,
      MemoryAccessType pAccessType) {

    return switch (pOptions.bitVectorEncoding()) {
      case NONE ->
          throw new IllegalArgumentException(
              "Cannot build name, bitVectorEncoding is " + pOptions.bitVectorEncoding());
      case BINARY, DECIMAL, HEXADECIMAL -> buildLastDenseBitVectorName(pOptions, pAccessType);
      case SPARSE ->
          buildLastSparseBitVectorName(pOptions, pMemoryLocation.orElseThrow(), pAccessType);
    };
  }

  // Dense Bit Vectors =============================================================================

  private static String buildDenseBitVectorName(
      MPOROptions pOptions, int pThreadId, MemoryAccessType pAccessType, ReachType pReachType) {

    return pOptions.shortVariableNames()
        ? "b" + pReachType.shortName + pAccessType.shortName + pThreadId
        : Joiner.on(SeqSyntax.UNDERSCORE)
            .join(
                buildThreadPrefix(pOptions, pThreadId),
                "BIT_VECTOR",
                pReachType.longName,
                pAccessType.longName);
  }

  private static String buildLastDenseBitVectorName(
      MPOROptions pOptions, MemoryAccessType pAccessType) {

    // last bit vectors are always reachable
    return pOptions.shortVariableNames()
        ? "last_b" + ReachType.REACHABLE.shortName + pAccessType.shortName
        : Joiner.on(SeqSyntax.UNDERSCORE)
            .join("LAST_BIT_VECTOR", ReachType.REACHABLE.longName, pAccessType.longName);
  }

  // Sparse Bit Vector =============================================================================

  private static String buildSparseBitVectorName(
      MPOROptions pOptions,
      int pThreadId,
      SeqMemoryLocation pMemoryLocation,
      MemoryAccessType pAccessType,
      ReachType pReachType) {

    return pOptions.shortVariableNames()
        ? "b"
            + pReachType.shortName
            + pAccessType.shortName
            + pThreadId
            + SeqSyntax.UNDERSCORE
            + pMemoryLocation.getName()
        : Joiner.on(SeqSyntax.UNDERSCORE)
            .join(
                buildThreadPrefix(pOptions, pThreadId),
                "BIT_VECTOR",
                pReachType.longName,
                pAccessType.longName,
                pMemoryLocation.getName());
  }

  private static String buildLastSparseBitVectorName(
      MPOROptions pOptions, SeqMemoryLocation pMemoryLocation, MemoryAccessType pAccessType) {

    return pOptions.shortVariableNames()
        ? "last_b"
            + ReachType.REACHABLE.shortName
            + pAccessType.shortName
            + SeqSyntax.UNDERSCORE
            + pMemoryLocation.getName()
        : Joiner.on(SeqSyntax.UNDERSCORE)
            .join(
                "LAST_BIT_VECTOR",
                ReachType.REACHABLE.longName,
                pAccessType.longName,
                pMemoryLocation.getName());
  }

  // Other =========================================================================================

  public static String buildDummyQualifiedName(String pVariableName) {
    // the qualified names are not relevant in the seq, so we just use dummy::
    return "dummy" + SeqSyntax.COLON.repeat(1) + pVariableName;
  }

  public static String getFileNameWithoutExtension(Path pInputFilePath) {
    String fileName = pInputFilePath.getFileName().toString();
    return fileName.contains(".") ? fileName.substring(0, fileName.lastIndexOf('.')) : fileName;
  }
}<|MERGE_RESOLUTION|>--- conflicted
+++ resolved
@@ -74,10 +74,10 @@
 
   public static String buildSubstituteParameterDeclarationName(
       MPOROptions pOptions,
+      CParameterDeclaration pParameterDeclaration,
+      int pThreadId,
       String pFunctionName,
-      int pThreadId,
       int pCallNumber,
-      CParameterDeclaration pParameterDeclaration,
       int pArgumentIndex) {
 
     return Joiner.on(SeqSyntax.UNDERSCORE)
@@ -85,14 +85,9 @@
             pOptions.shortVariableNames() ? "P" : "PARAMETER",
             pFunctionName,
             buildThreadPrefix(pOptions, pThreadId),
-<<<<<<< HEAD
-            (pOptions.shortVariableNames ? SeqToken.C : SeqToken.CALL) + pCallNumber,
+            buildCallSuffix(pOptions, pCallNumber),
             pParameterDeclaration.getName(),
-            (pOptions.shortVariableNames ? SeqToken.A : SeqToken.ARG) + pArgumentIndex);
-=======
-            buildCallSuffix(pOptions, pCallNumber),
-            pParameterDeclaration.getName());
->>>>>>> 1b1c1ff3
+            (pOptions.shortVariableNames() ? "A" : "ARGUMENT") + pArgumentIndex);
   }
 
   public static String buildMainFunctionArgName(
