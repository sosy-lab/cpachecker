// This file is part of CPAchecker,
// a tool for configurable software verification:
// https://cpachecker.sosy-lab.org
//
// SPDX-FileCopyrightText: 2024 Dirk Beyer <https://www.sosy-lab.org>
//
// SPDX-License-Identifier: Apache-2.0

package org.sosy_lab.cpachecker.core.algorithm.mpor.sequentialization;

import static com.google.common.truth.Truth.assertThat;
import static com.google.common.truth.Truth.assertWithMessage;
import static org.junit.Assert.assertThrows;

import com.google.common.collect.ImmutableList;
import java.nio.file.Files;
import java.nio.file.Path;
import org.junit.Test;
import org.sosy_lab.common.ShutdownNotifier;
import org.sosy_lab.common.configuration.Configuration;
import org.sosy_lab.common.configuration.InvalidConfigurationException;
import org.sosy_lab.common.log.LogManager;
import org.sosy_lab.cpachecker.cfa.CFA;
import org.sosy_lab.cpachecker.cfa.CFACreator;
import org.sosy_lab.cpachecker.core.algorithm.mpor.MPOROptions;
import org.sosy_lab.cpachecker.core.algorithm.mpor.MPORUtil;
import org.sosy_lab.cpachecker.core.algorithm.mpor.sequentialization.strings.SeqStringUtil;
import org.sosy_lab.cpachecker.exceptions.ParserException;
import org.sosy_lab.cpachecker.util.test.TestDataTools;

/**
 * Tests if programs with different characteristics and options parse correctly. The programs are in
 * part taken from SV-Benchmarks, but may be altered to include more varying characteristics, such
 * as additional pthread functions.
 */
public class SequentializationParseTest {

  // TODO these programs assign function pointers (also as initializers), some are not found:
  // pthread-driver-races/char_pc8736x_gpio_pc8736x_gpio_change_pc8736x_gpio_configure

  // TODO this triggers a pthread_create loop error, even though its outside the loop
  // "divinefifo-bug_1w1r"

  // TODO this program has "0;" statements, that can be pruned (probably "pre-evaluated" statements
  //  by CPAchecker during CFA creation)
  // pthread-divine/tls_basic

  @Test
  public void test_13_privatized_04_priv_multi_true() throws Exception {
    // this program contains multiple loops whose condition only contains local variables
    Path path =
        Path.of("./test/programs/mpor/sequentialization/13-privatized_04-priv_multi_true.c");
    assertThat(Files.exists(path)).isTrue();
    Configuration config =
        TestDataTools.configurationForTest()
            .setOption("analysis.algorithm.MPOR.bitVectorEncoding", "DECIMAL")
            .setOption("analysis.algorithm.MPOR.comments", "true")
            .setOption("analysis.algorithm.MPOR.controlEncodingStatement", "IF_ELSE_CHAIN")
            .setOption("analysis.algorithm.MPOR.noBackwardLoopGoto", "false")
            .setOption("analysis.algorithm.MPOR.nondeterminismSigned", "true")
            .setOption("analysis.algorithm.MPOR.reduceLastThreadOrder", "true")
            .setOption("analysis.algorithm.MPOR.reduceUntilConflict", "true")
            .setOption("analysis.algorithm.MPOR.reductionMode", "READ_AND_WRITE")
            .setOption("analysis.algorithm.MPOR.reductionOrder", "LAST_THREAD_THEN_CONFLICT")
            .setOption("analysis.algorithm.MPOR.shortVariableNames", "false")
            .build();
    MPOROptions options = new MPOROptions(config);
    testProgram(path, options);
  }

  @Test
  public void test_13_privatized_69_refine_protected_loop_interval_true() throws Exception {
    // this program had issues with infinite recursion when reordering blocks
    Path path =
        Path.of(
            "./test/programs/mpor/sequentialization/13-privatized_69-refine-protected-loop-interval_true.c");
    assertThat(Files.exists(path)).isTrue();
    Configuration config =
        TestDataTools.configurationForTest()
            .setOption("analysis.algorithm.MPOR.bitVectorEncoding", "BINARY")
            .setOption("analysis.algorithm.MPOR.comments", "true")
            .setOption("analysis.algorithm.MPOR.controlEncodingStatement", "BINARY_SEARCH_TREE")
            .setOption("analysis.algorithm.MPOR.inputFunctionDeclarations", "true")
            .setOption("analysis.algorithm.MPOR.reduceUntilConflict", "true")
            .setOption("analysis.algorithm.MPOR.reductionMode", "READ_AND_WRITE")
            .setOption("analysis.algorithm.MPOR.scalarPc", "false")
            .setOption("analysis.algorithm.MPOR.shortVariableNames", "false")
            .build();
    MPOROptions options = new MPOROptions(config);
    testProgram(path, options);
  }

  @Test
  public void test_28_race_reach_45_escape_racing() throws Exception {
    // this program contains a start_routine argument passed via pthread_create
    Path path = Path.of("./test/programs/mpor/sequentialization/28-race_reach_45-escape_racing.c");
    assertThat(Files.exists(path)).isTrue();
    Configuration config =
        TestDataTools.configurationForTest()
            .setOption("analysis.algorithm.MPOR.controlEncodingStatement", "IF_ELSE_CHAIN")
            .setOption("analysis.algorithm.MPOR.inputFunctionDeclarations", "true")
            .setOption("analysis.algorithm.MPOR.loopIterations", "42")
            .setOption("analysis.algorithm.MPOR.noBackwardGoto", "false")
            .setOption("analysis.algorithm.MPOR.nondeterminismSigned", "true")
            .setOption("analysis.algorithm.MPOR.nondeterminismSource", "NUM_STATEMENTS")
            .setOption("analysis.algorithm.MPOR.shortVariableNames", "false")
            .setOption("analysis.algorithm.MPOR.validateNoBackwardGoto", "false")
            .build();
    MPOROptions options = new MPOROptions(config);
    testProgram(path, options);
  }

  @Test
  public void test_36_apron_41_threadenter_no_locals_unknown_1_pos() throws Exception {
    // this program contains only local variables, no global variables
    Path path =
        Path.of(
            "./test/programs/mpor/sequentialization/36-apron_41-threadenter-no-locals_unknown_1_pos.c");
    assertThat(Files.exists(path)).isTrue();
    Configuration config =
        TestDataTools.configurationForTest()
            .setOption("analysis.algorithm.MPOR.bitVectorEncoding", "BINARY")
            .setOption("analysis.algorithm.MPOR.controlEncodingStatement", "IF_ELSE_CHAIN")
            .setOption("analysis.algorithm.MPOR.controlEncodingThread", "SWITCH_CASE")
            .setOption("analysis.algorithm.MPOR.loopIterations", "1")
            .setOption("analysis.algorithm.MPOR.noBackwardLoopGoto", "false")
            .setOption("analysis.algorithm.MPOR.nondeterminismSigned", "true")
            .setOption("analysis.algorithm.MPOR.nondeterminismSource", "NEXT_THREAD")
            .setOption("analysis.algorithm.MPOR.pruneBitVectorEvaluations", "true")
            .setOption("analysis.algorithm.MPOR.reduceUntilConflict", "true")
            .setOption("analysis.algorithm.MPOR.reductionMode", "READ_AND_WRITE")
            .setOption("analysis.algorithm.MPOR.scalarPc", "false")
            .setOption("analysis.algorithm.MPOR.shortVariableNames", "false")
            .build();
    MPOROptions options = new MPOROptions(config);
    testProgram(path, options);
  }

  @Test
  public void test_fib_safe7() throws Exception {
    // this example demonstrates the need to handle local variables with initializers explicitly.
    // otherwise the local variables are declared (and initialized) and then never updated in cases.
    Path path = Path.of("./test/programs/mpor/sequentialization/fib_safe-7.c");
    assertThat(Files.exists(path)).isTrue();
    Configuration config =
        TestDataTools.configurationForTest()
            .setOption("analysis.algorithm.MPOR.bitVectorEncoding", "DECIMAL")
            .setOption("analysis.algorithm.MPOR.comments", "true")
            .setOption("analysis.algorithm.MPOR.controlEncodingThread", "BINARY_SEARCH_TREE")
            .setOption("analysis.algorithm.MPOR.inputFunctionDeclarations", "true")
            .setOption("analysis.algorithm.MPOR.noBackwardGoto", "false")
            .setOption("analysis.algorithm.MPOR.nondeterminismSigned", "true")
            .setOption(
                "analysis.algorithm.MPOR.nondeterminismSource", "NEXT_THREAD_AND_NUM_STATEMENTS")
            .setOption("analysis.algorithm.MPOR.reduceIgnoreSleep", "true")
            .setOption("analysis.algorithm.MPOR.reduceLastThreadOrder", "true")
            .setOption("analysis.algorithm.MPOR.reduceUntilConflict", "true")
            .setOption("analysis.algorithm.MPOR.reductionMode", "ACCESS_ONLY")
            .setOption("analysis.algorithm.MPOR.reductionOrder", "CONFLICT_THEN_LAST_THREAD")
            .setOption("analysis.algorithm.MPOR.validateNoBackwardGoto", "false")
            .build();
    MPOROptions options = new MPOROptions(config);
    testProgram(path, options);
  }

  @Test
  public void test_lazy01() throws Exception {
    Path path = Path.of("./test/programs/mpor/sequentialization/lazy01.c");
    assertThat(Files.exists(path)).isTrue();
    Configuration config =
        TestDataTools.configurationForTest()
            .setOption("analysis.algorithm.MPOR.bitVectorEncoding", "DECIMAL")
            .setOption("analysis.algorithm.MPOR.controlEncodingThread", "SWITCH_CASE")
            .setOption("analysis.algorithm.MPOR.loopIterations", "7")
            .setOption("analysis.algorithm.MPOR.loopUnrolling", "true")
            .setOption("analysis.algorithm.MPOR.nondeterminismSigned", "true")
            .setOption("analysis.algorithm.MPOR.nondeterminismSource", "NEXT_THREAD")
            .setOption("analysis.algorithm.MPOR.reduceUntilConflict", "true")
            .setOption("analysis.algorithm.MPOR.reductionMode", "ACCESS_ONLY")
            .setOption("analysis.algorithm.MPOR.scalarPc", "false")
            .build();
    MPOROptions options = new MPOROptions(config);
    testProgram(path, options);
  }

  @Test
  public void test_mix014_power_oepc_pso_oepc_rmo_oepc() throws Exception {
    // this program is ... very large
    Path path =
        Path.of("./test/programs/mpor/sequentialization/mix014_power.oepc_pso.oepc_rmo.oepc.c");
    assertThat(Files.exists(path)).isTrue();
    Configuration config =
        TestDataTools.configurationForTest()
            .setOption("analysis.algorithm.MPOR.bitVectorEncoding", "HEXADECIMAL")
            .setOption("analysis.algorithm.MPOR.controlEncodingThread", "IF_ELSE_CHAIN")
            .setOption("analysis.algorithm.MPOR.inputFunctionDeclarations", "true")
            .setOption("analysis.algorithm.MPOR.noBackwardGoto", "false")
            .setOption("analysis.algorithm.MPOR.noBackwardLoopGoto", "false")
            .setOption("analysis.algorithm.MPOR.nondeterminismSigned", "true")
            .setOption("analysis.algorithm.MPOR.nondeterminismSource", "NEXT_THREAD")
            .setOption("analysis.algorithm.MPOR.pruneBitVectorEvaluations", "true")
            .setOption("analysis.algorithm.MPOR.reduceLastThreadOrder", "true")
            .setOption("analysis.algorithm.MPOR.reductionMode", "READ_AND_WRITE")
            .setOption("analysis.algorithm.MPOR.scalarPc", "false")
            .setOption("analysis.algorithm.MPOR.shortVariableNames", "false")
            .setOption("analysis.algorithm.MPOR.validateNoBackwardGoto", "false")
            .build();
    MPOROptions options = new MPOROptions(config);
    testProgram(path, options);
  }

  @Test
  public void test_queue_longest() throws Exception {
    // this program has a start_routine return via pthread_exit, and pthread_join stores the retval
    Path path = Path.of("./test/programs/mpor/sequentialization/queue_longest.c");
    assertThat(Files.exists(path)).isTrue();
    Configuration config =
        TestDataTools.configurationForTest()
            .setOption("analysis.algorithm.MPOR.controlEncodingStatement", "BINARY_SEARCH_TREE")
            .setOption("analysis.algorithm.MPOR.controlEncodingThread", "SWITCH_CASE")
            .setOption("analysis.algorithm.MPOR.inputFunctionDeclarations", "true")
            .setOption("analysis.algorithm.MPOR.linkReduction", "false")
            .setOption("analysis.algorithm.MPOR.loopIterations", "2000000000")
            .setOption("analysis.algorithm.MPOR.noBackwardLoopGoto", "false")
            .setOption("analysis.algorithm.MPOR.nondeterminismSigned", "true")
            .setOption("analysis.algorithm.MPOR.nondeterminismSource", "NEXT_THREAD")
            .setOption("analysis.algorithm.MPOR.shortVariableNames", "false")
            .build();
    MPOROptions options = new MPOROptions(config);
    testProgram(path, options);
  }

  @Test
  public void test_race_4_1_thread_local_vars() throws Exception {
    // this program had issues with infinite recursion when reordering blocks
    Path path = Path.of("./test/programs/mpor/sequentialization/race-4_1-thread_local_vars.c");
    assertThat(Files.exists(path)).isTrue();
    Configuration config =
        TestDataTools.configurationForTest()
            .setOption("analysis.algorithm.MPOR.bitVectorEncoding", "DECIMAL")
            .setOption("analysis.algorithm.MPOR.comments", "true")
            .setOption("analysis.algorithm.MPOR.controlEncodingStatement", "IF_ELSE_CHAIN")
            .setOption("analysis.algorithm.MPOR.controlEncodingThread", "SWITCH_CASE")
            .setOption("analysis.algorithm.MPOR.inputFunctionDeclarations", "true")
            .setOption(
                "analysis.algorithm.MPOR.nondeterminismSource", "NEXT_THREAD_AND_NUM_STATEMENTS")
            .setOption("analysis.algorithm.MPOR.pruneBitVectorEvaluations", "true")
            .setOption("analysis.algorithm.MPOR.reduceLastThreadOrder", "true")
            .setOption("analysis.algorithm.MPOR.reductionMode", "READ_AND_WRITE")
            .setOption("analysis.algorithm.MPOR.scalarPc", "false")
            .setOption("analysis.algorithm.MPOR.shortVariableNames", "false")
            .build();
    MPOROptions options = new MPOROptions(config);
    testProgram(path, options);
  }

  @Test
  public void test_read_write_lock_2() throws Exception {
    // this program contains start_routines that start directly with a function call.
    // this forces us to reorder the thread statements, because function statements are usually
    // at the bottom of a thread simulation.
    Path path = Path.of("./test/programs/mpor/sequentialization/read_write_lock-2.c");
    assertThat(Files.exists(path)).isTrue();
    Configuration config =
        TestDataTools.configurationForTest()
            .setOption("analysis.algorithm.MPOR.bitVectorEncoding", "BINARY")
            .setOption("analysis.algorithm.MPOR.comments", "true")
            .setOption("analysis.algorithm.MPOR.controlEncodingStatement", "BINARY_SEARCH_TREE")
            .setOption("analysis.algorithm.MPOR.controlEncodingThread", "BINARY_SEARCH_TREE")
            .setOption("analysis.algorithm.MPOR.inputFunctionDeclarations", "true")
            .setOption("analysis.algorithm.MPOR.noBackwardGoto", "false")
            .setOption("analysis.algorithm.MPOR.nondeterminismSigned", "true")
            .setOption("analysis.algorithm.MPOR.nondeterminismSource", "NEXT_THREAD")
            .setOption("analysis.algorithm.MPOR.reduceLastThreadOrder", "true")
            .setOption("analysis.algorithm.MPOR.reduceUntilConflict", "true")
            .setOption("analysis.algorithm.MPOR.reductionMode", "ACCESS_ONLY")
            .setOption("analysis.algorithm.MPOR.reductionOrder", "LAST_THREAD_THEN_CONFLICT")
            .setOption("analysis.algorithm.MPOR.shortVariableNames", "false")
            .setOption("analysis.algorithm.MPOR.validateNoBackwardGoto", "false")
            .build();
    MPOROptions options = new MPOROptions(config);
    testProgram(path, options);
  }

  @Test
  public void test_simple_two() throws Exception {
    // this program contains no return statements for the created threads
    Path path = Path.of("./test/programs/mpor/sequentialization/simple_two.c");
    assertThat(Files.exists(path)).isTrue();
    Configuration config =
        TestDataTools.configurationForTest()
            .setOption("analysis.algorithm.MPOR.bitVectorEncoding", "SPARSE")
            .setOption("analysis.algorithm.MPOR.controlEncodingStatement", "IF_ELSE_CHAIN")
            .setOption("analysis.algorithm.MPOR.controlEncodingThread", "SWITCH_CASE")
            .setOption("analysis.algorithm.MPOR.loopIterations", "9999")
            .setOption(
                "analysis.algorithm.MPOR.nondeterminismSource", "NEXT_THREAD_AND_NUM_STATEMENTS")
            .setOption("analysis.algorithm.MPOR.pruneBitVectorEvaluations", "true")
            .setOption("analysis.algorithm.MPOR.pruneSparseBitVectors", "true")
            .setOption("analysis.algorithm.MPOR.pruneSparseBitVectorWrites", "true")
            .setOption("analysis.algorithm.MPOR.reduceUntilConflict", "true")
            .setOption("analysis.algorithm.MPOR.reductionMode", "READ_AND_WRITE")
            .setOption("analysis.algorithm.MPOR.scalarPc", "false")
            .setOption("analysis.algorithm.MPOR.shortVariableNames", "false")
            .build();
    MPOROptions options = new MPOROptions(config);
    testProgram(path, options);
  }

  @Test
  public void test_singleton_with_uninit_problems_b() throws Exception {
    // this program has thread creations inside a non-main thread
    Path path =
        Path.of("./test/programs/mpor/sequentialization/singleton_with-uninit-problems-b.c");
    assertThat(Files.exists(path)).isTrue();
    Configuration config =
        TestDataTools.configurationForTest()
            .setOption("analysis.algorithm.MPOR.comments", "true")
            .setOption("analysis.algorithm.MPOR.controlEncodingThread", "BINARY_SEARCH_TREE")
            .setOption("analysis.algorithm.MPOR.inputFunctionDeclarations", "true")
            .setOption("analysis.algorithm.MPOR.loopIterations", "16")
            .setOption("analysis.algorithm.MPOR.loopUnrolling", "true")
            .setOption("analysis.algorithm.MPOR.noBackwardGoto", "false")
            .setOption("analysis.algorithm.MPOR.noBackwardLoopGoto", "false")
            .setOption(
                "analysis.algorithm.MPOR.nondeterminismSource", "NEXT_THREAD_AND_NUM_STATEMENTS")
            .setOption("analysis.algorithm.MPOR.validateNoBackwardGoto", "false")
            .build();
    MPOROptions options = new MPOROptions(config);
    testProgram(path, options);
  }

  @Test
  public void test_stack_1() throws Exception {
    Path path = Path.of("./test/programs/mpor/sequentialization/stack-1.c");
    assertThat(Files.exists(path)).isTrue();
    Configuration config =
        TestDataTools.configurationForTest()
            .setOption("analysis.algorithm.MPOR.bitVectorEncoding", "SPARSE")
            .setOption("analysis.algorithm.MPOR.comments", "true")
            .setOption("analysis.algorithm.MPOR.controlEncodingStatement", "BINARY_SEARCH_TREE")
            .setOption("analysis.algorithm.MPOR.controlEncodingThread", "IF_ELSE_CHAIN")
            .setOption("analysis.algorithm.MPOR.inputFunctionDeclarations", "false")
            .setOption("analysis.algorithm.MPOR.loopIterations", "32")
            .setOption("analysis.algorithm.MPOR.noBackwardLoopGoto", "false")
            .setOption("analysis.algorithm.MPOR.nondeterminismSigned", "true")
            .setOption("analysis.algorithm.MPOR.nondeterminismSource", "NEXT_THREAD")
            .setOption("analysis.algorithm.MPOR.reduceUntilConflict", "true")
            .setOption("analysis.algorithm.MPOR.reductionMode", "ACCESS_ONLY")
            .setOption("analysis.algorithm.MPOR.scalarPc", "false")
            .build();
    MPOROptions options = new MPOROptions(config);
    testProgram(path, options);
  }

  private CFA buildCfaTestInstance(
      Path pInputFilePath, LogManager pLogger, ShutdownNotifier pShutdownNotifier)
      throws Exception {

    // create cfa for test program pInputFilePath. always use preprocessor, we work with .c files
    CFACreator cfaCreator =
        MPORUtil.buildTestCfaCreatorWithPreprocessor(pLogger, pShutdownNotifier);
    return cfaCreator.parseFileAndCreateCFA(ImmutableList.of(pInputFilePath.toString()));
  }

  private String buildTestOutputProgram(
      MPOROptions pOptions,
      Path pInputFilePath,
      Configuration pConfiguration,
      ShutdownNotifier pShutdownNotifier,
      LogManager pLogger)
      throws Exception {

    CFA cfa = buildCfaTestInstance(pInputFilePath, pLogger, pShutdownNotifier);
    SequentializationUtils utils =
        SequentializationUtils.of(cfa, pConfiguration, pLogger, pShutdownNotifier);
    return Sequentialization.tryBuildProgramString(pOptions, cfa, utils);
  }

  private void testProgram(Path pInputFilePath, MPOROptions pOptions) throws Exception {
    Configuration configuration = TestDataTools.configurationForTest().build();
    LogManager logger = LogManager.createTestLogManager();
    ShutdownNotifier shutdownNotifier = ShutdownNotifier.createDummy();

    // create two sequentializations A, B of the same input program with the same option
    String programA =
        buildTestOutputProgram(pOptions, pInputFilePath, configuration, shutdownNotifier, logger);
    String programB =
        buildTestOutputProgram(pOptions, pInputFilePath, configuration, shutdownNotifier, logger);

    // test that the output programs of A, B are equal
    // (this does not imply that our algorithm is deterministic)
    testEqualOutput(programA, programB);
    // test if program A parses (which implies that program B parses too)
    testParse(programA, logger, shutdownNotifier);
  }

  private static final String ANON_TYPE_KEYWORD = "__anon_type_";

  private static final int FIRST_LINE = 1;

  /**
   * Checks whether two sequentializations with the exact same input result in the exact same
   * output, i.e. the same {@link String} output and the same {@link SequentializationFields}
   */
  private void testEqualOutput(String pStringA, String pStringB) {
    ImmutableList<String> linesA = SeqStringUtil.splitOnNewline(pStringA);
    ImmutableList<String> linesB = SeqStringUtil.splitOnNewline(pStringB);
    assertThat(linesA).hasSize(linesB.size());
    for (int i = 0; i < linesA.size(); i++) {
      String lineA = linesA.get(i);
      String lineB = linesB.get(i);
      // ignore __anon_type_{count} since the static counter is not reset between CFA creation runs
      if (!lineA.contains(ANON_TYPE_KEYWORD) && !lineB.contains(ANON_TYPE_KEYWORD)) {
<<<<<<< HEAD
        assertWithMessage("lineA, lineB with number " + (i + FIRST_LINE) + " are not equal: ")
=======
        assertWithMessage(
                "lineA, lineB with number %s are not equal: ", (i + Sequentialization.FIRST_LINE))
>>>>>>> b08b6a1c
            .that(lineA)
            .isEqualTo(lineB);
      }
    }
  }

  private void testParse(
      String pSequentialization, LogManager pLogger, ShutdownNotifier pShutdownNotifier)
      throws InvalidConfigurationException, ParserException, InterruptedException {

    assertThat(pSequentialization).isNotEmpty();

    // test that seq can be parsed and cfa created -> code compiles
    CFACreator cfaCreator = MPORUtil.buildTestCfaCreator(pLogger, pShutdownNotifier);
    CFA seqCfa = cfaCreator.parseSourceAndCreateCFA(pSequentialization);
    assertThat(seqCfa).isNotNull();

    // "anti" test: just remove the last 100 chars from the seq, it probably won't compile
    String faultySeq = pSequentialization.substring(0, pSequentialization.length() - 100);
    assertThat(faultySeq).isNotEmpty();

    // test that we get an exception while parsing the new "faulty" program
    assertThrows(ParserException.class, () -> cfaCreator.parseSourceAndCreateCFA(faultySeq));
  }
}<|MERGE_RESOLUTION|>--- conflicted
+++ resolved
@@ -412,12 +412,7 @@
       String lineB = linesB.get(i);
       // ignore __anon_type_{count} since the static counter is not reset between CFA creation runs
       if (!lineA.contains(ANON_TYPE_KEYWORD) && !lineB.contains(ANON_TYPE_KEYWORD)) {
-<<<<<<< HEAD
-        assertWithMessage("lineA, lineB with number " + (i + FIRST_LINE) + " are not equal: ")
-=======
-        assertWithMessage(
-                "lineA, lineB with number %s are not equal: ", (i + Sequentialization.FIRST_LINE))
->>>>>>> b08b6a1c
+        assertWithMessage("lineA, lineB with number %s are not equal: ", (i + FIRST_LINE))
             .that(lineA)
             .isEqualTo(lineB);
       }
