// This file is part of CPAchecker,
// a tool for configurable software verification:
// https://cpachecker.sosy-lab.org
//
// SPDX-FileCopyrightText: 2025 Dirk Beyer <https://www.sosy-lab.org>
//
// SPDX-License-Identifier: Apache-2.0

package org.sosy_lab.cpachecker.core.algorithm.mpor.sequentialization;

import static com.google.common.base.Preconditions.checkArgument;

import com.google.common.collect.ImmutableList;
import java.util.Optional;
import java.util.StringJoiner;
import org.sosy_lab.cpachecker.cfa.ast.AAstNode.AAstNodeRepresentation;
import org.sosy_lab.cpachecker.cfa.ast.FileLocation;
import org.sosy_lab.cpachecker.cfa.ast.c.CBinaryExpression;
import org.sosy_lab.cpachecker.cfa.ast.c.CBinaryExpression.BinaryOperator;
import org.sosy_lab.cpachecker.cfa.ast.c.CDeclaration;
import org.sosy_lab.cpachecker.cfa.ast.c.CFunctionDeclaration;
import org.sosy_lab.cpachecker.cfa.ast.c.CIdExpression;
import org.sosy_lab.cpachecker.cfa.ast.c.CInitializer;
import org.sosy_lab.cpachecker.cfa.ast.c.CInitializerExpression;
import org.sosy_lab.cpachecker.cfa.ast.c.CIntegerLiteralExpression;
import org.sosy_lab.cpachecker.cfa.ast.c.CSimpleDeclaration;
import org.sosy_lab.cpachecker.cfa.ast.c.CTypeDeclaration;
import org.sosy_lab.cpachecker.cfa.ast.c.CVariableDeclaration;
import org.sosy_lab.cpachecker.cfa.types.c.CNumericTypes;
import org.sosy_lab.cpachecker.cfa.types.c.CType;
import org.sosy_lab.cpachecker.core.algorithm.mpor.MPOROptions;
import org.sosy_lab.cpachecker.core.algorithm.mpor.MPORUtil;
import org.sosy_lab.cpachecker.core.algorithm.mpor.pthreads.PthreadUtil;
import org.sosy_lab.cpachecker.core.algorithm.mpor.sequentialization.ast.builder.SeqDeclarationBuilder;
import org.sosy_lab.cpachecker.core.algorithm.mpor.sequentialization.ast.builder.SeqExpressionBuilder;
import org.sosy_lab.cpachecker.core.algorithm.mpor.sequentialization.ast.constants.SeqFunctionDeclarations;
import org.sosy_lab.cpachecker.core.algorithm.mpor.sequentialization.ast.constants.SeqIdExpressions;
import org.sosy_lab.cpachecker.core.algorithm.mpor.sequentialization.ast.constants.SeqInitializers;
import org.sosy_lab.cpachecker.core.algorithm.mpor.sequentialization.ast.constants.SeqIntegerLiteralExpressions;
import org.sosy_lab.cpachecker.core.algorithm.mpor.sequentialization.ast.constants.SeqVariableDeclarations;
import org.sosy_lab.cpachecker.core.algorithm.mpor.sequentialization.ast.custom_statements.thread_statements.SeqParameterAssignmentStatement;
import org.sosy_lab.cpachecker.core.algorithm.mpor.sequentialization.functions.SeqAssumeFunction;
import org.sosy_lab.cpachecker.core.algorithm.mpor.sequentialization.functions.SeqMainFunction;
import org.sosy_lab.cpachecker.core.algorithm.mpor.sequentialization.functions.SeqThreadSimulationFunction;
import org.sosy_lab.cpachecker.core.algorithm.mpor.sequentialization.functions.VerifierNondetFunctionType;
import org.sosy_lab.cpachecker.core.algorithm.mpor.sequentialization.ghost_elements.bit_vector.BitVectorDataType;
import org.sosy_lab.cpachecker.core.algorithm.mpor.sequentialization.ghost_elements.bit_vector.declaration.SeqBitVectorDeclaration;
import org.sosy_lab.cpachecker.core.algorithm.mpor.sequentialization.ghost_elements.bit_vector.declaration.SeqBitVectorDeclarationBuilder;
import org.sosy_lab.cpachecker.core.algorithm.mpor.sequentialization.strings.SeqStringUtil;
import org.sosy_lab.cpachecker.core.algorithm.mpor.sequentialization.strings.hard_coded.SeqComment;
import org.sosy_lab.cpachecker.core.algorithm.mpor.substitution.MPORSubstitution;
import org.sosy_lab.cpachecker.core.algorithm.mpor.thread.MPORThread;
import org.sosy_lab.cpachecker.core.algorithm.mpor.thread.MPORThreadUtil;
import org.sosy_lab.cpachecker.exceptions.UnrecognizedCodeException;

public class SequentializationBuilder {

  public static String buildBitVectorTypeDeclarations() {
    StringJoiner rDeclarations = new StringJoiner(SeqSyntax.NEWLINE);
    for (BitVectorDataType bitVectorType : BitVectorDataType.values()) {
      CTypeDeclaration bitVectorTypeDeclaration = bitVectorType.buildDeclaration();
      rDeclarations.add(bitVectorTypeDeclaration.toASTString());
    }
    return rDeclarations.toString();
  }

  public static String buildInputFunctionAndTypeDeclarations(
      MPOROptions pOptions, ImmutableList<MPORThread> pThreads) {

    StringJoiner rDeclarations = new StringJoiner(SeqSyntax.NEWLINE);
    if (pOptions.comments()) {
      rDeclarations.add(SeqComment.UNCHANGED_DECLARATIONS);
    }
    // add all original program declarations that are not substituted
    for (MPORThread thread : pThreads) {
      ImmutableList<CDeclaration> nonVariableDeclarations =
          MPORThreadUtil.extractNonVariableDeclarations(thread);
      for (CDeclaration declaration : nonVariableDeclarations) {
        // add function and type declaration only if enabled in options
        if (!(declaration instanceof CFunctionDeclaration)
            || pOptions.inputFunctionDeclarations()) {
          if (!(declaration instanceof CTypeDeclaration) || pOptions.inputTypeDeclarations()) {
            rDeclarations.add(declaration.toASTString());
          }
        }
      }
    }
    return rDeclarations.toString();
  }

  // Input Variable Declarations ===================================================================

  public static String buildInputGlobalVariableDeclarations(
      MPOROptions pOptions, MPORSubstitution pMainThreadSubstitution) {

    StringJoiner rDeclarations = new StringJoiner(SeqSyntax.NEWLINE);
    if (pOptions.comments()) {
      rDeclarations.add(SeqComment.GLOBAL_VAR_DECLARATIONS);
    }
    ImmutableList<CVariableDeclaration> globalDeclarations =
        pMainThreadSubstitution.getGlobalVariableDeclarationSubstitutes();
    for (CVariableDeclaration globalDeclaration : globalDeclarations) {
      if (!PthreadUtil.isAnyPthreadObjectType(globalDeclaration.getType())) {
        rDeclarations.add(globalDeclaration.toASTString());
      }
    }
    return rDeclarations.toString();
  }

  public static String buildInputLocalVariableDeclarations(
      MPOROptions pOptions, ImmutableList<MPORSubstitution> pSubstitutions) {

    StringJoiner rDeclarations = new StringJoiner(SeqSyntax.NEWLINE);
    if (pOptions.comments()) {
      rDeclarations.add(SeqComment.LOCAL_VAR_DECLARATIONS);
    }
    for (MPORSubstitution substitution : pSubstitutions) {
      ImmutableList<CVariableDeclaration> localDeclarations =
          substitution.getLocalVariableDeclarationSubstitutes();
      for (CVariableDeclaration localDeclaration : localDeclarations) {
        Optional<String> line = tryBuildInputLocalVariableDeclaration(pOptions, localDeclaration);
        if (line.isPresent()) {
          rDeclarations.add(line.orElseThrow());
        }
      }
    }
    return rDeclarations.toString();
  }

  private static Optional<String> tryBuildInputLocalVariableDeclaration(
      MPOROptions pOptions, CVariableDeclaration pLocalVariableDeclaration) {

    checkArgument(!pLocalVariableDeclaration.isGlobal(), "pLocalVariableDeclaration must be local");
    // try remove const qualifier from variable
    if (pLocalVariableDeclaration.getType().getQualifiers().containsConst()) {
      // const CPAchecker_TMP variables are declared and initialized in the statement
      if (MPORUtil.isConstCpaCheckerTmp(pLocalVariableDeclaration)) {
        return Optional.empty();
      } else {
        return tryBuildInputConstLocalVariableDeclaration(pOptions, pLocalVariableDeclaration);
      }
    }
    // otherwise, for non-const variables
    if (!PthreadUtil.isAnyPthreadObjectType(pLocalVariableDeclaration.getType())) {
      CInitializer initializer = pLocalVariableDeclaration.getInitializer();
      if (initializer == null) {
        // no initializer -> add declaration as is
        return Optional.of(pLocalVariableDeclaration.toASTString());
      }
      if (MPORUtil.isFunctionPointer(pLocalVariableDeclaration.getInitializer())) {
        // function pointer initializer -> add declaration as is
        return Optional.of(pLocalVariableDeclaration.toASTString());
      }
      // everything else: add declaration without initializer (and assign later in statements)
      return Optional.of(
          SeqStringUtil.getVariableDeclarationASTStringWithoutInitializer(
              pLocalVariableDeclaration, AAstNodeRepresentation.DEFAULT));
    }
    return Optional.empty();
  }

  private static Optional<String> tryBuildInputConstLocalVariableDeclaration(
      MPOROptions pOptions, CVariableDeclaration pLocalVariableDeclaration) {

    checkArgument(!pLocalVariableDeclaration.isGlobal(), "pLocalVariableDeclaration must be local");
    checkArgument(
        pLocalVariableDeclaration.getType().getQualifiers().containsConst(),
        "pLocalVariableDeclaration must be const");

    // create an identical copy of pLocalVariableDeclaration, but remove const qualifier
    CType type = pLocalVariableDeclaration.getType();
    CType typeWithoutConst = type.withQualifiersSetTo(type.getQualifiers().withoutConst());
    CVariableDeclaration variableDeclarationWithoutConst =
        new CVariableDeclaration(
            pLocalVariableDeclaration.getFileLocation(),
            pLocalVariableDeclaration.isGlobal(),
            pLocalVariableDeclaration.getCStorageClass(),
            typeWithoutConst,
            pLocalVariableDeclaration.getName(),
            pLocalVariableDeclaration.getOrigName(),
            pLocalVariableDeclaration.getQualifiedName(),
            pLocalVariableDeclaration.getInitializer());
    return tryBuildInputLocalVariableDeclaration(pOptions, variableDeclarationWithoutConst);
  }

  // Input Parameter Declarations ==================================================================

  public static String buildInputParameterDeclarations(
      MPOROptions pOptions, ImmutableList<MPORSubstitution> pSubstitutions) {

    StringJoiner rDeclarations = new StringJoiner(SeqSyntax.NEWLINE);
    if (pOptions.comments()) {
      rDeclarations.add(SeqComment.PARAMETER_VAR_SUBSTITUTES);
    }
    for (MPORSubstitution substitution : pSubstitutions) {
<<<<<<< HEAD
      ImmutableList<CVariableDeclaration> parameterDeclarations =
          substitution.getParameterDeclarationSubstitutes();
      for (CVariableDeclaration parameterDeclaration : parameterDeclarations) {
        // exclude all pthread objects such as pthread_mutex_t, they are not required in the output
        if (!PthreadUtil.isPthreadObjectType(parameterDeclaration.getType())) {
          // CParameterDeclarations require addition semicolon
          rParameterDeclarations.add(parameterDeclaration.toASTStringWithoutInitializer());
=======
      ImmutableList<CParameterDeclaration> parameterDeclarations =
          substitution.getParameterDeclarationSubstitutes();
      for (CParameterDeclaration parameterDeclaration : parameterDeclarations) {
        if (!PthreadUtil.isAnyPthreadObjectType(parameterDeclaration.getType())) {
          // CParameterDeclarations require addition semicolon
          rDeclarations.add(parameterDeclaration.toASTString() + SeqSyntax.SEMICOLON);
>>>>>>> 1b1c1ff3
        }
      }
    }
    return rDeclarations.toString();
  }

  /**
   * Adds the declarations of main function arguments, e.g. {@code int arg;} that are
   * non-deterministically initialized in {@code main()} later in the sequentialization.
   */
  public static String buildMainFunctionArgDeclarations(
      MPOROptions pOptions, MPORSubstitution pMainThreadSubstitution) {

    StringJoiner rDeclarations = new StringJoiner(SeqSyntax.NEWLINE);
    if (pOptions.comments()) {
      rDeclarations.add(SeqComment.MAIN_FUNCTION_ARG_SUBSTITUTES);
    }
    for (CIdExpression mainArg : pMainThreadSubstitution.mainFunctionArgSubstitutes.values()) {
      rDeclarations.add(mainArg.getDeclaration().toASTString());
    }
    return rDeclarations.toString();
  }

  public static String buildStartRoutineArgDeclarations(
      MPOROptions pOptions, MPORSubstitution pMainThreadSubstitution) {

    StringJoiner rDeclarations = new StringJoiner(SeqSyntax.NEWLINE);
    if (pOptions.comments()) {
      rDeclarations.add(SeqComment.START_ROUTINE_ARG_SUBSTITUTES);
    }
<<<<<<< HEAD
    ImmutableList<CVariableDeclaration> startRoutineArgDeclarations =
        pMainThreadSubstitution.getStartRoutineArgDeclarationSubstitutes();
    for (CVariableDeclaration startRoutineArgDeclaration : startRoutineArgDeclarations) {
=======
    ImmutableList<CParameterDeclaration> startRoutineArgDeclarations =
        pMainThreadSubstitution.getStartRoutineArgDeclarationSubstitutes();
    for (CParameterDeclaration startRoutineArgDeclaration : startRoutineArgDeclarations) {
>>>>>>> 1b1c1ff3
      // TODO why exclude pthread objects here? add explaining comment
      if (!PthreadUtil.isAnyPthreadObjectType(startRoutineArgDeclaration.getType())) {
        // add trailing ; as CParameterDeclaration is without semicolons
<<<<<<< HEAD
        rStartRoutineArgDeclarations.add(
            startRoutineArgDeclaration.toASTStringWithoutInitializer());
=======
        rDeclarations.add(startRoutineArgDeclaration.toASTString() + SeqSyntax.SEMICOLON);
>>>>>>> 1b1c1ff3
      }
    }
    return rDeclarations.toString();
  }

  public static String buildStartRoutineExitDeclarations(
      MPOROptions pOptions, ImmutableList<MPORThread> pThreads) {

    StringJoiner rDeclarations = new StringJoiner(SeqSyntax.NEWLINE);
    if (pOptions.comments()) {
      rDeclarations.add(SeqComment.START_ROUTINE_EXIT_VARIABLES);
    }
    for (MPORThread thread : pThreads) {
      Optional<CIdExpression> exitVariable = thread.startRoutineExitVariable();
      if (exitVariable.isPresent()) {
        rDeclarations.add(exitVariable.orElseThrow().getDeclaration().toASTString());
      }
    }
    return rDeclarations.toString();
  }

  // Function Declarations and Definitions =========================================================

  public static String buildFunctionDeclarations(
      MPOROptions pOptions, SequentializationFields pFields) {

    StringJoiner rDeclarations = new StringJoiner(SeqSyntax.NEWLINE);
    if (pOptions.comments()) {
      rDeclarations.add(SeqComment.CUSTOM_FUNCTION_DECLARATIONS);
    }

    // reach_error, abort, assert, nondet_int may be duplicate depending on the input program
    if (pOptions.nondeterminismSigned()) {
      rDeclarations.add(VerifierNondetFunctionType.INT.getFunctionDeclaration().toASTString());
    } else {
      rDeclarations.add(VerifierNondetFunctionType.UINT.getFunctionDeclaration().toASTString());
    }
    rDeclarations.add(
        SeqParameterAssignmentStatement.REACH_ERROR_FUNCTION_DECLARATION.toASTString());
    rDeclarations.add(SeqAssumeFunction.ASSUME_FUNCTION_DECLARATION.toASTString());
    rDeclarations.add(SeqAssumeFunction.ABORT_FUNCTION_DECLARATION.toASTString());

    // malloc is required for valid-memsafety tasks
    rDeclarations.add(SeqFunctionDeclarations.MALLOC.toASTString());

    // thread simulation functions, only enabled with loop is unrolled
    if (pOptions.loopUnrolling()) {
      for (SeqThreadSimulationFunction threadFunction : pFields.threadSimulationFunctions) {
        rDeclarations.add(threadFunction.declaration.toASTString());
      }
    }
    // main should always be duplicate
    rDeclarations.add(SeqMainFunction.MAIN_FUNCTION_DECLARATION.toASTString());
    return rDeclarations.toString();
  }

  public static String buildFunctionDefinitions(
      MPOROptions pOptions, SequentializationFields pFields, SequentializationUtils pUtils)
      throws UnrecognizedCodeException {

    StringJoiner rDefinitions = new StringJoiner(SeqSyntax.NEWLINE);
    if (pOptions.comments()) {
      rDefinitions.add(SeqComment.CUSTOM_FUNCTION_DEFINITIONS);
    }
    // custom function definitions: assume(), main()
    CBinaryExpression condEqualsZeroExpression =
        pUtils
            .binaryExpressionBuilder()
            .buildBinaryExpression(
                SeqAssumeFunction.COND_ID_EXPRESSION,
                SeqIntegerLiteralExpressions.INT_0,
                BinaryOperator.EQUALS);
    SeqAssumeFunction assume = new SeqAssumeFunction(condEqualsZeroExpression);
    rDefinitions.add(assume.buildDefinition());
    // create separate thread simulation function definitions, if enabled
    if (pOptions.loopUnrolling()) {
      for (SeqThreadSimulationFunction threadSimulation : pFields.threadSimulationFunctions) {
        rDefinitions.add(threadSimulation.buildDefinition());
      }
    }
    // create clauses in main method
    SeqMainFunction mainFunction = new SeqMainFunction(pOptions, pFields, pUtils);
    rDefinitions.add(mainFunction.buildDefinition());
    return rDefinitions.toString();
  }

  // Thread Simulation Variables ===================================================================

  /**
   * Returns the {@link String} for thread simulation variable declarations. These are local to the
   * {@code main} function. Variables that are used in other functions are declared beforehand as
   * global variables.
   */
  static String buildThreadSimulationVariableDeclarations(
      MPOROptions pOptions, SequentializationFields pFields) throws UnrecognizedCodeException {

    StringJoiner rDeclarations = new StringJoiner(SeqSyntax.NEWLINE);

    // last_thread is always unsigned, we assign NUM_THREADS if the current thread terminates
    if (pOptions.reduceLastThreadOrder()) {
      CIntegerLiteralExpression numThreadsExpression =
          SeqExpressionBuilder.buildIntegerLiteralExpression(pFields.numThreads);
      CInitializer lastThreadInitializer =
          new CInitializerExpression(FileLocation.DUMMY, numThreadsExpression);
      CVariableDeclaration lastThreadDeclaration =
          SeqDeclarationBuilder.buildVariableDeclaration(
              true,
              CNumericTypes.UNSIGNED_INT,
              SeqIdExpressions.LAST_THREAD.getName(),
              // the initializer of last_thread is dependent on the number of threads
              lastThreadInitializer);
      rDeclarations.add(lastThreadDeclaration.toASTString());
    }

    // next_thread
    if (pOptions.nondeterminismSource().isNextThreadNondeterministic()) {
      CVariableDeclaration nextThreadDeclaration =
          SeqDeclarationBuilder.buildVariableDeclaration(
              true,
              pOptions.nondeterminismSigned() ? CNumericTypes.INT : CNumericTypes.UNSIGNED_INT,
              SeqIdExpressions.NEXT_THREAD.getName(),
              SeqInitializers.INT_0);
      rDeclarations.add(nextThreadDeclaration.toASTString());
    }

    // pc variable(s)
    if (pOptions.comments()) {
      rDeclarations.add(SeqComment.PC_DECLARATION);
    }
    ImmutableList<CVariableDeclaration> pcDeclarations =
        pFields.ghostElements.getPcVariables().pcDeclarations();
    for (CVariableDeclaration pcDeclaration : pcDeclarations) {
      rDeclarations.add(pcDeclaration.toASTString());
    }

    // if enabled: bit vectors
    if (pOptions.isAnyBitVectorReductionEnabled()) {
      SeqBitVectorDeclarationBuilder bitVectorDeclarationBuilder =
          new SeqBitVectorDeclarationBuilder(
              pOptions.bitVectorEncoding(),
              pOptions.reduceIgnoreSleep(),
              pOptions.reductionMode(),
              pFields.ghostElements.bitVectorVariables().orElseThrow(),
              pFields.clauses,
              pFields.memoryModel.orElseThrow());
      ImmutableList<SeqBitVectorDeclaration> bitVectorDeclarations =
          bitVectorDeclarationBuilder.buildBitVectorDeclarationsByEncoding();
      for (SeqBitVectorDeclaration bitVectorDeclaration : bitVectorDeclarations) {
        rDeclarations.add(bitVectorDeclaration.toASTString());
      }
    }

    // active_thread_count / cnt
    if (pOptions.isThreadCountRequired()) {
      rDeclarations.add(SeqVariableDeclarations.THREAD_COUNT.toASTString());
    }

    // if enabled: round_max and round
    if (pOptions.nondeterminismSource().isNumStatementsNondeterministic()) {
      rDeclarations.add(SeqVariableDeclarations.ROUND.toASTString());
      rDeclarations.add(
          SeqDeclarationBuilder.buildVariableDeclaration(
                  true,
                  pOptions.nondeterminismSigned() ? CNumericTypes.INT : CNumericTypes.UNSIGNED_INT,
                  SeqIdExpressions.ROUND_MAX.getName(),
                  SeqInitializers.INT_0)
              .toASTString());
    }

    // thread synchronization variables (e.g. mutex_locked)
    if (pOptions.comments()) {
      rDeclarations.add(SeqComment.THREAD_SIMULATION_VARIABLES);
    }
    for (CSimpleDeclaration declaration :
        pFields.ghostElements.threadSyncFlags().getDeclarations(pOptions)) {
      rDeclarations.add(declaration.toASTString());
    }
    return rDeclarations.toString();
  }
}<|MERGE_RESOLUTION|>--- conflicted
+++ resolved
@@ -48,6 +48,7 @@
 import org.sosy_lab.cpachecker.core.algorithm.mpor.sequentialization.ghost_elements.bit_vector.declaration.SeqBitVectorDeclarationBuilder;
 import org.sosy_lab.cpachecker.core.algorithm.mpor.sequentialization.strings.SeqStringUtil;
 import org.sosy_lab.cpachecker.core.algorithm.mpor.sequentialization.strings.hard_coded.SeqComment;
+import org.sosy_lab.cpachecker.core.algorithm.mpor.sequentialization.strings.hard_coded.SeqSyntax;
 import org.sosy_lab.cpachecker.core.algorithm.mpor.substitution.MPORSubstitution;
 import org.sosy_lab.cpachecker.core.algorithm.mpor.thread.MPORThread;
 import org.sosy_lab.cpachecker.core.algorithm.mpor.thread.MPORThreadUtil;
@@ -193,22 +194,14 @@
       rDeclarations.add(SeqComment.PARAMETER_VAR_SUBSTITUTES);
     }
     for (MPORSubstitution substitution : pSubstitutions) {
-<<<<<<< HEAD
       ImmutableList<CVariableDeclaration> parameterDeclarations =
           substitution.getParameterDeclarationSubstitutes();
       for (CVariableDeclaration parameterDeclaration : parameterDeclarations) {
         // exclude all pthread objects such as pthread_mutex_t, they are not required in the output
-        if (!PthreadUtil.isPthreadObjectType(parameterDeclaration.getType())) {
-          // CParameterDeclarations require addition semicolon
-          rParameterDeclarations.add(parameterDeclaration.toASTStringWithoutInitializer());
-=======
-      ImmutableList<CParameterDeclaration> parameterDeclarations =
-          substitution.getParameterDeclarationSubstitutes();
-      for (CParameterDeclaration parameterDeclaration : parameterDeclarations) {
         if (!PthreadUtil.isAnyPthreadObjectType(parameterDeclaration.getType())) {
-          // CParameterDeclarations require addition semicolon
-          rDeclarations.add(parameterDeclaration.toASTString() + SeqSyntax.SEMICOLON);
->>>>>>> 1b1c1ff3
+          rDeclarations.add(
+              SeqStringUtil.getVariableDeclarationASTStringWithoutInitializer(
+                  parameterDeclaration, AAstNodeRepresentation.DEFAULT));
         }
       }
     }
@@ -239,24 +232,13 @@
     if (pOptions.comments()) {
       rDeclarations.add(SeqComment.START_ROUTINE_ARG_SUBSTITUTES);
     }
-<<<<<<< HEAD
     ImmutableList<CVariableDeclaration> startRoutineArgDeclarations =
         pMainThreadSubstitution.getStartRoutineArgDeclarationSubstitutes();
     for (CVariableDeclaration startRoutineArgDeclaration : startRoutineArgDeclarations) {
-=======
-    ImmutableList<CParameterDeclaration> startRoutineArgDeclarations =
-        pMainThreadSubstitution.getStartRoutineArgDeclarationSubstitutes();
-    for (CParameterDeclaration startRoutineArgDeclaration : startRoutineArgDeclarations) {
->>>>>>> 1b1c1ff3
       // TODO why exclude pthread objects here? add explaining comment
       if (!PthreadUtil.isAnyPthreadObjectType(startRoutineArgDeclaration.getType())) {
         // add trailing ; as CParameterDeclaration is without semicolons
-<<<<<<< HEAD
-        rStartRoutineArgDeclarations.add(
-            startRoutineArgDeclaration.toASTStringWithoutInitializer());
-=======
         rDeclarations.add(startRoutineArgDeclaration.toASTString() + SeqSyntax.SEMICOLON);
->>>>>>> 1b1c1ff3
       }
     }
     return rDeclarations.toString();
