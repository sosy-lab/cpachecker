--- conflicted
+++ resolved
@@ -94,12 +94,7 @@
     // XOR that one must be present, one must be empty
     checkArgument(
         pTargetPc.isPresent() ^ pTargetGoto.isPresent(),
-<<<<<<< HEAD
-        "either targetPc or targetGoto must be present (exclusive or)");
-=======
         "either targetPc or targetLabel must be present (exclusive or)");
-    reductionOrder = pReductionOrder;
->>>>>>> 704ba7f1
     substituteEdges = pSubstituteEdges;
     pcLeftHandSide = pPcLeftHandSide;
     targetPc = pTargetPc;
