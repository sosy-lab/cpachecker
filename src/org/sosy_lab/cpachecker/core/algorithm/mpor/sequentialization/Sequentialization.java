--- conflicted
+++ resolved
@@ -9,11 +9,8 @@
 package org.sosy_lab.cpachecker.core.algorithm.mpor.sequentialization;
 
 import com.google.common.collect.ImmutableList;
-<<<<<<< HEAD
+import com.google.errorprone.annotations.CanIgnoreReturnValue;
 import java.util.Optional;
-=======
-import com.google.errorprone.annotations.CanIgnoreReturnValue;
->>>>>>> b08b6a1c
 import java.util.StringJoiner;
 import java.util.logging.Level;
 import org.sosy_lab.common.configuration.InvalidConfigurationException;
@@ -35,12 +32,7 @@
               + " equivalent",
           "// sequential program) was created by the MPORAlgorithm implemented in CPAchecker.");
 
-<<<<<<< HEAD
-=======
-  static final int FIRST_LINE = 1;
-
   @CanIgnoreReturnValue
->>>>>>> b08b6a1c
   public static String tryBuildProgramString(
       MPOROptions pOptions, CFA pCfa, SequentializationUtils pUtils)
       throws UnrecognizedCodeException, InterruptedException {
