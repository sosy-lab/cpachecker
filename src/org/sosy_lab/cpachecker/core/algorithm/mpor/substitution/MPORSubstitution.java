// This file is part of CPAchecker,
// a tool for configurable software verification:
// https://cpachecker.sosy-lab.org
//
// SPDX-FileCopyrightText: 2024 Dirk Beyer <https://www.sosy-lab.org>
//
// SPDX-License-Identifier: Apache-2.0

package org.sosy_lab.cpachecker.core.algorithm.mpor.substitution;

import com.google.common.collect.ImmutableList;
import com.google.common.collect.ImmutableMap;
import com.google.common.collect.ImmutableTable;
import java.util.ArrayList;
import java.util.List;
import java.util.Map.Entry;
import java.util.Objects;
import java.util.Optional;
import org.sosy_lab.cpachecker.cfa.ast.FileLocation;
import org.sosy_lab.cpachecker.cfa.ast.c.CArraySubscriptExpression;
import org.sosy_lab.cpachecker.cfa.ast.c.CBinaryExpression;
import org.sosy_lab.cpachecker.cfa.ast.c.CBinaryExpressionBuilder;
import org.sosy_lab.cpachecker.cfa.ast.c.CCastExpression;
import org.sosy_lab.cpachecker.cfa.ast.c.CExpression;
import org.sosy_lab.cpachecker.cfa.ast.c.CExpressionAssignmentStatement;
import org.sosy_lab.cpachecker.cfa.ast.c.CExpressionStatement;
import org.sosy_lab.cpachecker.cfa.ast.c.CFieldReference;
import org.sosy_lab.cpachecker.cfa.ast.c.CFunctionCallAssignmentStatement;
import org.sosy_lab.cpachecker.cfa.ast.c.CFunctionCallExpression;
import org.sosy_lab.cpachecker.cfa.ast.c.CFunctionCallStatement;
import org.sosy_lab.cpachecker.cfa.ast.c.CIdExpression;
import org.sosy_lab.cpachecker.cfa.ast.c.CIntegerLiteralExpression;
import org.sosy_lab.cpachecker.cfa.ast.c.CLeftHandSide;
import org.sosy_lab.cpachecker.cfa.ast.c.CParameterDeclaration;
import org.sosy_lab.cpachecker.cfa.ast.c.CPointerExpression;
import org.sosy_lab.cpachecker.cfa.ast.c.CReturnStatement;
import org.sosy_lab.cpachecker.cfa.ast.c.CSimpleDeclaration;
import org.sosy_lab.cpachecker.cfa.ast.c.CStatement;
import org.sosy_lab.cpachecker.cfa.ast.c.CStringLiteralExpression;
import org.sosy_lab.cpachecker.cfa.ast.c.CUnaryExpression;
import org.sosy_lab.cpachecker.cfa.ast.c.CVariableDeclaration;
import org.sosy_lab.cpachecker.cfa.model.c.CFunctionCallEdge;
import org.sosy_lab.cpachecker.cfa.types.c.CType;
import org.sosy_lab.cpachecker.core.algorithm.mpor.MPOROptions;
import org.sosy_lab.cpachecker.core.algorithm.mpor.input_rejection.InputRejection;
import org.sosy_lab.cpachecker.core.algorithm.mpor.sequentialization.SequentializationUtils;
import org.sosy_lab.cpachecker.core.algorithm.mpor.thread.CFAEdgeForThread;
import org.sosy_lab.cpachecker.core.algorithm.mpor.thread.MPORThread;
import org.sosy_lab.cpachecker.exceptions.UnrecognizedCodeException;
import org.sosy_lab.cpachecker.exceptions.UnsupportedCodeException;

public class MPORSubstitution {

  /** Whether this instance servers as a dummy, used only for debugging. */
  @SuppressWarnings("unused")
  private final boolean isDummy;

  private final MPOROptions options;

  public final MPORThread thread;

  /**
   * The list of entries mapping global variable declarations to their substitutes. This does not
   * use a map because there may be multiple {@link CVariableDeclaration}s for the same variable,
   * e.g. {@code int x; int x = 1;}.
   */
  private final ImmutableList<Entry<CVariableDeclaration, CIdExpression>> globalVariableSubstitutes;

  /** The map of call context-sensitive thread local variable declarations to their substitutes. */
  private final ImmutableTable<
          Optional<CFAEdgeForThread>, CVariableDeclaration, LocalVariableDeclarationSubstitute>
      localVariableSubstitutes;

  /**
   * The map of parameter to variable declaration substitutes. The {@link CFAEdgeForThread}s allow
   * call-context sensitive parameter substitutes.
   */
  public final ImmutableTable<CFAEdgeForThread, CParameterDeclaration, ImmutableList<CIdExpression>>
      parameterSubstitutes;

  /** Note that main functions cannot take variadic arguments. */
  public final ImmutableMap<CParameterDeclaration, CIdExpression> mainFunctionArgSubstitutes;

  /** Note that main functions cannot take variadic arguments. */
  public final ImmutableTable<CFAEdgeForThread, CParameterDeclaration, CIdExpression>
      startRoutineArgSubstitutes;

  private final CBinaryExpressionBuilder binaryExpressionBuilder;

  MPORSubstitution(
      boolean pIsDummy,
      MPOROptions pOptions,
      MPORThread pThread,
      ImmutableList<Entry<CVariableDeclaration, CIdExpression>> pGlobalVariableSubstitutes,
      ImmutableTable<
              Optional<CFAEdgeForThread>, CVariableDeclaration, LocalVariableDeclarationSubstitute>
          pLocalVariableDeclarationSubstitutes,
      ImmutableTable<CFAEdgeForThread, CParameterDeclaration, ImmutableList<CIdExpression>>
          pParameterSubstitutes,
      ImmutableMap<CParameterDeclaration, CIdExpression> pMainFunctionArgSubstitutes,
      ImmutableTable<CFAEdgeForThread, CParameterDeclaration, CIdExpression>
          pStartRoutineArgSubstitutes,
      SequentializationUtils pUtils) {

    isDummy = pIsDummy;
    options = pOptions;
    thread = pThread;
    globalVariableSubstitutes = pGlobalVariableSubstitutes;
    localVariableSubstitutes = pLocalVariableDeclarationSubstitutes;
    parameterSubstitutes = pParameterSubstitutes;
    mainFunctionArgSubstitutes = pMainFunctionArgSubstitutes;
    startRoutineArgSubstitutes = pStartRoutineArgSubstitutes;
    binaryExpressionBuilder = pUtils.binaryExpressionBuilder();
  }

  // Substitute Functions ==========================================================================

  public CExpression substitute(
      CExpression pExpression,
      boolean pIsDeclaration,
      boolean pIsWrite,
      boolean pIsPointerDereference,
      boolean pIsFieldReference)
      throws UnrecognizedCodeException {

    return substitute(
        pExpression,
        Optional.empty(),
        pIsDeclaration,
        pIsWrite,
        pIsPointerDereference,
        pIsFieldReference,
        Optional.empty());
  }

  public CExpression substituteWithCallContext(
      CExpression pExpression,
      // the call context is still optional, e.g. for expression directly inside main()
      Optional<CFAEdgeForThread> pCallContext,
      boolean pIsDeclaration,
      boolean pIsWrite,
      boolean pIsPointerDereference,
      boolean pIsFieldReference)
      throws UnrecognizedCodeException {

    return substitute(
        pExpression,
        pCallContext,
        pIsDeclaration,
        pIsWrite,
        pIsPointerDereference,
        pIsFieldReference,
        Optional.empty());
  }

  public CExpression substituteWithTracker(
      CExpression pExpression,
      Optional<CFAEdgeForThread> pCallContext,
      boolean pIsDeclaration,
      boolean pIsWrite,
      boolean pIsPointerDereference,
      boolean pIsFieldReference,
      MPORSubstitutionTracker pTracker)
      throws UnrecognizedCodeException {

    return substitute(
        pExpression,
        pCallContext,
        pIsDeclaration,
        pIsWrite,
        pIsPointerDereference,
        pIsFieldReference,
        Optional.of(pTracker));
  }

  /**
   * Substitutes the given expression, and tracks if any global variable was substituted alongside
   * in {@code pAccessedGlobalVariables}. {@code pIsWrite} is used to determine whether the
   * expression to substitute * is written, i.e. a LHS in an assignment.
   */
  private CExpression substitute(
      CExpression pExpression,
      Optional<CFAEdgeForThread> pCallContext,
      boolean pIsDeclaration,
      boolean pIsWrite,
      boolean pIsPointerDereference,
      boolean pIsFieldReference,
      Optional<MPORSubstitutionTracker> pTracker)
      throws UnrecognizedCodeException {

    FileLocation fileLocation = pExpression.getFileLocation();
    CType type = pExpression.getExpressionType();

    switch (pExpression) {
      // shortcut for optimization: never substitute pure int or strings
      case CIntegerLiteralExpression ignored -> {
        return pExpression;
      }
      case CStringLiteralExpression ignored -> {
        return pExpression;
      }
      case CIdExpression idExpression -> {
        if (SubstituteUtil.isSubstitutable(idExpression.getDeclaration())) {
          MPORSubstitutionTrackerUtil.trackDeclarationAccess(
              options, idExpression, pIsWrite, pIsPointerDereference, pIsFieldReference, pTracker);
          return getSimpleDeclarationSubstitute(
              idExpression.getDeclaration(), pIsDeclaration, pCallContext, pTracker);
        }
      }
      case CBinaryExpression binary -> {
        // recursively substitute operands of binary expressions
        CExpression op1 =
            substitute(
                binary.getOperand1(),
                pCallContext,
                pIsDeclaration,
                // binary expressions are never LHS in assignments -> no write
                false,
                false,
                false,
                pTracker);
        CExpression op2 =
            substitute(
                binary.getOperand2(),
                pCallContext,
                pIsDeclaration,
                // binary expressions are never LHS in assignments -> no write
                false,
                false,
                false,
                pTracker);
        // only create a new expression if any operand was substituted (compare references)
        if (op1 != binary.getOperand1() || op2 != binary.getOperand2()) {
          return binaryExpressionBuilder.buildBinaryExpression(op1, op2, binary.getOperator());
        }
      }
      case CArraySubscriptExpression arraySubscript -> {
        MPORSubstitutionTrackerUtil.trackPointerDereferenceByArraySubscriptExpression(
            arraySubscript, pIsWrite, pTracker);
        CExpression arrayExpression = arraySubscript.getArrayExpression();
        CExpression subscriptExpression = arraySubscript.getSubscriptExpression();
        CExpression arraySubstitute =
            substitute(
                arrayExpression, pCallContext, pIsDeclaration, pIsWrite, false, false, pTracker);
        // the subscript is not a LHS in an assignment -> no write
        CExpression subscriptSubstitute =
            substitute(
                subscriptExpression, pCallContext, pIsDeclaration, false, false, false, pTracker);
        // only create a new expression if any expr was substituted (compare references)
        if (arraySubstitute != arrayExpression || subscriptSubstitute != subscriptExpression) {
          return new CArraySubscriptExpression(
              fileLocation, type, arraySubstitute, subscriptSubstitute);
        }
      }
      case CFieldReference fieldReference -> {
        MPORSubstitutionTrackerUtil.trackFieldReference(fieldReference, pIsWrite, pTracker);
        CExpression fieldOwnerSubstitute =
            substitute(
                fieldReference.getFieldOwner(),
                pCallContext,
                pIsDeclaration,
                pIsWrite,
                // field->member <==> (*field).member, i.e. pIsPointerDereference may be false here,
                // but the field reference may actually be a pointer dereference
                fieldReference.isPointerDereference(),
                true,
                pTracker);
        // only create a new expression if any expr was substituted (compare references)
        if (fieldOwnerSubstitute != fieldReference.getFieldOwner()) {
          return new CFieldReference(
              fileLocation,
              fieldReference.getExpressionType(),
              fieldReference.getFieldName(),
              fieldOwnerSubstitute,
              fieldReference.isPointerDereference());
        }
      }
      case CUnaryExpression unary -> {
        return new CUnaryExpression(
            unary.getFileLocation(),
            unary.getExpressionType(),
            substitute(
                unary.getOperand(),
                pCallContext,
                pIsDeclaration,
                // unary expressions such as '&var' are never LHS in assignments -> no write
                false,
                false,
                false,
                pTracker),
            unary.getOperator());
      }
      case CPointerExpression pointer -> {
        MPORSubstitutionTrackerUtil.trackPointerDereferenceByPointerExpression(
            pointer, pIsWrite, pTracker);
        return new CPointerExpression(
            pointer.getFileLocation(),
            pointer.getExpressionType(),
            substitute(
                pointer.getOperand(),
                pCallContext,
                pIsDeclaration,
                pIsWrite,
                true,
                false,
                pTracker));
      }
      case CCastExpression cast -> {
        return new CCastExpression(
            cast.getFileLocation(),
            cast.getCastType(),
            substitute(
                cast.getOperand(),
                pCallContext,
                pIsDeclaration,
                // cast expressions are never LHS -> no write
                pIsWrite,
                pIsPointerDereference,
                false,
                pTracker));
      }
      default -> {}
    }
    return pExpression;
  }

  CStatement substitute(
      CStatement pStatement,
      Optional<CFAEdgeForThread> pCallContext,
      Optional<MPORSubstitutionTracker> pTracker)
      throws UnrecognizedCodeException {

    FileLocation fileLocation = pStatement.getFileLocation();

    switch (pStatement) {
      // e.g. n = fib(42); or arr[n] = fib(42);
      case CFunctionCallAssignmentStatement functionCallAssignment -> {
        CLeftHandSide leftHandSide = functionCallAssignment.getLeftHandSide();
<<<<<<< HEAD
        CExpression leftHandSideSubstitute =
            substitute(leftHandSide, pCallContext, false, true, false, false, pTracker);
        return new CFunctionCallAssignmentStatement(
            fileLocation,
            (CLeftHandSide) leftHandSideSubstitute,
            substitute(functionCallAssignment.getRightHandSide(), pCallContext, pTracker));
      }

=======
        CFunctionCallExpression rightHandSide = functionCallAssignment.getRightHandSide();
        // TODO need CFieldReference, CPointerExpression, ... here too
        if (leftHandSide instanceof CIdExpression idExpression) {
          CExpression substitute =
              substitute(idExpression, pCallContext, false, true, false, false, pTracker);
          if (substitute instanceof CIdExpression idExpressionSubstitute) {
            return new CFunctionCallAssignmentStatement(
                fileLocation,
                idExpressionSubstitute,
                substitute(rightHandSide, pCallContext, pTracker));
          }
        } else if (leftHandSide instanceof CArraySubscriptExpression arraySubscriptExpression) {
          CExpression substitute =
              substitute(
                  arraySubscriptExpression, pCallContext, false, true, false, false, pTracker);
          if (substitute instanceof CArraySubscriptExpression arraySubscriptExpressionSubstitute) {
            return new CFunctionCallAssignmentStatement(
                fileLocation,
                arraySubscriptExpressionSubstitute,
                substitute(rightHandSide, pCallContext, pTracker));
          }
        }
      }
>>>>>>> 50e3fd4d
      // e.g. fib(42);
      case CFunctionCallStatement functionCall -> {
        InputRejection.checkFunctionPointerParameter(functionCall.getFunctionCallExpression());
        return new CFunctionCallStatement(
            fileLocation,
            substitute(functionCall.getFunctionCallExpression(), pCallContext, pTracker));
      }
      // e.g. int x = 42;
      case CExpressionAssignmentStatement assignment -> {
        MPORSubstitutionTrackerUtil.trackPointerAssignment(assignment, pTracker);
        CLeftHandSide leftHandSide = assignment.getLeftHandSide();
        CExpression rightHandSide = assignment.getRightHandSide();
        CExpression leftHandSideSubstitute =
            substitute(leftHandSide, pCallContext, false, true, false, false, pTracker);
        return new CExpressionAssignmentStatement(
            fileLocation,
            (CLeftHandSide) leftHandSideSubstitute,
            // for the RHS, it's not a left hand side of an assignment
            substitute(rightHandSide, pCallContext, false, false, false, false, pTracker));
      }

      case CExpressionStatement expression -> {
        return new CExpressionStatement(
            fileLocation,
            substitute(
                expression.getExpression(), pCallContext, false, false, false, false, pTracker));
      }
      default -> {}
    }
    return pStatement;
  }

  private CFunctionCallExpression substitute(
      CFunctionCallExpression pFunctionCallExpression,
      Optional<CFAEdgeForThread> pCallContext,
      Optional<MPORSubstitutionTracker> pTracker)
      throws UnrecognizedCodeException {

    // substitute all parameters in the function call expression
    List<CExpression> parameters = new ArrayList<>();
    for (CExpression expression : pFunctionCallExpression.getParameterExpressions()) {
      parameters.add(substitute(expression, pCallContext, false, false, false, false, pTracker));
    }
    // substitute the function name in case it is a variable storing a function pointer
    // e.g. pthread-driver-races/char_pc8736x_gpio_pc8736x_gpio_configure_pc8736x_gpio_get
    // -> int _whoop_init_result = _whoop_init(); (transformed to (*_whoop_init)())
    CExpression functionSubstitute =
        substitute(
            pFunctionCallExpression.getFunctionNameExpression(),
            pCallContext,
            false,
            false,
            false,
            false,
            pTracker);
    return new CFunctionCallExpression(
        pFunctionCallExpression.getFileLocation(),
        pFunctionCallExpression.getExpressionType(),
        functionSubstitute,
        parameters,
        pFunctionCallExpression.getDeclaration());
  }

  CReturnStatement substitute(
      CReturnStatement pReturnStatement,
      Optional<CFAEdgeForThread> pCallContext,
      Optional<MPORSubstitutionTracker> pTracker)
      throws UnrecognizedCodeException {

    if (pReturnStatement.getReturnValue().isEmpty()) {
      // return as-is if there is no expression to substitute
      return pReturnStatement;
    } else {
      CExpression expression = pReturnStatement.getReturnValue().orElseThrow();
      return new CReturnStatement(
          pReturnStatement.getFileLocation(),
          Optional.of(substitute(expression, pCallContext, false, false, false, false, pTracker)),
          // substituting the assignment is not necessary because it is never used
          // + the return variable from the function entry node does not have a substitute
          pReturnStatement.asAssignment());
    }
  }

  /**
   * Returns the global, local or parameter {@link CIdExpression} substitute for {@code
   * pSimpleDeclaration}.
   */
  private CIdExpression getSimpleDeclarationSubstitute(
      CSimpleDeclaration pSimpleDeclaration,
      boolean pIsDeclaration,
      Optional<CFAEdgeForThread> pCallContext,
      Optional<MPORSubstitutionTracker> pTracker)
      throws UnsupportedCodeException {

    if (pSimpleDeclaration instanceof CVariableDeclaration variableDeclaration) {
      if (localVariableSubstitutes.contains(pCallContext, variableDeclaration)) {
        LocalVariableDeclarationSubstitute localSubstitute =
            Objects.requireNonNull(localVariableSubstitutes.get(pCallContext, variableDeclaration));
        MPORSubstitutionTrackerUtil.trackContentFromLocalVariableDeclaration(
            pIsDeclaration, localSubstitute, pTracker);
        return localSubstitute.expression();
      } else {
        // for substitution, it is fine to use the first entry that matches the declaration
        for (Entry<CVariableDeclaration, CIdExpression> entry : globalVariableSubstitutes) {
          if (entry.getKey().equals(variableDeclaration)) {
            return entry.getValue();
          }
        }
      }

    } else if (pSimpleDeclaration instanceof CParameterDeclaration parameterDeclaration) {
      if (pCallContext.isEmpty()) {
        // no call context -> main function argument
        MPORSubstitutionTrackerUtil.trackMainFunctionArg(parameterDeclaration, pTracker);
        return mainFunctionArgSubstitutes.get(parameterDeclaration);
      }
      // normal function called within thread, including start_routines, always have call context
      CFAEdgeForThread callContext = pCallContext.orElseThrow();
      if (parameterSubstitutes.containsRow(callContext)) {
        ImmutableList<CIdExpression> parameterDeclarationSubstitutes =
            getParameterDeclarationSubstitute(callContext, parameterDeclaration);
        // this means we only support substituting parameters that are not variadic.
        // i.e. a variadic function can be called, but its body not handled (at the moment)
        return Objects.requireNonNull(parameterDeclarationSubstitutes).getFirst();

      } else if (startRoutineArgSubstitutes.containsRow(callContext)) {
        return Objects.requireNonNull(
            startRoutineArgSubstitutes.get(callContext, parameterDeclaration));
      }
      throw new IllegalArgumentException(
          "parameter declaration could not be substituted: " + parameterDeclaration.toASTString());
    }
    throw new IllegalArgumentException(
        "pSimpleDeclaration must be variable or parameter declaration, got: "
            + pSimpleDeclaration.toASTString());
  }

  // CParameterDeclaration substitutes =============================================================

  public ImmutableList<CIdExpression> getParameterDeclarationSubstitute(
      CFAEdgeForThread pCallContext, CParameterDeclaration pParameterDeclaration) {

    if (parameterSubstitutes.containsColumn(pParameterDeclaration)) {
      return Objects.requireNonNull(parameterSubstitutes.get(pCallContext, pParameterDeclaration));
    } else {
      // no substitute found -> function declaration contains only parameter types, not names
      // e.g. pthread-driver-races/char_pc8736x_gpio_pc8736x_gpio_configure_pc8736x_gpio_get
      // -> void assume_abort_if_not(int);
      assert pCallContext.cfaEdge instanceof CFunctionCallEdge
          : "call context of parameter declaration must be CFunctionCallEdge";
      CFunctionCallEdge functionCallEdge = (CFunctionCallEdge) pCallContext.cfaEdge;
      List<CParameterDeclaration> parameterDeclarations =
          functionCallEdge.getFunctionCallExpression().getDeclaration().getParameters();
      // search for the corresponding parameter, throw if not found
      for (CParameterDeclaration parameterDeclarationWithoutName : parameterDeclarations) {
        if (parameterSubstitutes.containsColumn(parameterDeclarationWithoutName)) {
          return Objects.requireNonNull(
              parameterSubstitutes.get(pCallContext, parameterDeclarationWithoutName));
        }
      }
    }
    throw new IllegalArgumentException(
        "parameter declaration could not be found for given call context");
  }

  public CVariableDeclaration getVariableDeclarationSubstitute(
      CVariableDeclaration pVariableDeclaration,
      Optional<CFAEdgeForThread> pCallContext,
      Optional<MPORSubstitutionTracker> pTracker)
      throws UnsupportedCodeException {

    MPORSubstitutionTrackerUtil.trackPointerAssignmentInVariableDeclaration(
        pVariableDeclaration, pTracker);
    CIdExpression idExpression =
        getSimpleDeclarationSubstitute(pVariableDeclaration, true, pCallContext, pTracker);
    return (CVariableDeclaration) idExpression.getDeclaration();
  }

  // Declaration Extraction ========================================================================

  public ImmutableList<CVariableDeclaration> getGlobalVariableDeclarationSubstitutes() {
    ImmutableList.Builder<CVariableDeclaration> rGlobalDeclarations = ImmutableList.builder();
    for (Entry<CVariableDeclaration, CIdExpression> entry : globalVariableSubstitutes) {
      CIdExpression substitute = entry.getValue();
      rGlobalDeclarations.add((CVariableDeclaration) substitute.getDeclaration());
    }
    return rGlobalDeclarations.build();
  }

  public ImmutableList<CVariableDeclaration> getLocalVariableDeclarationSubstitutes() {
    ImmutableList.Builder<CVariableDeclaration> rLocalDeclarations = ImmutableList.builder();
    for (LocalVariableDeclarationSubstitute localSubstitute : localVariableSubstitutes.values()) {
      rLocalDeclarations.add(localSubstitute.getSubstituteVariableDeclaration());
    }
    return rLocalDeclarations.build();
  }

  /**
   * Note that these are not {@link CParameterDeclaration} but {@link CSimpleDeclaration} because
   * they are treated as variables in the sequentialization (inlining functions).
   */
  public ImmutableList<CVariableDeclaration> getParameterDeclarationSubstitutes() {
    ImmutableList.Builder<CVariableDeclaration> rParameterDeclarations = ImmutableList.builder();
    for (var cell : parameterSubstitutes.cellSet()) {
      for (CIdExpression idExpression : cell.getValue()) {
        rParameterDeclarations.add((CVariableDeclaration) idExpression.getDeclaration());
      }
    }
    return rParameterDeclarations.build();
  }

  public ImmutableList<CVariableDeclaration> getStartRoutineArgDeclarationSubstitutes() {
    ImmutableList.Builder<CVariableDeclaration> rStartRoutineArgDeclarations =
        ImmutableList.builder();
    for (var cell : startRoutineArgSubstitutes.cellSet()) {
      rStartRoutineArgDeclarations.add((CVariableDeclaration) cell.getValue().getDeclaration());
    }
    return rStartRoutineArgDeclarations.build();
  }

  public MPORThread getThread() {
    return thread;
  }

  @Override
  public int hashCode() {
    return Objects.hash(
        isDummy,
        options,
        thread,
        globalVariableSubstitutes,
        localVariableSubstitutes,
        parameterSubstitutes,
        mainFunctionArgSubstitutes,
        startRoutineArgSubstitutes);
  }

  @Override
  public boolean equals(Object pOther) {
    if (this == pOther) {
      return true;
    }
    return pOther instanceof MPORSubstitution other
        && isDummy == other.isDummy
        && options.equals(other.options)
        && thread.equals(other.thread)
        && globalVariableSubstitutes.equals(other.globalVariableSubstitutes)
        && localVariableSubstitutes.equals(other.localVariableSubstitutes)
        && parameterSubstitutes.equals(other.parameterSubstitutes)
        && mainFunctionArgSubstitutes.equals(other.mainFunctionArgSubstitutes)
        && startRoutineArgSubstitutes.equals(other.startRoutineArgSubstitutes);
  }
}<|MERGE_RESOLUTION|>--- conflicted
+++ resolved
@@ -336,7 +336,6 @@
       // e.g. n = fib(42); or arr[n] = fib(42);
       case CFunctionCallAssignmentStatement functionCallAssignment -> {
         CLeftHandSide leftHandSide = functionCallAssignment.getLeftHandSide();
-<<<<<<< HEAD
         CExpression leftHandSideSubstitute =
             substitute(leftHandSide, pCallContext, false, true, false, false, pTracker);
         return new CFunctionCallAssignmentStatement(
@@ -344,32 +343,6 @@
             (CLeftHandSide) leftHandSideSubstitute,
             substitute(functionCallAssignment.getRightHandSide(), pCallContext, pTracker));
       }
-
-=======
-        CFunctionCallExpression rightHandSide = functionCallAssignment.getRightHandSide();
-        // TODO need CFieldReference, CPointerExpression, ... here too
-        if (leftHandSide instanceof CIdExpression idExpression) {
-          CExpression substitute =
-              substitute(idExpression, pCallContext, false, true, false, false, pTracker);
-          if (substitute instanceof CIdExpression idExpressionSubstitute) {
-            return new CFunctionCallAssignmentStatement(
-                fileLocation,
-                idExpressionSubstitute,
-                substitute(rightHandSide, pCallContext, pTracker));
-          }
-        } else if (leftHandSide instanceof CArraySubscriptExpression arraySubscriptExpression) {
-          CExpression substitute =
-              substitute(
-                  arraySubscriptExpression, pCallContext, false, true, false, false, pTracker);
-          if (substitute instanceof CArraySubscriptExpression arraySubscriptExpressionSubstitute) {
-            return new CFunctionCallAssignmentStatement(
-                fileLocation,
-                arraySubscriptExpressionSubstitute,
-                substitute(rightHandSide, pCallContext, pTracker));
-          }
-        }
-      }
->>>>>>> 50e3fd4d
       // e.g. fib(42);
       case CFunctionCallStatement functionCall -> {
         InputRejection.checkFunctionPointerParameter(functionCall.getFunctionCallExpression());
@@ -390,7 +363,6 @@
             // for the RHS, it's not a left hand side of an assignment
             substitute(rightHandSide, pCallContext, false, false, false, false, pTracker));
       }
-
       case CExpressionStatement expression -> {
         return new CExpressionStatement(
             fileLocation,
@@ -484,7 +456,7 @@
       if (pCallContext.isEmpty()) {
         // no call context -> main function argument
         MPORSubstitutionTrackerUtil.trackMainFunctionArg(parameterDeclaration, pTracker);
-        return mainFunctionArgSubstitutes.get(parameterDeclaration);
+        return Objects.requireNonNull(mainFunctionArgSubstitutes.get(parameterDeclaration));
       }
       // normal function called within thread, including start_routines, always have call context
       CFAEdgeForThread callContext = pCallContext.orElseThrow();
