// This file is part of CPAchecker,
// a tool for configurable software verification:
// https://cpachecker.sosy-lab.org
//
// SPDX-FileCopyrightText: 2025 Dirk Beyer <https://www.sosy-lab.org>
//
// SPDX-License-Identifier: Apache-2.0

package org.sosy_lab.cpachecker.core.algorithm.mpor.substitution;

import static com.google.common.base.Preconditions.checkArgument;

import com.google.common.collect.ImmutableList;
import com.google.common.collect.ImmutableMap;
import com.google.common.collect.ImmutableMultimap;
import com.google.common.collect.ImmutableTable;
import java.util.HashMap;
import java.util.HashSet;
import java.util.Map;
import java.util.Map.Entry;
import java.util.Optional;
import java.util.Set;
import org.sosy_lab.cpachecker.cfa.ast.AVariableDeclaration;
import org.sosy_lab.cpachecker.cfa.ast.c.CExpression;
import org.sosy_lab.cpachecker.cfa.ast.c.CFunctionCall;
import org.sosy_lab.cpachecker.cfa.ast.c.CFunctionCallStatement;
import org.sosy_lab.cpachecker.cfa.ast.c.CFunctionDeclaration;
import org.sosy_lab.cpachecker.cfa.ast.c.CIdExpression;
import org.sosy_lab.cpachecker.cfa.ast.c.CInitializer;
import org.sosy_lab.cpachecker.cfa.ast.c.CInitializerExpression;
import org.sosy_lab.cpachecker.cfa.ast.c.CParameterDeclaration;
import org.sosy_lab.cpachecker.cfa.ast.c.CVariableDeclaration;
import org.sosy_lab.cpachecker.cfa.model.CFAEdge;
import org.sosy_lab.cpachecker.cfa.model.c.CFunctionCallEdge;
import org.sosy_lab.cpachecker.cfa.model.c.CStatementEdge;
import org.sosy_lab.cpachecker.cfa.types.c.CStorageClass;
import org.sosy_lab.cpachecker.core.algorithm.mpor.MPOROptions;
import org.sosy_lab.cpachecker.core.algorithm.mpor.MPORUtil;
import org.sosy_lab.cpachecker.core.algorithm.mpor.pthreads.PthreadFunctionType;
import org.sosy_lab.cpachecker.core.algorithm.mpor.pthreads.PthreadObjectType;
import org.sosy_lab.cpachecker.core.algorithm.mpor.pthreads.PthreadUtil;
import org.sosy_lab.cpachecker.core.algorithm.mpor.sequentialization.SequentializationUtils;
import org.sosy_lab.cpachecker.core.algorithm.mpor.sequentialization.ast.builder.SeqExpressionBuilder;
import org.sosy_lab.cpachecker.core.algorithm.mpor.sequentialization.strings.SeqNameUtil;
import org.sosy_lab.cpachecker.core.algorithm.mpor.thread.CFAEdgeForThread;
import org.sosy_lab.cpachecker.core.algorithm.mpor.thread.MPORThread;
import org.sosy_lab.cpachecker.core.algorithm.mpor.thread.MPORThreadUtil;
import org.sosy_lab.cpachecker.exceptions.UnrecognizedCodeException;
import org.sosy_lab.cpachecker.exceptions.UnsupportedCodeException;

public record MPORSubstitutionBuilder(
    MPOROptions options,
    ImmutableList<AVariableDeclaration> globalVariableDeclarations,
    ImmutableList<MPORThread> threads,
    SequentializationUtils utils) {

  public ImmutableList<MPORSubstitution> buildSubstitutions() throws UnrecognizedCodeException {
    // step 1: create global variable substitutes, their initializer cannot be local/param variables
    MPORThread mainThread = MPORThreadUtil.extractMainThread(threads);
    ImmutableList<Entry<CVariableDeclaration, CIdExpression>> globalVariableSubstitutes =
        buildGlobalVariableSubstitutes(mainThread);
    ImmutableMap<CParameterDeclaration, CIdExpression> mainFunctionArgSubstitutes =
        getMainFunctionArgSubstitutes(mainThread);
    // use same start_routine arg substitutes across threads, so that all threads can access them
    ImmutableTable<CFAEdgeForThread, CParameterDeclaration, CIdExpression>
        startRoutineArgSubstitutes = buildStartRoutineArgSubstitutes();

    ImmutableList.Builder<MPORSubstitution> rSubstitutions = ImmutableList.builder();

    // step 2: for each thread, create substitution
<<<<<<< HEAD
    for (MPORThread thread : pThreads) {
      ImmutableTable<CFAEdgeForThread, CParameterDeclaration, ImmutableList<CIdExpression>>
          parameterSubstitutes = buildParameterSubstitutes(pOptions, thread);
=======
    for (MPORThread thread : threads) {
      ImmutableTable<CFAEdgeForThread, CParameterDeclaration, CIdExpression> parameterSubstitutes =
          buildParameterSubstitutes(thread);
>>>>>>> 1b1c1ff3
      ImmutableTable<
              Optional<CFAEdgeForThread>, CVariableDeclaration, LocalVariableDeclarationSubstitute>
          localVariableSubstitutes =
              buildVariableDeclarationSubstitutes(
                  thread,
                  globalVariableSubstitutes,
                  parameterSubstitutes,
                  mainFunctionArgSubstitutes,
                  startRoutineArgSubstitutes,
                  thread.id(),
                  thread.localVariables());
      rSubstitutions.add(
          new MPORSubstitution(
              false,
              options,
              thread,
              globalVariableSubstitutes,
              localVariableSubstitutes,
              parameterSubstitutes,
              mainFunctionArgSubstitutes,
              startRoutineArgSubstitutes,
              utils));
    }
    return rSubstitutions.build();
  }

  private ImmutableList<Entry<CVariableDeclaration, CIdExpression>> buildGlobalVariableSubstitutes(
      MPORThread pThread) throws UnrecognizedCodeException {

    checkArgument(pThread.isMain(), "thread must be main for global variable substitution");

    // step 1: create dummy CVariableDeclaration substitutes which may be adjusted in step 2
    ImmutableList<Entry<CVariableDeclaration, CIdExpression>> dummyGlobalSubstitutes =
        initGlobalSubstitutes();

    // create dummy substitution. we can use empty maps for local and parameter substitutions
    // because initializers of global variables are always global variables, if present
    MPORSubstitution dummySubstitution =
        new MPORSubstitution(
            true,
            options,
            pThread,
            dummyGlobalSubstitutes,
            ImmutableTable.of(),
            ImmutableTable.of(),
            ImmutableMap.of(),
            ImmutableTable.of(),
            utils);

    // step 2: replace initializers of CVariableDeclarations with substitutes
    ImmutableList.Builder<Entry<CVariableDeclaration, CIdExpression>> rFinalSubstitutes =
        ImmutableList.builder();

    for (Entry<CVariableDeclaration, CIdExpression> entry : dummyGlobalSubstitutes) {
      CVariableDeclaration variableDeclaration = entry.getKey();
      CIdExpression idExpression = entry.getValue();
      CInitializer initializer = variableDeclaration.getInitializer();
      // TODO handle CInitializerList
      if (initializer instanceof CInitializerExpression initializerExpression) {
        // no call context is used for global variables
        CExpression substituteExpression =
            dummySubstitution.substitute(
                initializerExpression.getExpression(), false, false, false, false);
        CInitializerExpression substituteInitializerExpression =
            substituteInitializerExpression(initializerExpression, substituteExpression);
        CVariableDeclaration newSubstituteDeclaration =
            substituteVariableDeclaration(
                (CVariableDeclaration) idExpression.getDeclaration(),
                substituteInitializerExpression);
        CIdExpression newIdExpression =
            SeqExpressionBuilder.buildIdExpression(newSubstituteDeclaration);
        rFinalSubstitutes.add(Map.entry(variableDeclaration, newIdExpression));
      } else {
        rFinalSubstitutes.add(Map.entry(variableDeclaration, idExpression));
      }
    }
    return rFinalSubstitutes.build();
  }

  private ImmutableList<Entry<CVariableDeclaration, CIdExpression>> initGlobalSubstitutes() {
    ImmutableList.Builder<Entry<CVariableDeclaration, CIdExpression>> dummyGlobalSubstitutes =
        ImmutableList.builder();
    for (AVariableDeclaration aVariableDeclaration : globalVariableDeclarations) {
      CVariableDeclaration variableDeclaration = (CVariableDeclaration) aVariableDeclaration;
      CStorageClass storageClass = variableDeclaration.getCStorageClass();
      // if type declarations are not included, the storage class cannot be extern
      if (options.inputTypeDeclarations() || !storageClass.equals(CStorageClass.EXTERN)) {
        String substituteName = SeqNameUtil.buildGlobalVariableName(options, variableDeclaration);
        CVariableDeclaration substitute =
            substituteVariableDeclaration(variableDeclaration, substituteName);
        CIdExpression substituteExpression = SeqExpressionBuilder.buildIdExpression(substitute);
        dummyGlobalSubstitutes.add(Map.entry(variableDeclaration, substituteExpression));
      }
    }
    return dummyGlobalSubstitutes.build();
  }

  // Parameter =====================================================================================

  /**
   * For each {@link CFunctionCallEdge} (i.e. calling context), we map the {@link
   * CParameterDeclaration} of the functions to the created parameter variables.
   */
<<<<<<< HEAD
  private static ImmutableTable<
          CFAEdgeForThread, CParameterDeclaration, ImmutableList<CIdExpression>>
      buildParameterSubstitutes(MPOROptions pOptions, MPORThread pThread) {
=======
  private ImmutableTable<CFAEdgeForThread, CParameterDeclaration, CIdExpression>
      buildParameterSubstitutes(MPORThread pThread) {
>>>>>>> 1b1c1ff3

    ImmutableTable.Builder<CFAEdgeForThread, CParameterDeclaration, ImmutableList<CIdExpression>>
        rParameterSubstitutes = ImmutableTable.builder();
    Map<CFunctionDeclaration, Integer> callCounts = new HashMap<>();

<<<<<<< HEAD
    for (CFAEdgeForThread threadEdge : pThread.cfa.threadEdges) {
      if (threadEdge.cfaEdge instanceof CFunctionCallEdge functionCallEdge) {
=======
    for (CFAEdgeForThread threadEdge : pThread.cfa().threadEdges) {
      if (threadEdge.cfaEdge instanceof CFunctionCallEdge pFunctionCallEdge) {
>>>>>>> 1b1c1ff3
        CFunctionDeclaration functionDeclaration =
            functionCallEdge.getFunctionCallExpression().getDeclaration();
        // put functionDeclaration if not present, and increase by 1 for each call
        callCounts.merge(functionDeclaration, 1, Integer::sum);
        int callNumber = callCounts.get(functionDeclaration);
        rParameterSubstitutes.putAll(
<<<<<<< HEAD
            buildParameterSubstitutes(pOptions, pThread, threadEdge, functionCallEdge, callNumber));
=======
            buildParameterSubstitutes(pThread, threadEdge, functionDeclaration, callNumber));
>>>>>>> 1b1c1ff3
      }
    }
    return rParameterSubstitutes.buildOrThrow();
  }

<<<<<<< HEAD
  private static ImmutableTable<
          CFAEdgeForThread, CParameterDeclaration, ImmutableList<CIdExpression>>
=======
  private ImmutableTable<CFAEdgeForThread, CParameterDeclaration, CIdExpression>
>>>>>>> 1b1c1ff3
      buildParameterSubstitutes(
          MPORThread pThread,
          CFAEdgeForThread pCallContext,
          CFunctionCallEdge pFunctionCallEdge,
          int pCallNumber) {

<<<<<<< HEAD
    ImmutableTable.Builder<CFAEdgeForThread, CParameterDeclaration, ImmutableList<CIdExpression>>
        rSubstitutes = ImmutableTable.builder();
    for (CParameterDeclaration parameterDeclaration :
        pFunctionCallEdge.getFunctionCallExpression().getDeclaration().getParameters()) {
      rSubstitutes.put(
=======
    ImmutableTable.Builder<CFAEdgeForThread, CParameterDeclaration, CIdExpression> substitutes =
        ImmutableTable.builder();
    for (CParameterDeclaration parameterDeclaration : pFunctionDeclaration.getParameters()) {
      String varName =
          SeqNameUtil.buildParameterName(
              options,
              parameterDeclaration,
              pThread.id(),
              pFunctionDeclaration.getOrigName(),
              pCallNumber);
      // we use variable declarations for parameters in the sequentialization
      CParameterDeclaration substituteParameterDeclaration =
          substituteParameterDeclaration(parameterDeclaration, varName);
      substitutes.put(
>>>>>>> 1b1c1ff3
          pCallContext,
          parameterDeclaration,
          getSubstituteParametersByDeclaration(
              pOptions, pThread, pFunctionCallEdge, parameterDeclaration, pCallNumber));
    }
    return rSubstitutes.buildOrThrow();
  }

  private static ImmutableList<CIdExpression> getSubstituteParametersByDeclaration(
      MPOROptions pOptions,
      MPORThread pThread,
      CFunctionCallEdge pFunctionCallEdge,
      CParameterDeclaration pParameterDeclaration,
      int pCallNumber) {

    ImmutableList.Builder<CIdExpression> rSubstitutes = ImmutableList.builder();

    CFunctionDeclaration functionDeclaration =
        pFunctionCallEdge.getFunctionCallExpression().getDeclaration();
    for (int i = 0; i < pFunctionCallEdge.getArguments().size(); i++) {
      CParameterDeclaration parameterDeclaration =
          MPORUtil.getParameterDeclarationByIndex(i, functionDeclaration);
      if (parameterDeclaration.equals(pParameterDeclaration)) {
        String substituteName =
            SeqNameUtil.buildSubstituteParameterDeclarationName(
                pOptions,
                functionDeclaration.getOrigName(),
                pThread.getId(),
                pCallNumber,
                parameterDeclaration,
                i);
        CInitializerExpression initializerExpression =
            new CInitializerExpression(
                pFunctionCallEdge.getFileLocation(), pFunctionCallEdge.getArguments().get(i));
        // we use variable declarations for parameters in the sequentialization
        rSubstitutes.add(
            SeqExpressionBuilder.buildIdExpression(
                substituteParameterDeclaration(
                    parameterDeclaration, initializerExpression, substituteName)));
      }
    }
    return rSubstitutes.build();
  }

  // Main Function Args ============================================================================

  private ImmutableMap<CParameterDeclaration, CIdExpression> getMainFunctionArgSubstitutes(
      MPORThread pMainThread) {

    ImmutableMap.Builder<CParameterDeclaration, CIdExpression> rArgs = ImmutableMap.builder();
    for (CParameterDeclaration parameterDeclaration : pMainThread.startRoutine().getParameters()) {
      String varName = SeqNameUtil.buildMainFunctionArgName(options, parameterDeclaration);
      // we use variable declarations for main function args in the sequentialization
      CVariableDeclaration variableDeclaration =
          substituteVariableDeclaration(parameterDeclaration.asVariableDeclaration(), varName);
      CIdExpression substitute = SeqExpressionBuilder.buildIdExpression(variableDeclaration);
      rArgs.put(parameterDeclaration, substitute);
    }
    return rArgs.buildOrThrow();
  }

  // Start Routine Args ============================================================================

<<<<<<< HEAD
  // TODO improve overview
  private static ImmutableTable<CFAEdgeForThread, CParameterDeclaration, CIdExpression>
      buildStartRoutineArgSubstitutes(MPOROptions pOptions, ImmutableList<MPORThread> pAllThreads) {
=======
  private ImmutableTable<CFAEdgeForThread, CParameterDeclaration, CIdExpression>
      buildStartRoutineArgSubstitutes() throws UnsupportedCodeException {
>>>>>>> 1b1c1ff3

    ImmutableTable.Builder<CFAEdgeForThread, CParameterDeclaration, CIdExpression> rArgSubstitutes =
        ImmutableTable.builder();

    for (MPORThread thread : threads) {
      for (CFAEdgeForThread threadEdge : thread.cfa().threadEdges) {
        CFAEdge cfaEdge = threadEdge.cfaEdge;
<<<<<<< HEAD
        if (PthreadUtil.isCallToPthreadFunction(cfaEdge, PthreadFunctionType.PTHREAD_CREATE)) {
          // TODO if we support pthread return values, this may not hold
          assert cfaEdge instanceof CStatementEdge : "pthread_create must be CStatementEdge";
          CIdExpression pthreadT =
              PthreadUtil.extractPthreadObject(cfaEdge, PthreadObjectType.PTHREAD_T);
          MPORThread createdThread =
              MPORThreadUtil.getThreadByObject(pAllThreads, Optional.of(pthreadT));
          // pthread_t matches
          if (pthreadT.equals(createdThread.threadObject.orElseThrow())) {
            CFunctionType startRoutineType = PthreadUtil.extractStartRoutineType(cfaEdge);
            CFunctionDeclaration startRoutineDeclaration =
                (CFunctionDeclaration) createdThread.cfa.entryNode.getFunction();
            // start_routine matches
            if (startRoutineDeclaration.getType().equals(startRoutineType)) {
              if (!startRoutineDeclaration.getParameters().isEmpty()) {
                assert startRoutineDeclaration.getParameters().size() == 1
                    : "start_routines can have either 0 or 1 arguments";
                CParameterDeclaration parameterDeclaration =
                    startRoutineDeclaration.getParameters().getFirst();
                String substituteName =
                    SeqNameUtil.buildStartRoutineArgName(
                        pOptions,
                        parameterDeclaration,
                        createdThread.getId(),
                        startRoutineDeclaration.getOrigName());
                CVariableDeclaration substituteParameterDeclaration =
                    substituteParameterDeclaration(parameterDeclaration, null, substituteName);
                CIdExpression substitute =
                    SeqExpressionBuilder.buildIdExpression(substituteParameterDeclaration);
                rArgSubstitutes.put(threadEdge, parameterDeclaration, substitute);
              }
            }
=======
        Optional<CFunctionCall> optionalFunctionCall =
            PthreadUtil.tryGetFunctionCallFromCfaEdge(cfaEdge);
        if (optionalFunctionCall.isPresent()) {
          CFunctionCall functionCall = optionalFunctionCall.orElseThrow();
          if (PthreadUtil.isCallToPthreadFunction(
              functionCall, PthreadFunctionType.PTHREAD_CREATE)) {
            CIdExpression pthreadT =
                PthreadUtil.extractPthreadObject(functionCall, PthreadObjectType.PTHREAD_T);
            MPORThread createdThread =
                MPORThreadUtil.getThreadByObject(threads, Optional.of(pthreadT));
            tryBuildStartRoutineArgSubstitute(functionCall, pthreadT, createdThread)
                .ifPresent(
                    entry -> rArgSubstitutes.put(threadEdge, entry.getKey(), entry.getValue()));
>>>>>>> 1b1c1ff3
          }
        }
      }
    }
    return rArgSubstitutes.buildOrThrow();
  }

  private Optional<Entry<CParameterDeclaration, CIdExpression>> tryBuildStartRoutineArgSubstitute(
      CFunctionCall pFunctionCall, CIdExpression pPthreadT, MPORThread pCreatedThread) {

    // pthread_t matches
    if (pPthreadT.equals(pCreatedThread.threadObject().orElseThrow())) {
      CFunctionDeclaration functionCallDeclaration =
          PthreadUtil.extractStartRoutineDeclaration(pFunctionCall);
      CFunctionDeclaration startRoutineDeclaration =
          (CFunctionDeclaration) pCreatedThread.cfa().entryNode.getFunctionDefinition();
      // start_routine matches
      if (startRoutineDeclaration.equals(functionCallDeclaration)) {
        if (!startRoutineDeclaration.getParameters().isEmpty()) {
          assert startRoutineDeclaration.getParameters().size() == 1
              : "start_routines can have either 0 or 1 arguments";
          CParameterDeclaration parameterDeclaration =
              startRoutineDeclaration.getParameters().getFirst();
          String varName =
              SeqNameUtil.buildStartRoutineArgName(
                  options,
                  parameterDeclaration,
                  pCreatedThread.id(),
                  startRoutineDeclaration.getOrigName());
          CParameterDeclaration substituteParameterDeclaration =
              substituteParameterDeclaration(parameterDeclaration, varName);
          CIdExpression substitute =
              SeqExpressionBuilder.buildIdExpression(substituteParameterDeclaration);
          return Optional.of(Map.entry(parameterDeclaration, substitute));
        }
      }
    }
    return Optional.empty();
  }

  // Variable Declarations =========================================================================

  // TODO split into functions and improve overview
  /**
   * Creates substitutes for all variables in the program and maps them to their original. The
   * substitutes differ only in their name.
   */
  private ImmutableTable<
          Optional<CFAEdgeForThread>, CVariableDeclaration, LocalVariableDeclarationSubstitute>
      buildVariableDeclarationSubstitutes(
          MPORThread pThread,
<<<<<<< HEAD
          ImmutableMap<CVariableDeclaration, CIdExpression> pGlobalSubstitutes,
          ImmutableTable<CFAEdgeForThread, CParameterDeclaration, ImmutableList<CIdExpression>>
=======
          ImmutableList<Entry<CVariableDeclaration, CIdExpression>> pGlobalSubstitutes,
          ImmutableTable<CFAEdgeForThread, CParameterDeclaration, CIdExpression>
>>>>>>> 1b1c1ff3
              pParameterSubstitutes,
          ImmutableMap<CParameterDeclaration, CIdExpression> pMainFunctionArgSubstitutes,
          ImmutableTable<CFAEdgeForThread, CParameterDeclaration, CIdExpression>
              pStartRoutineArgSubstitutes,
          int pThreadId,
          ImmutableMultimap<CVariableDeclaration, Optional<CFAEdgeForThread>>
              pLocalVariableDeclarations)
          throws UnrecognizedCodeException {

    // step 1: create dummy CVariableDeclaration substitutes which may be adjusted in step 2
    ImmutableTable<
            Optional<CFAEdgeForThread>, CVariableDeclaration, LocalVariableDeclarationSubstitute>
        dummySubstitutes =
            buildLocalVariableDummySubstitutes(pThreadId, pLocalVariableDeclarations);

    // create dummy substitution
    MPORSubstitution dummySubstitution =
        new MPORSubstitution(
            true,
            options,
            pThread,
            pGlobalSubstitutes,
            dummySubstitutes,
            pParameterSubstitutes,
            pMainFunctionArgSubstitutes,
            pStartRoutineArgSubstitutes,
            utils);

    // step 2: replace initializers of CVariableDeclarations with substitutes
    ImmutableTable.Builder<
            Optional<CFAEdgeForThread>, CVariableDeclaration, LocalVariableDeclarationSubstitute>
        rFinalSubstitutes = ImmutableTable.builder();

    for (var cell : dummySubstitutes.cellSet()) {
      CVariableDeclaration variableDeclaration = cell.getColumnKey();
      CInitializer initializer = variableDeclaration.getInitializer();
      // TODO handle CInitializerList
      if (initializer instanceof CInitializerExpression initializerExpression) {
        LocalVariableDeclarationSubstitute substituteDeclaration = cell.getValue();
        Optional<CFAEdgeForThread> callContext = cell.getRowKey();
        MPORSubstitutionTracker tracker = new MPORSubstitutionTracker();
        CInitializerExpression initializerSubstitute =
            substituteInitializerExpression(
                initializerExpression,
                dummySubstitution.substituteWithCallContext(
                    initializerExpression.getExpression(), callContext, true, false, false, false));
        CVariableDeclaration newDeclarationSubstitute =
            substituteVariableDeclaration(
                substituteDeclaration.getSubstituteVariableDeclaration(), initializerSubstitute);
        CIdExpression newIdExpression =
            SeqExpressionBuilder.buildIdExpression(newDeclarationSubstitute);
        LocalVariableDeclarationSubstitute newSubstituteDeclaration =
            new LocalVariableDeclarationSubstitute(newIdExpression, Optional.of(tracker));
        rFinalSubstitutes.put(callContext, variableDeclaration, newSubstituteDeclaration);
      } else {
        rFinalSubstitutes.put(cell);
      }
    }
    return rFinalSubstitutes.build();
  }

  private ImmutableTable<
          Optional<CFAEdgeForThread>, CVariableDeclaration, LocalVariableDeclarationSubstitute>
      buildLocalVariableDummySubstitutes(
          int pThreadId,
          ImmutableMultimap<CVariableDeclaration, Optional<CFAEdgeForThread>>
              pVariableDeclarations) {

    ImmutableTable.Builder<
            Optional<CFAEdgeForThread>, CVariableDeclaration, LocalVariableDeclarationSubstitute>
        dummySubstitutes = ImmutableTable.builder();
    Set<CVariableDeclaration> visitedKeys = new HashSet<>();
    for (var entry : pVariableDeclarations.entries()) {
      CVariableDeclaration variableDeclaration = entry.getKey();
      if (visitedKeys.add(variableDeclaration)) {
        int call = 1;
        for (Optional<CFAEdgeForThread> callContext : pVariableDeclarations.get(entry.getKey())) {
          CStorageClass storageClass = variableDeclaration.getCStorageClass();

          // if type declarations are not included, the storage class cannot be extern
          if (options.inputTypeDeclarations() || !storageClass.equals(CStorageClass.EXTERN)) {
            Optional<String> functionName = getFunctionNameByCallContext(callContext);
            String substituteName =
                SeqNameUtil.buildLocalVariableName(
                    options, variableDeclaration, pThreadId, call++, functionName);
            CVariableDeclaration substituteDeclaration =
                substituteVariableDeclaration(variableDeclaration, substituteName);
            CIdExpression substituteExpression =
                SeqExpressionBuilder.buildIdExpression(substituteDeclaration);
            dummySubstitutes.put(
                callContext,
                variableDeclaration,
                new LocalVariableDeclarationSubstitute(substituteExpression, Optional.empty()));
          }
        }
      }
    }
    return dummySubstitutes.buildOrThrow();
  }

  // Helpers =======================================================================================

<<<<<<< HEAD
  private static Optional<String> getFunctionNameByCallContext(
      Optional<CFAEdgeForThread> pCallContext) {

=======
  private Optional<String> getFunctionNameByCallContext(Optional<CFAEdgeForThread> pCallContext) {
>>>>>>> 1b1c1ff3
    if (pCallContext.isPresent()) {
      CFAEdge callContext = pCallContext.orElseThrow().cfaEdge;

      if (callContext instanceof CFunctionCallEdge functionCallEdge) {
        CFunctionDeclaration functionDeclaration =
            functionCallEdge.getFunctionCallExpression().getDeclaration();
        return Optional.of(functionDeclaration.getOrigName());

      } else if (callContext instanceof CStatementEdge statementEdge) {
        if (statementEdge.getStatement() instanceof CFunctionCallStatement functionCallStatement) {
          CFunctionDeclaration functionDeclaration =
              functionCallStatement.getFunctionCallExpression().getDeclaration();
          return Optional.of(functionDeclaration.getOrigName());
        }
      }
      throw new IllegalArgumentException(
          "call context must be CFunctionCallEdge or CStatementEdge");
    }
    return Optional.empty();
  }

  private CInitializerExpression substituteInitializerExpression(
      CInitializerExpression pOriginal, CExpression pExpression) {

    return new CInitializerExpression(pOriginal.getFileLocation(), pExpression);
  }

  /**
   * Creates a clone of the given CVariableDeclaration with substituted name(s).
   *
   * @param pOriginal the variable declaration to substitute
   */
  private CVariableDeclaration substituteVariableDeclaration(
      CVariableDeclaration pOriginal, String pName) {

    return new CVariableDeclaration(
        pOriginal.getFileLocation(),
        pOriginal.isGlobal(),
        pOriginal.getCStorageClass(),
        pOriginal.getType(),
        pName,
        pOriginal.getOrigName(),
        pOriginal.getQualifiedName(),
        pOriginal.getInitializer());
  }

  /**
   * Creates a clone of the given CVariableDeclaration with substituted name(s) and initializer.
   *
   * @param pOriginal the variable declaration to substitute
   */
  private CVariableDeclaration substituteVariableDeclaration(
      CVariableDeclaration pOriginal, CInitializerExpression pInitializerExpression) {

    return new CVariableDeclaration(
        pOriginal.getFileLocation(),
        pOriginal.isGlobal(),
        pOriginal.getCStorageClass(),
        pOriginal.getType(),
        pOriginal.getName(),
        pOriginal.getOrigName(),
        pOriginal.getQualifiedName(),
        pInitializerExpression);
  }

<<<<<<< HEAD
  /**
   * We use {@link CVariableDeclaration}s when substituting {@link CParameterDeclaration}s in the
   * sequentialization because all functions are inlined.
   */
  private static CVariableDeclaration substituteParameterDeclaration(
      CParameterDeclaration pOriginal,
      CInitializerExpression pInitializerExpression,
      String pName) {
=======
  private CParameterDeclaration substituteParameterDeclaration(
      CParameterDeclaration pOriginal, String pName) {
>>>>>>> 1b1c1ff3

    return new CVariableDeclaration(
        pOriginal.getFileLocation(),
        false,
        CStorageClass.AUTO,
        pOriginal.getType(),
        pName,
        pOriginal.getOrigName(),
        pOriginal.getQualifiedName(),
        pInitializerExpression);
  }
}<|MERGE_RESOLUTION|>--- conflicted
+++ resolved
@@ -68,15 +68,9 @@
     ImmutableList.Builder<MPORSubstitution> rSubstitutions = ImmutableList.builder();
 
     // step 2: for each thread, create substitution
-<<<<<<< HEAD
-    for (MPORThread thread : pThreads) {
+    for (MPORThread thread : threads) {
       ImmutableTable<CFAEdgeForThread, CParameterDeclaration, ImmutableList<CIdExpression>>
-          parameterSubstitutes = buildParameterSubstitutes(pOptions, thread);
-=======
-    for (MPORThread thread : threads) {
-      ImmutableTable<CFAEdgeForThread, CParameterDeclaration, CIdExpression> parameterSubstitutes =
-          buildParameterSubstitutes(thread);
->>>>>>> 1b1c1ff3
+          parameterSubstitutes = buildParameterSubstitutes(thread);
       ImmutableTable<
               Optional<CFAEdgeForThread>, CVariableDeclaration, LocalVariableDeclarationSubstitute>
           localVariableSubstitutes =
@@ -180,86 +174,48 @@
    * For each {@link CFunctionCallEdge} (i.e. calling context), we map the {@link
    * CParameterDeclaration} of the functions to the created parameter variables.
    */
-<<<<<<< HEAD
-  private static ImmutableTable<
-          CFAEdgeForThread, CParameterDeclaration, ImmutableList<CIdExpression>>
-      buildParameterSubstitutes(MPOROptions pOptions, MPORThread pThread) {
-=======
-  private ImmutableTable<CFAEdgeForThread, CParameterDeclaration, CIdExpression>
+  private ImmutableTable<CFAEdgeForThread, CParameterDeclaration, ImmutableList<CIdExpression>>
       buildParameterSubstitutes(MPORThread pThread) {
->>>>>>> 1b1c1ff3
 
     ImmutableTable.Builder<CFAEdgeForThread, CParameterDeclaration, ImmutableList<CIdExpression>>
         rParameterSubstitutes = ImmutableTable.builder();
     Map<CFunctionDeclaration, Integer> callCounts = new HashMap<>();
 
-<<<<<<< HEAD
-    for (CFAEdgeForThread threadEdge : pThread.cfa.threadEdges) {
+    for (CFAEdgeForThread threadEdge : pThread.cfa().threadEdges) {
       if (threadEdge.cfaEdge instanceof CFunctionCallEdge functionCallEdge) {
-=======
-    for (CFAEdgeForThread threadEdge : pThread.cfa().threadEdges) {
-      if (threadEdge.cfaEdge instanceof CFunctionCallEdge pFunctionCallEdge) {
->>>>>>> 1b1c1ff3
         CFunctionDeclaration functionDeclaration =
             functionCallEdge.getFunctionCallExpression().getDeclaration();
         // put functionDeclaration if not present, and increase by 1 for each call
         callCounts.merge(functionDeclaration, 1, Integer::sum);
         int callNumber = callCounts.get(functionDeclaration);
         rParameterSubstitutes.putAll(
-<<<<<<< HEAD
-            buildParameterSubstitutes(pOptions, pThread, threadEdge, functionCallEdge, callNumber));
-=======
-            buildParameterSubstitutes(pThread, threadEdge, functionDeclaration, callNumber));
->>>>>>> 1b1c1ff3
+            buildParameterSubstitutes(pThread, threadEdge, functionCallEdge, callNumber));
       }
     }
     return rParameterSubstitutes.buildOrThrow();
   }
 
-<<<<<<< HEAD
-  private static ImmutableTable<
-          CFAEdgeForThread, CParameterDeclaration, ImmutableList<CIdExpression>>
-=======
-  private ImmutableTable<CFAEdgeForThread, CParameterDeclaration, CIdExpression>
->>>>>>> 1b1c1ff3
+  private ImmutableTable<CFAEdgeForThread, CParameterDeclaration, ImmutableList<CIdExpression>>
       buildParameterSubstitutes(
           MPORThread pThread,
           CFAEdgeForThread pCallContext,
           CFunctionCallEdge pFunctionCallEdge,
           int pCallNumber) {
 
-<<<<<<< HEAD
     ImmutableTable.Builder<CFAEdgeForThread, CParameterDeclaration, ImmutableList<CIdExpression>>
         rSubstitutes = ImmutableTable.builder();
     for (CParameterDeclaration parameterDeclaration :
         pFunctionCallEdge.getFunctionCallExpression().getDeclaration().getParameters()) {
       rSubstitutes.put(
-=======
-    ImmutableTable.Builder<CFAEdgeForThread, CParameterDeclaration, CIdExpression> substitutes =
-        ImmutableTable.builder();
-    for (CParameterDeclaration parameterDeclaration : pFunctionDeclaration.getParameters()) {
-      String varName =
-          SeqNameUtil.buildParameterName(
-              options,
-              parameterDeclaration,
-              pThread.id(),
-              pFunctionDeclaration.getOrigName(),
-              pCallNumber);
-      // we use variable declarations for parameters in the sequentialization
-      CParameterDeclaration substituteParameterDeclaration =
-          substituteParameterDeclaration(parameterDeclaration, varName);
-      substitutes.put(
->>>>>>> 1b1c1ff3
           pCallContext,
           parameterDeclaration,
           getSubstituteParametersByDeclaration(
-              pOptions, pThread, pFunctionCallEdge, parameterDeclaration, pCallNumber));
+              pThread, pFunctionCallEdge, parameterDeclaration, pCallNumber));
     }
     return rSubstitutes.buildOrThrow();
   }
 
-  private static ImmutableList<CIdExpression> getSubstituteParametersByDeclaration(
-      MPOROptions pOptions,
+  private ImmutableList<CIdExpression> getSubstituteParametersByDeclaration(
       MPORThread pThread,
       CFunctionCallEdge pFunctionCallEdge,
       CParameterDeclaration pParameterDeclaration,
@@ -275,11 +231,11 @@
       if (parameterDeclaration.equals(pParameterDeclaration)) {
         String substituteName =
             SeqNameUtil.buildSubstituteParameterDeclarationName(
-                pOptions,
+                options,
+                parameterDeclaration,
+                pThread.id(),
                 functionDeclaration.getOrigName(),
-                pThread.getId(),
                 pCallNumber,
-                parameterDeclaration,
                 i);
         CInitializerExpression initializerExpression =
             new CInitializerExpression(
@@ -313,14 +269,8 @@
 
   // Start Routine Args ============================================================================
 
-<<<<<<< HEAD
-  // TODO improve overview
-  private static ImmutableTable<CFAEdgeForThread, CParameterDeclaration, CIdExpression>
-      buildStartRoutineArgSubstitutes(MPOROptions pOptions, ImmutableList<MPORThread> pAllThreads) {
-=======
   private ImmutableTable<CFAEdgeForThread, CParameterDeclaration, CIdExpression>
       buildStartRoutineArgSubstitutes() throws UnsupportedCodeException {
->>>>>>> 1b1c1ff3
 
     ImmutableTable.Builder<CFAEdgeForThread, CParameterDeclaration, CIdExpression> rArgSubstitutes =
         ImmutableTable.builder();
@@ -328,40 +278,6 @@
     for (MPORThread thread : threads) {
       for (CFAEdgeForThread threadEdge : thread.cfa().threadEdges) {
         CFAEdge cfaEdge = threadEdge.cfaEdge;
-<<<<<<< HEAD
-        if (PthreadUtil.isCallToPthreadFunction(cfaEdge, PthreadFunctionType.PTHREAD_CREATE)) {
-          // TODO if we support pthread return values, this may not hold
-          assert cfaEdge instanceof CStatementEdge : "pthread_create must be CStatementEdge";
-          CIdExpression pthreadT =
-              PthreadUtil.extractPthreadObject(cfaEdge, PthreadObjectType.PTHREAD_T);
-          MPORThread createdThread =
-              MPORThreadUtil.getThreadByObject(pAllThreads, Optional.of(pthreadT));
-          // pthread_t matches
-          if (pthreadT.equals(createdThread.threadObject.orElseThrow())) {
-            CFunctionType startRoutineType = PthreadUtil.extractStartRoutineType(cfaEdge);
-            CFunctionDeclaration startRoutineDeclaration =
-                (CFunctionDeclaration) createdThread.cfa.entryNode.getFunction();
-            // start_routine matches
-            if (startRoutineDeclaration.getType().equals(startRoutineType)) {
-              if (!startRoutineDeclaration.getParameters().isEmpty()) {
-                assert startRoutineDeclaration.getParameters().size() == 1
-                    : "start_routines can have either 0 or 1 arguments";
-                CParameterDeclaration parameterDeclaration =
-                    startRoutineDeclaration.getParameters().getFirst();
-                String substituteName =
-                    SeqNameUtil.buildStartRoutineArgName(
-                        pOptions,
-                        parameterDeclaration,
-                        createdThread.getId(),
-                        startRoutineDeclaration.getOrigName());
-                CVariableDeclaration substituteParameterDeclaration =
-                    substituteParameterDeclaration(parameterDeclaration, null, substituteName);
-                CIdExpression substitute =
-                    SeqExpressionBuilder.buildIdExpression(substituteParameterDeclaration);
-                rArgSubstitutes.put(threadEdge, parameterDeclaration, substitute);
-              }
-            }
-=======
         Optional<CFunctionCall> optionalFunctionCall =
             PthreadUtil.tryGetFunctionCallFromCfaEdge(cfaEdge);
         if (optionalFunctionCall.isPresent()) {
@@ -375,7 +291,6 @@
             tryBuildStartRoutineArgSubstitute(functionCall, pthreadT, createdThread)
                 .ifPresent(
                     entry -> rArgSubstitutes.put(threadEdge, entry.getKey(), entry.getValue()));
->>>>>>> 1b1c1ff3
           }
         }
       }
@@ -399,14 +314,14 @@
               : "start_routines can have either 0 or 1 arguments";
           CParameterDeclaration parameterDeclaration =
               startRoutineDeclaration.getParameters().getFirst();
-          String varName =
+          String substituteName =
               SeqNameUtil.buildStartRoutineArgName(
                   options,
                   parameterDeclaration,
                   pCreatedThread.id(),
                   startRoutineDeclaration.getOrigName());
-          CParameterDeclaration substituteParameterDeclaration =
-              substituteParameterDeclaration(parameterDeclaration, varName);
+          CVariableDeclaration substituteParameterDeclaration =
+              substituteParameterDeclaration(parameterDeclaration, null, substituteName);
           CIdExpression substitute =
               SeqExpressionBuilder.buildIdExpression(substituteParameterDeclaration);
           return Optional.of(Map.entry(parameterDeclaration, substitute));
@@ -427,13 +342,8 @@
           Optional<CFAEdgeForThread>, CVariableDeclaration, LocalVariableDeclarationSubstitute>
       buildVariableDeclarationSubstitutes(
           MPORThread pThread,
-<<<<<<< HEAD
-          ImmutableMap<CVariableDeclaration, CIdExpression> pGlobalSubstitutes,
+          ImmutableList<Entry<CVariableDeclaration, CIdExpression>> pGlobalSubstitutes,
           ImmutableTable<CFAEdgeForThread, CParameterDeclaration, ImmutableList<CIdExpression>>
-=======
-          ImmutableList<Entry<CVariableDeclaration, CIdExpression>> pGlobalSubstitutes,
-          ImmutableTable<CFAEdgeForThread, CParameterDeclaration, CIdExpression>
->>>>>>> 1b1c1ff3
               pParameterSubstitutes,
           ImmutableMap<CParameterDeclaration, CIdExpression> pMainFunctionArgSubstitutes,
           ImmutableTable<CFAEdgeForThread, CParameterDeclaration, CIdExpression>
@@ -536,13 +446,7 @@
 
   // Helpers =======================================================================================
 
-<<<<<<< HEAD
-  private static Optional<String> getFunctionNameByCallContext(
-      Optional<CFAEdgeForThread> pCallContext) {
-
-=======
   private Optional<String> getFunctionNameByCallContext(Optional<CFAEdgeForThread> pCallContext) {
->>>>>>> 1b1c1ff3
     if (pCallContext.isPresent()) {
       CFAEdge callContext = pCallContext.orElseThrow().cfaEdge;
 
@@ -608,7 +512,6 @@
         pInitializerExpression);
   }
 
-<<<<<<< HEAD
   /**
    * We use {@link CVariableDeclaration}s when substituting {@link CParameterDeclaration}s in the
    * sequentialization because all functions are inlined.
@@ -617,10 +520,6 @@
       CParameterDeclaration pOriginal,
       CInitializerExpression pInitializerExpression,
       String pName) {
-=======
-  private CParameterDeclaration substituteParameterDeclaration(
-      CParameterDeclaration pOriginal, String pName) {
->>>>>>> 1b1c1ff3
 
     return new CVariableDeclaration(
         pOriginal.getFileLocation(),
