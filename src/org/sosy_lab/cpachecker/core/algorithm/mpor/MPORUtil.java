// This file is part of CPAchecker,
// a tool for configurable software verification:
// https://cpachecker.sosy-lab.org
//
// SPDX-FileCopyrightText: 2024 Dirk Beyer <https://www.sosy-lab.org>
//
// SPDX-License-Identifier: Apache-2.0

package org.sosy_lab.cpachecker.core.algorithm.mpor;

import com.google.common.collect.ImmutableList;
import com.google.common.collect.ImmutableSet;
import com.google.common.collect.Sets;
import java.util.AbstractMap;
import java.util.List;
import java.util.Map.Entry;
import java.util.Optional;
import org.sosy_lab.common.ShutdownNotifier;
import org.sosy_lab.common.configuration.InvalidConfigurationException;
import org.sosy_lab.common.log.LogManager;
import org.sosy_lab.cpachecker.cfa.CFACreator;
import org.sosy_lab.cpachecker.cfa.ast.c.CArraySubscriptExpression;
import org.sosy_lab.cpachecker.cfa.ast.c.CCastExpression;
import org.sosy_lab.cpachecker.cfa.ast.c.CExpression;
import org.sosy_lab.cpachecker.cfa.ast.c.CFieldReference;
import org.sosy_lab.cpachecker.cfa.ast.c.CFunctionDeclaration;
import org.sosy_lab.cpachecker.cfa.ast.c.CIdExpression;
import org.sosy_lab.cpachecker.cfa.ast.c.CInitializer;
import org.sosy_lab.cpachecker.cfa.ast.c.CInitializerExpression;
import org.sosy_lab.cpachecker.cfa.ast.c.CParameterDeclaration;
import org.sosy_lab.cpachecker.cfa.ast.c.CSimpleDeclaration;
import org.sosy_lab.cpachecker.cfa.ast.c.CUnaryExpression;
import org.sosy_lab.cpachecker.cfa.ast.c.CUnaryExpression.UnaryOperator;
import org.sosy_lab.cpachecker.cfa.ast.c.CVariableDeclaration;
import org.sosy_lab.cpachecker.cfa.model.CFAEdge;
import org.sosy_lab.cpachecker.cfa.model.CFANode;
import org.sosy_lab.cpachecker.cfa.model.c.CDeclarationEdge;
import org.sosy_lab.cpachecker.cfa.model.c.CFunctionReturnEdge;
import org.sosy_lab.cpachecker.cfa.types.c.CCompositeType;
import org.sosy_lab.cpachecker.cfa.types.c.CCompositeType.CCompositeTypeMemberDeclaration;
import org.sosy_lab.cpachecker.cfa.types.c.CElaboratedType;
import org.sosy_lab.cpachecker.cfa.types.c.CPointerType;
import org.sosy_lab.cpachecker.cfa.types.c.CType;
import org.sosy_lab.cpachecker.cfa.types.c.CTypedefType;
import org.sosy_lab.cpachecker.exceptions.UnsupportedCodeException;
import org.sosy_lab.cpachecker.util.test.TestDataTools;

/** Contains static methods that can be reused outside the MPOR context. */
public final class MPORUtil {

  /**
   * Returns {@code true} if pOrigin can be reached through its successor {@link CFANode}. <br>
   * If pStop is encountered in a path, it is not explored further, even if pOrigin may be in the
   * path.
   */
  public static boolean isSelfReachable(
      final CFAEdge pOrigin,
      final Optional<CFAEdge> pStop,
      List<CFAEdge> pVisited,
      CFAEdge pCurrent) {

    pVisited.add(pCurrent);
    boolean foundPath = false;
    for (CFAEdge cfaEdge : pCurrent.getSuccessor().getLeavingEdges()) {
      // only search original call context via summary edge, exclude return edges
      if (!(cfaEdge instanceof CFunctionReturnEdge)) {
        // ignore edges that lead to pStop
        if (!(pStop.isPresent() && cfaEdge.equals(pStop.orElseThrow()))) {
          if (cfaEdge.equals(pOrigin)) {
            // self reach found
            return true;
          } else if (!pVisited.contains(cfaEdge)) {
            // visit edges only once, otherwise we trigger a stack overflow
            foundPath = isSelfReachable(pOrigin, pStop, pVisited, cfaEdge);
            if (foundPath) {
              break;
            }
          }
        }
      }
    }
    return foundPath;
  }

  /**
   * Returns {@code true} if pOrigin can be reached through its leaving edges. <br>
   * If pStop is encountered in a path, it is not explored further, even if pOrigin may be in the
   * path.
   */
  public static boolean isSelfReachable(
      final CFANode pOrigin,
      final Optional<CFANode> pStop,
      List<CFANode> pVisited,
      CFANode pCurrent) {

    pVisited.add(pCurrent);
    boolean foundPath = false;
    for (CFAEdge cfaEdge : pCurrent.getLeavingEdges()) {
      // only search original call context via summary edge, exclude return edges
      if (!(cfaEdge instanceof CFunctionReturnEdge)) {
        CFANode successor = cfaEdge.getSuccessor();
        // ignore edges that lead to pStop
        if (!(pStop.isPresent() && successor.equals(pStop.orElseThrow()))) {
          if (successor.equals(pOrigin)) {
            // self reach found
            return true;
          } else if (!pVisited.contains(successor)) {
            // visit edges only once, otherwise we trigger a stack overflow
            foundPath = isSelfReachable(pOrigin, pStop, pVisited, cfaEdge.getSuccessor());
            if (foundPath) {
              break;
            }
          }
        }
      }
    }
    return foundPath;
  }

<<<<<<< HEAD
  // Functions =====================================================================================

  public static boolean isVariadicFunction(CFunctionDeclaration pFunctionDeclaration) {
    return pFunctionDeclaration.getType().takesVarArgs();
  }

  /**
   * Returns the {@link CParameterDeclaration} at {@code pIndex}, or the last {@link
   * CParameterDeclaration} if it is out of bounds. This is useful vor variadic functions, where the
   * last declaration is always the variadic one.
   */
  public static CParameterDeclaration getParameterDeclarationByIndex(
      int pIndex, CFunctionDeclaration pFunctionDeclaration) {

    List<CParameterDeclaration> parameterDeclarations = pFunctionDeclaration.getParameters();
    if (pIndex < parameterDeclarations.size()) {
      return parameterDeclarations.get(pIndex);
    } else {
      // handle variadic function (more arguments than parameter declarations)
      assert isVariadicFunction(pFunctionDeclaration) : "function must take variable arguments";
      return parameterDeclarations.getLast();
    }
  }

  // reach_error calls =============================================================================

  public static boolean isReachErrorCall(CFAEdge pCfaEdge) {
    if (pCfaEdge instanceof CFunctionSummaryEdge functionSummaryEdge) {
      return isReachErrorCall(functionSummaryEdge);
    } else if (pCfaEdge instanceof CFunctionCallEdge functionCallEdge) {
      return isReachErrorCall(functionCallEdge);
    }
    return false;
  }

  private static boolean isReachErrorCall(CFunctionSummaryEdge pFunctionSummaryEdge) {
    return pFunctionSummaryEdge
        .getFunctionEntry()
        .getFunction()
        .getOrigName()
        .equals(SeqToken.reach_error);
  }

  private static boolean isReachErrorCall(CFunctionCallEdge pFunctionCallEdge) {
    return pFunctionCallEdge
        .getFunctionCallExpression()
        .getDeclaration()
        .getOrigName()
        .equals(SeqToken.reach_error);
  }

=======
>>>>>>> 1b1c1ff3
  // const CPAchecker_TMP ==========================================================================

  public static boolean isConstCpaCheckerTmp(CVariableDeclaration pVariableDeclaration) {
    return pVariableDeclaration.getType().isConst()
        && !pVariableDeclaration.isGlobal()
        && pVariableDeclaration.getName().contains("__CPAchecker_TMP_")
        // in tests, const CPAchecker_TMP variables always had initializer
        && pVariableDeclaration.getInitializer() != null;
  }

  public static boolean isConstCpaCheckerTmpDeclaration(CFAEdge pCfaEdge) {
    if (pCfaEdge instanceof CDeclarationEdge declarationEdge) {
      if (declarationEdge.getDeclaration() instanceof CVariableDeclaration variableDeclaration) {
        return isConstCpaCheckerTmp(variableDeclaration);
      }
    }
    return false;
  }

  // Pointers ======================================================================================

  /**
   * Extracts e.g. {@code id1} from {@code &id1}, throws a {@link UnsupportedCodeException} if the
   * extraction is not possible.
   */
<<<<<<< HEAD
  public static CExpression getOperandFromUnaryExpression(CExpression pExpression) {
=======
  public static CExpression getOperandFromUnaryExpression(CExpression pExpression)
      throws UnsupportedCodeException {

>>>>>>> 1b1c1ff3
    if (pExpression instanceof CUnaryExpression unaryExpression) {
      if (unaryExpression.getExpressionType() instanceof CPointerType) {
        return unaryExpression.getOperand();
      }
    }
<<<<<<< HEAD
    throw new IllegalArgumentException(
        String.format(
            "could not extract operand from pointer expression: %s", pExpression.toASTString()));
=======
    throw new UnsupportedCodeException(
        "Could not extract operand from pExpression " + pExpression.toASTString(), null);
>>>>>>> 1b1c1ff3
  }

  public static boolean isFunctionPointer(CInitializer pInitializer) {
    if (pInitializer instanceof CInitializerExpression initializerExpression) {
      if (initializerExpression.getExpression() instanceof CIdExpression idExpression) {
        if (idExpression.getDeclaration() instanceof CFunctionDeclaration) {
          return true;
        }
      }
    }
    return false;
  }

  /**
   * Extracts the {@link CSimpleDeclaration} of {@code pExpression}, if it is a pointer, or returns
   * {@link Optional#empty()} otherwise.
   */
  public static Optional<CSimpleDeclaration> tryGetPointerDeclaration(CExpression pExpression) {
    // unary expression i.e. 'ptr = &var;'
    if (pExpression instanceof CUnaryExpression unaryExpression) {
      if (unaryExpression.getOperator().equals(UnaryOperator.AMPER)) {
        if (unaryExpression.getOperand() instanceof CIdExpression idExpression) {
          return Optional.of(idExpression.getDeclaration());
        }
      }
      // id expression i.e. another pointer assigned to the pointer 'ptr_a = ptr_b;'
    } else if (pExpression instanceof CIdExpression idExpression) {
      if (idExpression.getDeclaration().getType() instanceof CPointerType) {
        return Optional.of(idExpression.getDeclaration());
      }
      // cast expression e.g. 'ptr = (int *) arg;'
    } else if (pExpression instanceof CCastExpression castExpression) {
      if (castExpression.getCastType() instanceof CPointerType) {
        if (castExpression.getOperand() instanceof CIdExpression idExpression) {
          return Optional.of(idExpression.getDeclaration());
        }
      }
    }
    return Optional.empty();
  }

  /**
   * Returns an {@link Entry} that maps the {@link CSimpleDeclaration} of the outermost field owner
   * to the {@link CCompositeTypeMemberDeclaration} of the innermost field member accessed in {@code
   * pExpression} and {@link Optional#empty()} if it can't be found.
   */
  public static Optional<Entry<CSimpleDeclaration, CCompositeTypeMemberDeclaration>>
      tryGetFieldMemberPointer(CExpression pExpression) {

    // e.g. 'ptr = &field.member;'
    if (pExpression instanceof CUnaryExpression unaryExpression) {
      if (unaryExpression.getOperand() instanceof CFieldReference fieldReference) {
        return Optional.of(getFieldMemberPointer(fieldReference));
      }

      // e.g. 'ptr = field.member;' where member is a pointer
    } else if (pExpression instanceof CFieldReference fieldReference) {
      return Optional.of(getFieldMemberPointer(fieldReference));
    }
    return Optional.empty();
  }

  private static Entry<CSimpleDeclaration, CCompositeTypeMemberDeclaration> getFieldMemberPointer(
      CFieldReference pFieldReference) {

    CIdExpression idExpression = recursivelyFindFieldOwner(pFieldReference);
    CType type = getTypeByIdExpression(idExpression);
    return new AbstractMap.SimpleEntry<>(
        idExpression.getDeclaration(),
        recursivelyFindFieldMemberByFieldOwner(pFieldReference, type));
  }

  /**
   * Recursively tries to find the field owner of {@code pFieldReference}, e.g. {@code outer} in
   * {@code outer.intermediary.inner}.
   */
  public static CIdExpression recursivelyFindFieldOwner(CFieldReference pFieldReference) {
    if (pFieldReference.getFieldOwner() instanceof CIdExpression idExpression) {
      return idExpression;
    }
    if (pFieldReference.getFieldOwner()
        instanceof CArraySubscriptExpression arraySubscriptExpression) {
      if (arraySubscriptExpression.getArrayExpression() instanceof CIdExpression idExpression) {
        return idExpression;
      }
    }
    if (pFieldReference.getFieldOwner() instanceof CFieldReference fieldReference) {
      return recursivelyFindFieldOwner(fieldReference);
    }
    throw new IllegalArgumentException("could not find CIdExpression field owner");
  }

  private static CType getTypeByIdExpression(CIdExpression pIdExpression) {
    if (pIdExpression.getExpressionType() instanceof CPointerType pointerType) {
      return pointerType.getType();
    }
    return pIdExpression.getExpressionType();
  }

  /**
   * Extracts the {@link CCompositeTypeMemberDeclaration} of the field member accessed in {@code
   * pFieldReference}, e.g. {@code member} in {@code owner->member}.
   */
  public static CCompositeTypeMemberDeclaration recursivelyFindFieldMemberByFieldOwner(
      final CFieldReference pFieldReference, CType pType) {

    if (pType instanceof CPointerType pointerType) {
      return recursivelyFindFieldMemberByFieldOwner(pFieldReference, pointerType.getType());
    }
    if (pType instanceof CElaboratedType elaboratedType) {
      // composite type contains the composite type members, e.g. 'amount'
      if (elaboratedType.getRealType() instanceof CCompositeType compositeType) {
        for (CCompositeTypeMemberDeclaration memberDeclaration : compositeType.getMembers()) {
          if (memberDeclaration.getName().equals(pFieldReference.getFieldName())) {
            return memberDeclaration;
          }
        }
      }
    }
    if (pType instanceof CTypedefType typedefType) {
      // elaborated type is e.g. struct __anon_type_QType
      if (typedefType.getRealType() instanceof CElaboratedType elaboratedType) {
        return recursivelyFindFieldMemberByFieldOwner(pFieldReference, elaboratedType);
      }
      if (typedefType.getRealType() instanceof CTypedefType innerTypedefType) {
        return recursivelyFindFieldMemberByFieldOwner(pFieldReference, innerTypedefType);
      }
    }
    throw new IllegalArgumentException("field owner type must be CTypedefType");
  }

  // Collections ===================================================================================

  /**
   * Returns a new {@link ImmutableSet} containing all pElements from the given set except the
   * specified element.
   *
   * <p>If the element is not present in the original set, the original set is returned unchanged.
   */
  public static <T> ImmutableSet<T> withoutElement(ImmutableSet<T> pElements, T pElementToRemove) {
    if (pElements.contains(pElementToRemove)) {
      return ImmutableSet.copyOf(Sets.difference(pElements, ImmutableSet.of(pElementToRemove)));
    }
    return pElements;
  }

  /**
   * Returns a new {@link ImmutableList} containing all pElements from the given list except the
   * specified element.
   *
   * <p>If the element is not present in the original list, the original list is returned unchanged.
   */
  public static <T> ImmutableList<T> withoutElement(
      ImmutableList<T> pElements, T pElementToRemove) {

    if (pElements.contains(pElementToRemove)) {
      ImmutableList<T> toRemove = ImmutableList.of(pElementToRemove);
      return pElements.stream()
          .filter(e -> !toRemove.contains(e))
          .collect(ImmutableList.toImmutableList());
    }
    return pElements;
  }

  // CFA ===========================================================================================

  public static CFACreator buildTestCfaCreator(
      LogManager pLogger, ShutdownNotifier pShutdownNotifier) throws InvalidConfigurationException {

    return new CFACreator(TestDataTools.configurationForTest().build(), pLogger, pShutdownNotifier);
  }

  public static CFACreator buildTestCfaCreatorWithPreprocessor(
      LogManager pLogger, ShutdownNotifier pShutdownNotifier) throws InvalidConfigurationException {

    return new CFACreator(
        TestDataTools.configurationForTest().setOption("parser.usePreprocessor", "true").build(),
        pLogger,
        pShutdownNotifier);
  }
}<|MERGE_RESOLUTION|>--- conflicted
+++ resolved
@@ -117,7 +117,6 @@
     return foundPath;
   }
 
-<<<<<<< HEAD
   // Functions =====================================================================================
 
   public static boolean isVariadicFunction(CFunctionDeclaration pFunctionDeclaration) {
@@ -142,35 +141,6 @@
     }
   }
 
-  // reach_error calls =============================================================================
-
-  public static boolean isReachErrorCall(CFAEdge pCfaEdge) {
-    if (pCfaEdge instanceof CFunctionSummaryEdge functionSummaryEdge) {
-      return isReachErrorCall(functionSummaryEdge);
-    } else if (pCfaEdge instanceof CFunctionCallEdge functionCallEdge) {
-      return isReachErrorCall(functionCallEdge);
-    }
-    return false;
-  }
-
-  private static boolean isReachErrorCall(CFunctionSummaryEdge pFunctionSummaryEdge) {
-    return pFunctionSummaryEdge
-        .getFunctionEntry()
-        .getFunction()
-        .getOrigName()
-        .equals(SeqToken.reach_error);
-  }
-
-  private static boolean isReachErrorCall(CFunctionCallEdge pFunctionCallEdge) {
-    return pFunctionCallEdge
-        .getFunctionCallExpression()
-        .getDeclaration()
-        .getOrigName()
-        .equals(SeqToken.reach_error);
-  }
-
-=======
->>>>>>> 1b1c1ff3
   // const CPAchecker_TMP ==========================================================================
 
   public static boolean isConstCpaCheckerTmp(CVariableDeclaration pVariableDeclaration) {
@@ -196,26 +166,16 @@
    * Extracts e.g. {@code id1} from {@code &id1}, throws a {@link UnsupportedCodeException} if the
    * extraction is not possible.
    */
-<<<<<<< HEAD
-  public static CExpression getOperandFromUnaryExpression(CExpression pExpression) {
-=======
   public static CExpression getOperandFromUnaryExpression(CExpression pExpression)
       throws UnsupportedCodeException {
 
->>>>>>> 1b1c1ff3
     if (pExpression instanceof CUnaryExpression unaryExpression) {
       if (unaryExpression.getExpressionType() instanceof CPointerType) {
         return unaryExpression.getOperand();
       }
     }
-<<<<<<< HEAD
-    throw new IllegalArgumentException(
-        String.format(
-            "could not extract operand from pointer expression: %s", pExpression.toASTString()));
-=======
     throw new UnsupportedCodeException(
         "Could not extract operand from pExpression " + pExpression.toASTString(), null);
->>>>>>> 1b1c1ff3
   }
 
   public static boolean isFunctionPointer(CInitializer pInitializer) {
