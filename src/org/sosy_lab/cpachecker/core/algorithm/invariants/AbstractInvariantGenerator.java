// This file is part of CPAchecker,
// a tool for configurable software verification:
// https://cpachecker.sosy-lab.org
//
// SPDX-FileCopyrightText: 2007-2020 Dirk Beyer <https://www.sosy-lab.org>
//
// SPDX-License-Identifier: Apache-2.0

package org.sosy_lab.cpachecker.core.algorithm.invariants;

import org.sosy_lab.cpachecker.cfa.model.CFANode;

import java.util.concurrent.atomic.AtomicBoolean;

public abstract class AbstractInvariantGenerator implements InvariantGenerator {

  private AtomicBoolean started = new AtomicBoolean();

  @Override
  public final void start(CFANode pInitialLocation) {
    startImpl(pInitialLocation);
    started.set(true);
  }

  protected abstract void startImpl(CFANode pInitialLocation);

  @Override
  public abstract void cancel();

  @Override
<<<<<<< HEAD
  public AggregatedReachedSets get() throws CPAException, InterruptedException {
    return new AggregatedReachedSets();
  }

  @Override
=======
>>>>>>> d0b2630d
  public abstract boolean isProgramSafe();

  @Override
  public boolean isStarted() {
    return started.get();
  }

}<|MERGE_RESOLUTION|>--- conflicted
+++ resolved
@@ -28,14 +28,6 @@
   public abstract void cancel();
 
   @Override
-<<<<<<< HEAD
-  public AggregatedReachedSets get() throws CPAException, InterruptedException {
-    return new AggregatedReachedSets();
-  }
-
-  @Override
-=======
->>>>>>> d0b2630d
   public abstract boolean isProgramSafe();
 
   @Override
