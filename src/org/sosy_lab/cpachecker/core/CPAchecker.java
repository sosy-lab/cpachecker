// This file is part of CPAchecker,
// a tool for configurable software verification:
// https://cpachecker.sosy-lab.org
//
// SPDX-FileCopyrightText: 2007-2020 Dirk Beyer <https://www.sosy-lab.org>
//
// SPDX-License-Identifier: Apache-2.0

package org.sosy_lab.cpachecker.core;

import static com.google.common.base.Preconditions.checkArgument;
import static com.google.common.collect.FluentIterable.from;
import static org.sosy_lab.common.ShutdownNotifier.interruptCurrentThreadOnShutdown;

import com.google.common.base.Joiner;
import com.google.common.base.StandardSystemProperty;
import com.google.common.collect.ImmutableList;
import com.google.common.collect.ImmutableSet;
import com.google.common.io.Resources;
import java.io.IOException;
import java.net.URL;
import java.nio.charset.StandardCharsets;
import java.nio.file.Files;
import java.nio.file.Path;
import java.util.Collection;
import java.util.Collections;
import java.util.HashSet;
import java.util.List;
import java.util.Set;
import java.util.StringJoiner;
import java.util.logging.Level;
import org.sosy_lab.common.AbstractMBean;
import org.sosy_lab.common.Classes;
import org.sosy_lab.common.Optionals;
import org.sosy_lab.common.ShutdownManager;
import org.sosy_lab.common.ShutdownNotifier;
import org.sosy_lab.common.ShutdownNotifier.ShutdownRequestListener;
import org.sosy_lab.common.configuration.Configuration;
import org.sosy_lab.common.configuration.FileOption;
import org.sosy_lab.common.configuration.InvalidConfigurationException;
import org.sosy_lab.common.configuration.Option;
import org.sosy_lab.common.configuration.Options;
import org.sosy_lab.common.log.LogManager;
import org.sosy_lab.cpachecker.cfa.CFA;
import org.sosy_lab.cpachecker.cfa.CFACreator;
import org.sosy_lab.cpachecker.cfa.model.CFANode;
import org.sosy_lab.cpachecker.cfa.model.FunctionEntryNode;
import org.sosy_lab.cpachecker.cmdline.CPAMain;
import org.sosy_lab.cpachecker.core.CPAcheckerResult.Result;
import org.sosy_lab.cpachecker.core.algorithm.Algorithm;
import org.sosy_lab.cpachecker.core.algorithm.Algorithm.AlgorithmStatus;
import org.sosy_lab.cpachecker.core.algorithm.impact.ImpactAlgorithm;
import org.sosy_lab.cpachecker.core.algorithm.mpor.MPORAlgorithm;
import org.sosy_lab.cpachecker.core.algorithm.mpv.MPVAlgorithm;
import org.sosy_lab.cpachecker.core.interfaces.AbstractState;
import org.sosy_lab.cpachecker.core.interfaces.ConfigurableProgramAnalysis;
import org.sosy_lab.cpachecker.core.interfaces.Precision;
import org.sosy_lab.cpachecker.core.interfaces.StateSpacePartition;
import org.sosy_lab.cpachecker.core.interfaces.StatisticsProvider;
import org.sosy_lab.cpachecker.core.reachedset.AggregatedReachedSets;
import org.sosy_lab.cpachecker.core.reachedset.ReachedSet;
import org.sosy_lab.cpachecker.core.reachedset.ResultProviderReachedSet;
import org.sosy_lab.cpachecker.core.specification.Specification;
import org.sosy_lab.cpachecker.cpa.arg.ARGState;
import org.sosy_lab.cpachecker.exceptions.CPAException;
import org.sosy_lab.cpachecker.exceptions.ParserException;
import org.sosy_lab.cpachecker.util.AbstractStates;
import org.sosy_lab.cpachecker.util.CFAUtils;
import org.sosy_lab.cpachecker.util.CPAs;
import org.sosy_lab.cpachecker.util.LoopStructure;
import org.sosy_lab.cpachecker.util.automaton.TargetLocationProviderImpl;

@Options
public class CPAchecker {

  public interface CPAcheckerMXBean {
    int getReachedSetSize();

    void stop();
  }

  private static class CPAcheckerBean extends AbstractMBean implements CPAcheckerMXBean {

    private final ReachedSet reached;
    private final ShutdownManager shutdownManager;

    CPAcheckerBean(ReachedSet pReached, LogManager logger, ShutdownManager pShutdownManager) {
      super("org.sosy_lab.cpachecker:type=CPAchecker", logger);
      reached = pReached;
      shutdownManager = pShutdownManager;
    }

    @Override
    public int getReachedSetSize() {
      return reached.size();
    }

    @Override
    public void stop() {
      shutdownManager.requestShutdown("A stop request was received via the JMX interface.");
    }
  }

  @Option(
      secure = true,
      name = "analysis.stopAfterError",
      description = "stop after the first error has been found")
  private boolean stopAfterError = true;

  public enum InitialStatesFor {
    /** Function entry node of the entry function */
    ENTRY,

    /** Set of function entry nodes of all functions. */
    FUNCTION_ENTRIES,

    /** All locations that are possible targets of the analysis. */
    TARGET,

    /** Function exit node of the entry function. */
    EXIT,

    /** All function exit nodes of all functions and all loop heads of endless loops. */
    FUNCTION_SINKS,

    /** All function exit nodes of the entry function, and all loop heads of endless loops. */
    PROGRAM_SINKS
  }

  @Option(
      secure = true,
      name = "analysis.initialStatesFor",
      description = "What CFA nodes should be the starting point of the analysis?")
  private Set<InitialStatesFor> initialStatesFor = ImmutableSet.of(InitialStatesFor.ENTRY);

  @Option(
      secure = true,
      name = "analysis.partitionInitialStates",
      description =
          "Partition the initial states based on the type of location they were created for (see"
              + " 'initialStatesFor')")
  private boolean partitionInitialStates = false;

  @Option(
      secure = true,
      name = "specification",
      description =
          "Comma-separated list of files with specifications that should be checked (cf."
              + " config/specification/ for examples). Property files as used in SV-COMP can also"
              + " be used here, but when these are specified inside a configuration file instead of"
              + " on the command line, CPAchecker"
              + " will ignore the entry function in the property file.")
  @FileOption(FileOption.Type.OPTIONAL_INPUT_FILE)
  private List<Path> specificationFiles = ImmutableList.of();

  @Option(
      secure = true,
      name = "backwardSpecification",
      description =
          "comma-separated list of files with specifications that should be used "
              + "\nin a backwards analysis; used if the analysis starts at the target states!"
              + "\n(see config/specification/ for examples)")
  @FileOption(FileOption.Type.OPTIONAL_INPUT_FILE)
  private List<Path> backwardSpecificationFiles = ImmutableList.of();

  @Option(
      secure = true,
      name = "analysis.unknownAsTrue",
      description = "Do not report unknown if analysis terminated, report true (UNSOUND!).")
  private boolean unknownAsTrue = false;

  @Option(
      secure = true,
      name = "analysis.counterexampleLimit",
      description = "Maximum number of counterexamples to be created.")
  private int cexLimit = 0;

  private final LogManager logger;
  private final Configuration config;
  private final ShutdownManager shutdownManager;
  private final ShutdownNotifier shutdownNotifier;

  // The content of this String is read from a file that is created by the
  // ant task "init".
  // To change the version, update the property in build.xml.
  private static final String version;

  public static final String unknownVersion = "(unknown version)";

  static {
    String v = unknownVersion;
    try {
      URL url =
          CPAchecker.class.getClassLoader().getResource("org/sosy_lab/cpachecker/VERSION.txt");
      if (url != null) {
        String content = Resources.toString(url, StandardCharsets.US_ASCII).trim();
        if (content.matches("[a-zA-Z0-9 ._+:-]+")) {
          v = content;
        }
      }
    } catch (IOException e) {
      // Ignore exception, no better idea what to do here.
    }
    version = v;
  }

  /**
   * This class is responsible for retrieving the name of the approach CPAchecker was configured to
   * run with from the {@link Configuration}.
   */
  @Options
  private static final class ApproachNameInformation {
    @Option(
        secure = true,
        name = CPAMain.APPROACH_NAME_OPTION,
        description = "Name of the used analysis, defaults to the name of the used configuration")
    private String approachName;

    private ApproachNameInformation(Configuration pConfig) throws InvalidConfigurationException {
      pConfig.inject(this);
    }

    private String getApproachName() {
      return approachName;
    }
  }

  /**
   * Returns a string that contains the version of CPAchecker as well as information on which
   * analysis is executed.
   */
  public static String getVersion(Configuration pConfig) {
    StringJoiner joiner = new StringJoiner(" / ");
    joiner.add("CPAchecker " + getPlainVersion());
    String analysisName = getApproachName(pConfig);
    if (analysisName != null) {
      joiner.add(analysisName);
    }
    return joiner.toString();
  }

  public static String getPlainVersion() {
    return version;
  }

  /**
   * Returns a string that represents the aproach that CPAchecker runs (typically the name of the
   * properties file).
   *
   * <p>Result can be null if name can not be determined.
   *
   * @param pConfig current config
   * @return approach name
   */
  public static String getApproachName(Configuration pConfig) {
    try {
      return new ApproachNameInformation(pConfig).getApproachName();
    } catch (InvalidConfigurationException e) {
      // Injecting a non-required "secure" String option without restrictions on allowed values
      // actually never fails, and avoiding a throws clause simplifies callers of this method.
      throw new AssertionError(e);
    }
  }

  public static String getJavaInformation() {
    return StandardSystemProperty.JAVA_VM_NAME.value()
        + " "
        + StandardSystemProperty.JAVA_VERSION.value();
  }

  public CPAchecker(
      Configuration pConfiguration, LogManager pLogManager, ShutdownManager pShutdownManager)
      throws InvalidConfigurationException {
    config = pConfiguration;
    logger = pLogManager;
    shutdownManager = pShutdownManager;
    shutdownNotifier = pShutdownManager.getNotifier();

    config.inject(this);
  }

  public CPAcheckerResult run(
      List<String> programDenotation, ProgramTransformation pProgramTransformation) {

    checkArgument(!programDenotation.isEmpty());

    logger.logf(Level.INFO, "%s (%s) started", getVersion(config), getJavaInformation());

    CoreComponentsFactory factory;
    MainCPAStatistics stats = null;
    CFA finalCfa = null;

    final ShutdownRequestListener interruptThreadOnShutdown = interruptCurrentThreadOnShutdown();
    shutdownNotifier.register(interruptThreadOnShutdown);

    try {
      stats = new MainCPAStatistics(config, logger, shutdownNotifier);
      stats.creationTime.start();

      CFA baseCfa = parse(programDenotation, stats);
      shutdownNotifier.shutdownIfNecessary();
      factory =
          new CoreComponentsFactory(
              config, logger, shutdownNotifier, AggregatedReachedSets.empty(), cfa);

<<<<<<< HEAD
      // select CFA based on program transformation type
      finalCfa =
          switch (pProgramTransformation) {
            case NONE -> baseCfa;
            case SEQUENTIALIZATION -> {
              MPORAlgorithm mporAlgorithm =
                  new MPORAlgorithm(null, config, logger, shutdownNotifier, baseCfa, null);
              String sequentializedProgram = mporAlgorithm.buildSequentializedProgram();
              yield parse(sequentializedProgram, baseCfa, stats, pProgramTransformation);
            }
          };
      return run0(finalCfa, stats);
=======
      return run0(cfa, factory, stats);
>>>>>>> e2127d87

    } catch (InvalidConfigurationException
        | ParserException
        | IOException
        | InterruptedException e) {
      logErrorMessage(e, logger);
      return new CPAcheckerResult(Result.NOT_YET_STARTED, "", null, finalCfa, stats);
    } finally {
      shutdownNotifier.unregister(interruptThreadOnShutdown);
    }
  }

  public CPAcheckerResult run(CFA cfa, CoreComponentsFactory factory, MainCPAStatistics stats) {
    logger.logf(Level.INFO, "%s (%s) started", getVersion(config), getJavaInformation());

    final ShutdownRequestListener interruptThreadOnShutdown = interruptCurrentThreadOnShutdown();
    shutdownNotifier.register(interruptThreadOnShutdown);

    try {
      return run0(cfa, factory, stats);
    } finally {
      shutdownNotifier.unregister(interruptThreadOnShutdown);
    }
  }

<<<<<<< HEAD
  private CPAcheckerResult run0(CFA cfa, MainCPAStatistics stats) {
=======
  private CPAcheckerResult run0(CFA cfa, CoreComponentsFactory factory, MainCPAStatistics stats) {

>>>>>>> e2127d87
    Algorithm algorithm = null;
    ReachedSet reached = null;
    Result result = Result.NOT_YET_STARTED;
    String targetDescription = "";
    Specification specification;

    try {
      // create reached set, cpa, algorithm
      ConfigurableProgramAnalysis cpa;

      // When the run method is called from the main entry run method, the creationTime
      // is already running. In this case, we do not need to start it again.
      if (!stats.creationTime.isRunning()) {
        stats.creationTime.start();
      }
      stats.cpaCreationTime.start();
      try {
        logAboutSpecification();
        specification =
            Specification.fromFiles(specificationFiles, cfa, config, logger, shutdownNotifier);
        cpa = factory.createCPA(specification);
      } finally {
        stats.cpaCreationTime.stop();
      }
      stats.setCPA(cpa);

      if (cpa instanceof StatisticsProvider statisticsProvider) {
        statisticsProvider.collectStatistics(stats.getSubStatistics());
      }

      algorithm = factory.createAlgorithm(cpa, specification);

      if (algorithm instanceof MPVAlgorithm && !stopAfterError) {
        // sanity check
        throw new InvalidConfigurationException(
            "Cannot use option 'analysis.stopAfterError' along with "
                + "multi-property verification algorithm. "
                + "Please use option 'mpv.findAllViolations' instead");
      }

      if (algorithm instanceof StatisticsProvider) {
        ((StatisticsProvider) algorithm).collectStatistics(stats.getSubStatistics());
      }

      reached = factory.createReachedSet(cpa);
      if (algorithm instanceof ImpactAlgorithm mcmillan) {
        reached.add(
            mcmillan.getInitialState(cfa.getMainFunction()),
            mcmillan.getInitialPrecision(cfa.getMainFunction()));
      } else {
        initializeReachedSet(reached, cpa, cfa.getMainFunction(), cfa);
      }

      printConfigurationWarnings();

      stats.creationTime.stop();
      shutdownNotifier.shutdownIfNecessary();

      // now everything necessary has been instantiated: run analysis

      result = Result.UNKNOWN; // set to unknown so that the result is correct in case of exception

      AlgorithmStatus status = runAlgorithm(algorithm, reached, stats);

      if (status.wasPropertyChecked()) {
        stats.resultAnalysisTime.start();
        if (reached.wasTargetReached()) {
          targetDescription = Joiner.on(", ").join(reached.getTargetInformation());

          if (!status.isPrecise()) {
            result = Result.UNKNOWN;
          } else {
            result = Result.FALSE;
          }
        } else {
          result = analyzeResult(reached, status.isSound());
          if (unknownAsTrue && result == Result.UNKNOWN) {
            result = Result.TRUE;
          }
        }
        stats.resultAnalysisTime.stop();
      } else {
        result = Result.DONE;
      }
    } catch (InvalidConfigurationException | InterruptedException | CPAException e) {
      logErrorMessage(e, logger);
    } finally {
      CPAs.closeIfPossible(algorithm, logger);
    }
    return new CPAcheckerResult(result, targetDescription, reached, cfa, stats);
  }

  private static void handleParserException(ParserException e, LogManager pLogger) {
    pLogger.logUserException(Level.SEVERE, e, "Parsing failed");
    StringBuilder msg = new StringBuilder();
    msg.append("Please make sure that the code can be compiled by a compiler.\n");
    switch (e.getLanguage()) {
      case C ->
          msg.append(
              """
              If the code was not preprocessed, please use a C preprocessor
              or specify the --preprocess command-line argument.
              """);
      case LLVM ->
          msg.append(
              """
              If you want to use the LLVM frontend, please make sure that
              the code can be compiled by clang or input valid LLVM code.
              """);
      default -> {
        // do not log additional messages
      }
    }
    msg.append(
        """
        If the error still occurs, please send this error message
        together with the input file to cpachecker-users@googlegroups.com.
        """);
    pLogger.log(Level.INFO, msg);
  }

  private static void logErrorMessage(Exception e, LogManager pLogger) {
    if (e instanceof IOException) {
      pLogger.logUserException(Level.SEVERE, e, "Could not read file");
    } else if (e instanceof InvalidConfigurationException) {
      pLogger.logUserException(Level.SEVERE, e, "Invalid configuration");
    } else if (e instanceof ParserException parserException) {
      handleParserException(parserException, pLogger);
    } else if (e instanceof InterruptedException) {
      // CPAchecker must exit because it was asked to
      // we return normally instead of propagating the exception
      // so we can return the partial result we have so far
      pLogger.logUserException(Level.WARNING, e, "Analysis interrupted");
    } else if (e instanceof CPAException) {
      pLogger.logUserException(Level.SEVERE, e, null);
    } else {
      throw new AssertionError("unexpected exception type", e);
    }
  }

  public CFA parse(List<String> fileNames, MainCPAStatistics stats)
      throws InvalidConfigurationException, IOException, ParserException, InterruptedException {

    logger.logf(Level.INFO, "Parsing CFA from file(s) \"%s\"", Joiner.on(", ").join(fileNames));
    CFACreator cfaCreator = CFACreator.construct(config, logger, shutdownNotifier);
    stats.setCFACreator(cfaCreator, ProgramTransformation.NONE);
    final CFA cfa = cfaCreator.parseFileAndCreateCFA(fileNames);
    stats.setCFA(cfa, ProgramTransformation.NONE);
    return cfa;
  }

  public CFA parse(
      String pSourceCode,
      CFA pOriginalCfa,
      MainCPAStatistics pStats,
      ProgramTransformation pProgramTransformation)
      throws InvalidConfigurationException, ParserException, InterruptedException {

    logger.logf(
        Level.INFO, "Parsing CFA from program transformation type %s", pProgramTransformation);
    CFACreator cfaCreator =
        CFACreator.constructForProgramTransformation(
            config, logger, shutdownNotifier, pProgramTransformation);
    pStats.setCFACreator(cfaCreator, pProgramTransformation);
    final CFA cfa =
        cfaCreator.parseSourceAndCreateCFA(pSourceCode, pOriginalCfa, pProgramTransformation);
    pStats.setCFA(cfa, pProgramTransformation);
    return cfa;
  }

  private void printConfigurationWarnings() {
    Set<String> unusedProperties = config.getUnusedProperties();
    if (!unusedProperties.isEmpty()) {
      logger.log(
          Level.WARNING,
          "The following configuration options were specified but are not used:\n",
          Joiner.on("\n ").join(unusedProperties),
          "\n");
    }
    Set<String> deprecatedProperties = config.getDeprecatedProperties();
    if (!deprecatedProperties.isEmpty()) {
      logger.log(
          Level.WARNING,
          "The following options are deprecated and will be removed in the future:\n",
          Joiner.on("\n ").join(deprecatedProperties),
          "\n");
    }
  }

  private void logAboutSpecification() {
    try {
      Path defaultSpec =
          Classes.getCodeLocation(CPAchecker.class)
              .resolveSibling("config/specification/default.spc");
      if (specificationFiles.size() == 1
          && Files.isSameFile(specificationFiles.getFirst(), defaultSpec)) {
        logger.log(
            Level.INFO,
            "Using default specification, which checks for assertion failures and error labels.");
      }
    } catch (IOException e) {
      // This method only logs, we do not want this to disturb CPAchecker execution on failure.
      logger.logDebugException(e, "Failed to check whether given spec is default spec.");
    }
  }

  private AlgorithmStatus runAlgorithm(
      final Algorithm algorithm, final ReachedSet reached, final MainCPAStatistics stats)
      throws CPAException, InterruptedException {

    logger.log(Level.INFO, "Starting analysis ...");

    AlgorithmStatus status = AlgorithmStatus.SOUND_AND_PRECISE;

    // register management interface for CPAchecker
    CPAcheckerBean mxbean = new CPAcheckerBean(reached, logger, shutdownManager);
    mxbean.register();

    stats.startAnalysisTimer();
    try {
      int counterExampleCount = 0;
      do {
        status = status.update(algorithm.run(reached));

        if (cexLimit > 0) {
          counterExampleCount =
              Optionals.presentInstances(
                      from(reached)
                          .filter(AbstractStates::isTargetState)
                          .filter(ARGState.class)
                          .transform(ARGState::getCounterexampleInformation))
                  .size();
        }
        // either run only once (if stopAfterError == true)
        // or until the waitlist is empty
        // or until maximum number of counterexamples is reached
      } while (!stopAfterError
          && reached.hasWaitingState()
          && (cexLimit == 0 || cexLimit > counterExampleCount));

      logger.log(Level.INFO, "Stopping analysis ...");
      return status;

    } finally {
      stats.stopAnalysisTimer();

      // unregister management interface for CPAchecker
      mxbean.unregister();
    }
  }

  private Result analyzeResult(final ReachedSet reached, boolean isSound) {
    if (reached instanceof ResultProviderReachedSet resultProviderReachedSet) {
      return resultProviderReachedSet.getOverallResult();
    }
    if (reached.hasWaitingState()) {
      logger.log(Level.WARNING, "Analysis not completed: there are still states to be processed.");
      return Result.UNKNOWN;
    }

    if (!isSound) {
      logger.log(
          Level.WARNING,
          "Analysis incomplete: no errors found, but not everything could be checked.");
      return Result.UNKNOWN;
    }

    return Result.TRUE;
  }

  private void addToInitialReachedSet(
      final Set<? extends CFANode> pLocations,
      final Object pPartitionKey,
      final ReachedSet pReached,
      final ConfigurableProgramAnalysis pCpa)
      throws InterruptedException {

    for (CFANode loc : pLocations) {
      StateSpacePartition putIntoPartition =
          partitionInitialStates
              ? StateSpacePartition.getPartitionWithKey(pPartitionKey)
              : StateSpacePartition.getDefaultPartition();

      AbstractState initialState = pCpa.getInitialState(loc, putIntoPartition);
      Precision initialPrecision = pCpa.getInitialPrecision(loc, putIntoPartition);

      pReached.add(initialState, initialPrecision);
    }
  }

  private void initializeReachedSet(
      final ReachedSet pReached,
      final ConfigurableProgramAnalysis pCpa,
      final FunctionEntryNode pAnalysisEntryFunction,
      final CFA pCfa)
      throws InvalidConfigurationException, InterruptedException {

    logger.log(Level.FINE, "Creating initial reached set");

    for (InitialStatesFor isf : initialStatesFor) {
      final ImmutableSet<? extends CFANode> initialLocations =
          switch (isf) {
            case ENTRY -> ImmutableSet.of(pAnalysisEntryFunction);
            case EXIT -> {
              if (pAnalysisEntryFunction.getExitNode().isEmpty()) {
                logger.logf(
                    Level.SEVERE,
                    "Cannot use exit node of '%s' because it never returns in a normal way"
                        + " (because, e.g., it always aborts the program or always executes an"
                        + " obvious infinite loop)",
                    pAnalysisEntryFunction.getFunction().getOrigName());
              }
              yield Optionals.asSet(pAnalysisEntryFunction.getExitNode());
            }
            case FUNCTION_ENTRIES -> ImmutableSet.copyOf(pCfa.entryNodes());
            case FUNCTION_SINKS ->
                ImmutableSet.<CFANode>builder()
                    .addAll(getAllEndlessLoopHeads(pCfa.getLoopStructure().orElseThrow()))
                    .addAll(getAllFunctionExitNodes(pCfa))
                    .build();
            case PROGRAM_SINKS ->
                ImmutableSet.<CFANode>builder()
                    .addAll(
                        CFAUtils.getProgramSinks(
                            pCfa.getLoopStructure().orElseThrow(), pAnalysisEntryFunction))
                    .build();
            case TARGET ->
                new TargetLocationProviderImpl(shutdownNotifier, logger, pCfa)
                    .tryGetAutomatonTargetLocations(
                        pAnalysisEntryFunction,
                        Specification.fromFiles(
                            backwardSpecificationFiles, pCfa, config, logger, shutdownNotifier));
          };
      addToInitialReachedSet(initialLocations, isf, pReached, pCpa);
    }

    if (!pReached.hasWaitingState()
        && !initialStatesFor.equals(Collections.singleton(InitialStatesFor.TARGET))) {
      throw new InvalidConfigurationException(
          "Initialization of the set of initial states failed: No analysis target found!");
    } else {
      logger.logf(
          Level.FINE,
          "Initial reached set has a waitlist of %d states.",
          pReached.getWaitlist().size());
    }
  }

  private Set<CFANode> getAllFunctionExitNodes(CFA cfa) {
    Set<CFANode> functionExitNodes = new HashSet<>();

    for (FunctionEntryNode node : cfa.entryNodes()) {
      node.getExitNode().ifPresent(functionExitNodes::add);
    }
    return functionExitNodes;
  }

  private Collection<CFANode> getAllEndlessLoopHeads(LoopStructure structure) {
    return CFAUtils.getEndlessLoopHeads(structure);
  }
}<|MERGE_RESOLUTION|>--- conflicted
+++ resolved
@@ -299,11 +299,7 @@
 
       CFA baseCfa = parse(programDenotation, stats);
       shutdownNotifier.shutdownIfNecessary();
-      factory =
-          new CoreComponentsFactory(
-              config, logger, shutdownNotifier, AggregatedReachedSets.empty(), cfa);
-
-<<<<<<< HEAD
+
       // select CFA based on program transformation type
       finalCfa =
           switch (pProgramTransformation) {
@@ -315,10 +311,11 @@
               yield parse(sequentializedProgram, baseCfa, stats, pProgramTransformation);
             }
           };
-      return run0(finalCfa, stats);
-=======
-      return run0(cfa, factory, stats);
->>>>>>> e2127d87
+
+      factory =
+          new CoreComponentsFactory(
+              config, logger, shutdownNotifier, AggregatedReachedSets.empty(), finalCfa);
+      return run0(finalCfa, factory, stats);
 
     } catch (InvalidConfigurationException
         | ParserException
@@ -344,12 +341,7 @@
     }
   }
 
-<<<<<<< HEAD
-  private CPAcheckerResult run0(CFA cfa, MainCPAStatistics stats) {
-=======
   private CPAcheckerResult run0(CFA cfa, CoreComponentsFactory factory, MainCPAStatistics stats) {
-
->>>>>>> e2127d87
     Algorithm algorithm = null;
     ReachedSet reached = null;
     Result result = Result.NOT_YET_STARTED;
@@ -357,6 +349,7 @@
     Specification specification;
 
     try {
+
       // create reached set, cpa, algorithm
       ConfigurableProgramAnalysis cpa;
 
