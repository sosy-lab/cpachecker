--- conflicted
+++ resolved
@@ -220,26 +220,16 @@
    * Return an {@link Iterable} that contains the predecessor nodes of a given CFANode, excluding
    * the one reachable via the summary edge (if there is one).
    */
-<<<<<<< HEAD
-  public static FluentIterable<@NonNull CFANode> predecessorsOf(final CFANode node) {
-    return enteringEdges(node).transform(CFAEdge::getPredecessor);
-=======
   public static FluentIterable<CFANode> predecessorsOf(final CFANode node) {
     return node.getEnteringEdges().transform(CFAEdge::getPredecessor);
->>>>>>> 78f04072
   }
 
   /**
    * Return an {@link Iterable} that contains all the predecessor nodes of a given CFANode,
    * including the one reachable via the summary edge (if there is one).
    */
-<<<<<<< HEAD
-  public static FluentIterable<@NonNull CFANode> allPredecessorsOf(final CFANode node) {
-    return allEnteringEdges(node).transform(CFAEdge::getPredecessor);
-=======
   public static FluentIterable<CFANode> allPredecessorsOf(final CFANode node) {
     return node.getAllEnteringEdges().transform(CFAEdge::getPredecessor);
->>>>>>> 78f04072
   }
 
   /**
