// This file is part of CPAchecker,
// a tool for configurable software verification:
// https://cpachecker.sosy-lab.org
//
// SPDX-FileCopyrightText: 2007-2020 Dirk Beyer <https://www.sosy-lab.org>
//
// SPDX-License-Identifier: Apache-2.0

package org.sosy_lab.cpachecker.util;

import static com.google.common.base.Preconditions.checkArgument;
import static com.google.common.base.Preconditions.checkNotNull;
import static com.google.common.base.Predicates.not;
import static com.google.common.collect.FluentIterable.from;

import com.google.common.base.Predicates;
import com.google.common.collect.FluentIterable;
import com.google.common.collect.ImmutableCollection;
import com.google.common.collect.ImmutableList;
import com.google.common.collect.ImmutableSet;
import com.google.common.collect.Iterables;
import com.google.common.collect.Maps;
import com.google.common.collect.UnmodifiableIterator;
import com.google.common.graph.Traverser;
import java.util.ArrayDeque;
import java.util.ArrayList;
import java.util.Collection;
import java.util.HashSet;
import java.util.Iterator;
import java.util.List;
import java.util.Map;
import java.util.NavigableSet;
import java.util.Queue;
import java.util.Set;
import java.util.function.Function;
import java.util.regex.Pattern;
import org.sosy_lab.common.Optionals;
import org.sosy_lab.common.ShutdownNotifier;
import org.sosy_lab.common.collect.Collections3;
import org.sosy_lab.cpachecker.cfa.CFA;
import org.sosy_lab.cpachecker.cfa.ast.AArraySubscriptExpression;
import org.sosy_lab.cpachecker.cfa.ast.AAstNode;
import org.sosy_lab.cpachecker.cfa.ast.AAstNodeVisitor;
import org.sosy_lab.cpachecker.cfa.ast.ABinaryExpression;
import org.sosy_lab.cpachecker.cfa.ast.ACastExpression;
import org.sosy_lab.cpachecker.cfa.ast.ACharLiteralExpression;
import org.sosy_lab.cpachecker.cfa.ast.AExpression;
import org.sosy_lab.cpachecker.cfa.ast.AExpressionAssignmentStatement;
import org.sosy_lab.cpachecker.cfa.ast.AExpressionStatement;
import org.sosy_lab.cpachecker.cfa.ast.AFloatLiteralExpression;
import org.sosy_lab.cpachecker.cfa.ast.AFunctionCallAssignmentStatement;
import org.sosy_lab.cpachecker.cfa.ast.AFunctionCallExpression;
import org.sosy_lab.cpachecker.cfa.ast.AFunctionCallStatement;
import org.sosy_lab.cpachecker.cfa.ast.AFunctionDeclaration;
import org.sosy_lab.cpachecker.cfa.ast.AIdExpression;
import org.sosy_lab.cpachecker.cfa.ast.AInitializerExpression;
import org.sosy_lab.cpachecker.cfa.ast.AIntegerLiteralExpression;
import org.sosy_lab.cpachecker.cfa.ast.ALeftHandSide;
import org.sosy_lab.cpachecker.cfa.ast.AParameterDeclaration;
import org.sosy_lab.cpachecker.cfa.ast.AReturnStatement;
import org.sosy_lab.cpachecker.cfa.ast.AStringLiteralExpression;
import org.sosy_lab.cpachecker.cfa.ast.AUnaryExpression;
import org.sosy_lab.cpachecker.cfa.ast.AVariableDeclaration;
import org.sosy_lab.cpachecker.cfa.ast.AbstractSimpleDeclaration;
import org.sosy_lab.cpachecker.cfa.ast.FileLocation;
import org.sosy_lab.cpachecker.cfa.ast.c.CAddressOfLabelExpression;
import org.sosy_lab.cpachecker.cfa.ast.c.CArrayDesignator;
import org.sosy_lab.cpachecker.cfa.ast.c.CArrayRangeDesignator;
import org.sosy_lab.cpachecker.cfa.ast.c.CAstNode;
import org.sosy_lab.cpachecker.cfa.ast.c.CComplexCastExpression;
import org.sosy_lab.cpachecker.cfa.ast.c.CComplexTypeDeclaration;
import org.sosy_lab.cpachecker.cfa.ast.c.CDesignatedInitializer;
import org.sosy_lab.cpachecker.cfa.ast.c.CExpression;
import org.sosy_lab.cpachecker.cfa.ast.c.CFieldDesignator;
import org.sosy_lab.cpachecker.cfa.ast.c.CFieldReference;
import org.sosy_lab.cpachecker.cfa.ast.c.CIdExpression;
import org.sosy_lab.cpachecker.cfa.ast.c.CImaginaryLiteralExpression;
import org.sosy_lab.cpachecker.cfa.ast.c.CInitializer;
import org.sosy_lab.cpachecker.cfa.ast.c.CInitializerExpression;
import org.sosy_lab.cpachecker.cfa.ast.c.CInitializerList;
import org.sosy_lab.cpachecker.cfa.ast.c.CPointerExpression;
import org.sosy_lab.cpachecker.cfa.ast.c.CRightHandSide;
import org.sosy_lab.cpachecker.cfa.ast.c.CTypeDefDeclaration;
import org.sosy_lab.cpachecker.cfa.ast.c.CTypeIdExpression;
import org.sosy_lab.cpachecker.cfa.ast.java.JArrayCreationExpression;
import org.sosy_lab.cpachecker.cfa.ast.java.JArrayInitializer;
import org.sosy_lab.cpachecker.cfa.ast.java.JArrayLengthExpression;
import org.sosy_lab.cpachecker.cfa.ast.java.JAstNode;
import org.sosy_lab.cpachecker.cfa.ast.java.JBooleanLiteralExpression;
import org.sosy_lab.cpachecker.cfa.ast.java.JClassInstanceCreation;
import org.sosy_lab.cpachecker.cfa.ast.java.JClassLiteralExpression;
import org.sosy_lab.cpachecker.cfa.ast.java.JEnumConstantExpression;
import org.sosy_lab.cpachecker.cfa.ast.java.JNullLiteralExpression;
import org.sosy_lab.cpachecker.cfa.ast.java.JRunTimeTypeEqualsType;
import org.sosy_lab.cpachecker.cfa.ast.java.JThisExpression;
import org.sosy_lab.cpachecker.cfa.ast.java.JVariableRunTimeType;
import org.sosy_lab.cpachecker.cfa.model.AssumeEdge;
import org.sosy_lab.cpachecker.cfa.model.BlankEdge;
import org.sosy_lab.cpachecker.cfa.model.CFAEdge;
import org.sosy_lab.cpachecker.cfa.model.CFANode;
import org.sosy_lab.cpachecker.cfa.model.CFATerminationNode;
import org.sosy_lab.cpachecker.cfa.model.FunctionCallEdge;
import org.sosy_lab.cpachecker.cfa.model.FunctionEntryNode;
import org.sosy_lab.cpachecker.cfa.model.FunctionSummaryEdge;
import org.sosy_lab.cpachecker.cfa.types.c.CEnumType.CEnumerator;
import org.sosy_lab.cpachecker.exceptions.NoException;
import org.sosy_lab.cpachecker.util.CFATraversal.DefaultCFAVisitor;
import org.sosy_lab.cpachecker.util.CFATraversal.TraversalProcess;
import org.sosy_lab.cpachecker.util.LoopStructure.Loop;

public class CFAUtils {

  public static final Pattern CFA_NODE_NAME_PATTERN = Pattern.compile("N([0-9][0-9]*)");

  /**
   * Return an {@link Iterable} that contains all entering edges of a given CFANode,
   * including the summary edge if the node has one.
   */
  public static FluentIterable<CFAEdge> allEnteringEdges(final CFANode node) {
    checkNotNull(node);
    return new FluentIterable<>() {

      @Override
      public Iterator<CFAEdge> iterator() {
        return new UnmodifiableIterator<>() {

          // the index of the next edge (-1 means the summary edge)
          private int i = (node.getEnteringSummaryEdge() != null) ? -1 : 0;

          @Override
          public boolean hasNext() {
            return i < node.getNumEnteringEdges();
          }

          @Override
          public CFAEdge next() {
            if (i == -1) {
              i = 0;
              return node.getEnteringSummaryEdge();
            }
            return node.getEnteringEdge(i++);
          }
        };
      }
    };
  }

  /**
   * Return an {@link Iterable} that contains the entering edges of a given CFANode,
   * excluding the summary edge.
   */
  public static FluentIterable<CFAEdge> enteringEdges(final CFANode node) {
    checkNotNull(node);
    return new FluentIterable<>() {

      @Override
      public Iterator<CFAEdge> iterator() {
        return new UnmodifiableIterator<>() {

          // the index of the next edge
          private int i = 0;

          @Override
          public boolean hasNext() {
            return i < node.getNumEnteringEdges();
          }

          @Override
          public CFAEdge next() {
             return node.getEnteringEdge(i++);
          }
        };
      }
    };
  }

  /**
   * Return an {@link Iterable} that contains all leaving edges of a given CFANode,
   * including the summary edge if the node as one.
   */
  public static FluentIterable<CFAEdge> allLeavingEdges(final CFANode node) {
    checkNotNull(node);
    return new FluentIterable<>() {

      @Override
      public Iterator<CFAEdge> iterator() {
        return new UnmodifiableIterator<>() {

          // the index of the next edge (-1 means the summary edge)
          private int i = (node.getLeavingSummaryEdge() != null) ? -1 : 0;

          @Override
          public boolean hasNext() {
            return i < node.getNumLeavingEdges();
          }

          @Override
          public CFAEdge next() {
            if (i == -1) {
              i = 0;
              return node.getLeavingSummaryEdge();
            }
            return node.getLeavingEdge(i++);
          }
        };
      }
    };
  }

  /**
   * Return an {@link Iterable} that contains the leaving edges of a given CFANode,
   * excluding the summary edge.
   */
  public static FluentIterable<CFAEdge> leavingEdges(final CFANode node) {
    checkNotNull(node);
    return new FluentIterable<>() {

      @Override
      public Iterator<CFAEdge> iterator() {
        return new UnmodifiableIterator<>() {

          // the index of the next edge
          private int i = 0;

          @Override
          public boolean hasNext() {
            return i < node.getNumLeavingEdges();
          }

          @Override
          public CFAEdge next() {
             return node.getLeavingEdge(i++);
          }
        };
      }
    };
  }

  /**
   * Return an {@link Iterable} that contains the predecessor nodes of a given CFANode,
   * excluding the one reachable via the summary edge (if there is one).
   */
  public static FluentIterable<CFANode> predecessorsOf(final CFANode node) {
    return enteringEdges(node).transform(CFAEdge::getPredecessor);
  }

  /**
   * Return an {@link Iterable} that contains all the predecessor nodes of a given CFANode,
   * including the one reachable via the summary edge (if there is one).
   */
  public static FluentIterable<CFANode> allPredecessorsOf(final CFANode node) {
    return allEnteringEdges(node).transform(CFAEdge::getPredecessor);
  }

  /**
   * Return an {@link Iterable} that contains the successor nodes of a given CFANode,
   * excluding the one reachable via the summary edge (if there is one).
   */
  public static FluentIterable<CFANode> successorsOf(final CFANode node) {
    return leavingEdges(node).transform(CFAEdge::getSuccessor);
  }

  /**
   * Return an {@link Iterable} that contains all the successor nodes of a given CFANode,
   * including the one reachable via the summary edge (if there is one).
   */
  public static FluentIterable<CFANode> allSuccessorsOf(final CFANode node) {
    return allLeavingEdges(node).transform(CFAEdge::getSuccessor);
  }

  /**
   * Returns the other AssumeEdge (with the negated condition)
   * of a given AssumeEdge.
   */
  public static AssumeEdge getComplimentaryAssumeEdge(AssumeEdge edge) {
    checkArgument(edge.getPredecessor().getNumLeavingEdges() == 2);
    return (AssumeEdge)
        Iterables.getOnlyElement(
            CFAUtils.leavingEdges(edge.getPredecessor()).filter(not(Predicates.equalTo(edge))));
  }

  /**
   * Checks if a path from the source to the target exists, using the given
   * function to obtain the edges leaving a node.
   *
   * @param pSource the search start node.
   * @param pTarget the target.
   * @param pGetLeavingEdges the function used to obtain leaving edges and thus
   * the successors of a node.
   * @param pShutdownNotifier the shutdown notifier to be checked.
   *
   * @return {@code true} if a path from the source to the target exists,
   * {@code false} otherwise.
   *
   * @throws InterruptedException if a shutdown has been requested by the given
   * shutdown notifier.
   */
  public static boolean existsPath(CFANode pSource,
      CFANode pTarget, Function<CFANode, Iterable<CFAEdge>> pGetLeavingEdges,
      ShutdownNotifier pShutdownNotifier) throws InterruptedException {
    Set<CFANode> visited = new HashSet<>();
    Queue<CFANode> waitlist = new ArrayDeque<>();
    waitlist.offer(pSource);
    while (!waitlist.isEmpty()) {
      pShutdownNotifier.shutdownIfNecessary();
      CFANode current = waitlist.poll();
      if (current.equals(pTarget)) {
        return true;
      }
      if (visited.add(current)) {
        for (CFAEdge leavingEdge : pGetLeavingEdges.apply(current)) {
          CFANode succ = leavingEdge.getSuccessor();
          waitlist.offer(succ);
        }
      }
    }
    return false;
  }

  public static Collection<CFANode> getEndlessLoopHeads(final LoopStructure pLoopStructure) {
    ImmutableCollection<Loop> loops = pLoopStructure.getAllLoops();
    Set<CFANode> loopHeads = new HashSet<>();

    for (Loop l : loops) {
      if (l.getOutgoingEdges().isEmpty()
          || l.getOutgoingEdges()
          .stream()
          .allMatch(x -> x.getSuccessor() instanceof CFATerminationNode)) {
      // one loopHead per loop should be enough for finding all locations
      loopHeads.addAll(l.getLoopHeads());
      }
    }
    return loopHeads;
  }

  public static Collection<CFANode> getProgramSinks(
      final CFA pCfa, final LoopStructure pLoopStructure, final FunctionEntryNode pCfaEntryNode) {
    Set<CFANode> sinks = new HashSet<>();
    CFANode cfaExitNode = pCfaEntryNode.getExitNode();
    if (pCfa.getAllNodes().contains(cfaExitNode)) {
      sinks.add(cfaExitNode);
    }

    sinks.addAll(getEndlessLoopHeads(pLoopStructure));
    return sinks;
  }

  public static Map<Integer, CFANode> getMappingFromNodeIDsToCFANodes(CFA pCfa) {
    return Maps.uniqueIndex(pCfa.getAllNodes(), CFANode::getNodeNumber);
  }

  /**
   * This Visitor searches for backwards edges in the CFA, if some backwards edges
   * were found can be obtained by calling the method hasBackwardsEdges()
   */
  private static class FindBackwardsEdgesVisitor extends DefaultCFAVisitor {

    private boolean hasBackwardsEdges = false;

    @Override
    public TraversalProcess visitNode(CFANode pNode) {

      if (pNode.getNumLeavingEdges() == 0) {
        return TraversalProcess.CONTINUE;
      } else if (pNode.getNumLeavingEdges() == 1
                 && pNode.getLeavingEdge(0).getSuccessor().getReversePostorderId() >= pNode.getReversePostorderId()) {

        hasBackwardsEdges = true;
        return TraversalProcess.ABORT;
      } else if (pNode.getNumLeavingEdges() == 2
                 && (pNode.getLeavingEdge(0).getSuccessor().getReversePostorderId() >= pNode.getReversePostorderId() ||
                 pNode.getLeavingEdge(1).getSuccessor().getReversePostorderId() >= pNode.getReversePostorderId())) {
        hasBackwardsEdges = true;
        return TraversalProcess.ABORT;
      } else if (pNode.getNumLeavingEdges() > 2) {
        throw new AssertionError("forgotten case in traversing cfa with more than 2 leaving edges");
      } else {
        return TraversalProcess.CONTINUE;
      }
    }

    public boolean hasBackwardsEdges() {
      return hasBackwardsEdges;
    }
  }

  /**
   * Searches for backwards edges from a given starting node
   * @param rootNode The node where the search is started
   * @return indicates if a backwards edge was found
   */
  static boolean hasBackWardsEdges(CFANode rootNode) {
    FindBackwardsEdgesVisitor visitor = new FindBackwardsEdgesVisitor();

    CFATraversal.dfs().ignoreSummaryEdges().traverseOnce(rootNode, visitor);

    return visitor.hasBackwardsEdges();
  }

  /**
   * This method allows to select from a set of variables all local variables from a given function.
   * This requires that the given set contains the qualified names of each variable as returned by
   * {@link AbstractSimpleDeclaration#getQualifiedName()}.
   *
   * @param variables Set of qualified names of variables.
   * @param function A function name.
   * @return A subset of "variables".
   */
  public static NavigableSet<String> filterVariablesOfFunction(
      NavigableSet<String> variables, String function) {
    // TODO: Currently the format of the qualified name is not defined.
    // In theory, frontends could use different formats.
    // The best would be to eliminate all uses of this method
    // (code should not use Strings, but for example AIdExpressions).
    // For now, we just assume all variables are named as
    // {@link org.sosy_lab.cpachecker.cfa.parser.eclipse.c.FunctionScope#createQualifiedName(String, String)}
    // produces them.
    String prefix = checkNotNull(function) + "::";
    return Collections3.subSetWithPrefix(variables, prefix);
  }

  /**
   * Get all (sub)-paths through the given nodes connected only via blank edges.
   *
   * @param pNode the node to get the blank paths for.
   * @return all (sub)-paths through the given nodes connected only via blank edges.
   */
  public static Iterable<List<CFANode>> getBlankPaths(CFANode pNode) {
    List<List<CFANode>> blankPaths = new ArrayList<>();
    Queue<List<CFANode>> waitlist = new ArrayDeque<>();
    waitlist.offer(ImmutableList.of(pNode));
    while (!waitlist.isEmpty()) {
      List<CFANode> currentPath = waitlist.poll();
      CFANode pathSucc = currentPath.get(currentPath.size() - 1);
      List<BlankEdge> leavingBlankEdges =
          CFAUtils.leavingEdges(pathSucc).filter(BlankEdge.class).toList();
      if (pathSucc.getNumLeavingEdges() <= 0
          || leavingBlankEdges.size() < pathSucc.getNumLeavingEdges()) {
        blankPaths.add(currentPath);
      } else {
        for (CFAEdge leavingEdge : leavingBlankEdges) {
          CFANode successor = leavingEdge.getSuccessor();
          if (!currentPath.contains(successor)) {
            List<CFANode> newPath =
                ImmutableList.<CFANode>builder().addAll(currentPath).add(successor).build();
            waitlist.offer(newPath);
          }
        }
      }
    }
    waitlist.addAll(blankPaths);
    blankPaths.clear();
    while (!waitlist.isEmpty()) {
      List<CFANode> currentPath = waitlist.poll();
      CFANode pathPred = currentPath.get(0);
      List<BlankEdge> enteringBlankEdges =
          CFAUtils.enteringEdges(pathPred).filter(BlankEdge.class).toList();
      if (pathPred.getNumEnteringEdges() <= 0
          || enteringBlankEdges.size() < pathPred.getNumEnteringEdges()) {
        blankPaths.add(currentPath);
      } else {
        for (CFAEdge enteringEdge : enteringBlankEdges) {
          CFANode predecessor = enteringEdge.getPredecessor();
          if (!currentPath.contains(predecessor)) {
            List<CFANode> newPath =
                ImmutableList.<CFANode>builder().add(predecessor).addAll(currentPath).build();
            waitlist.offer(newPath);
          }
        }
      }
    }
    return blankPaths;
  }

  /** Get all {@link FileLocation} objects that are attached to an edge or its AST nodes. */
  public static ImmutableSet<FileLocation> getFileLocationsFromCfaEdge(CFAEdge pEdge) {
    ImmutableSet<FileLocation> result =
        from(getAstNodesFromCfaEdge(pEdge))
            .transformAndConcat(node -> traverseRecursively(node))
            .transform(AAstNode::getFileLocation)
            .append(pEdge.getFileLocation())
            .filter(FileLocation::isRealLocation)
            .toSet();

    if (result.isEmpty() && pEdge.getPredecessor() instanceof FunctionEntryNode) {
      FunctionEntryNode functionEntryNode = (FunctionEntryNode) pEdge.getPredecessor();
      if (functionEntryNode.getFileLocation().isRealLocation()) {
        return ImmutableSet.of(functionEntryNode.getFileLocation());
      }
    }
    return result;
  }

  public static Iterable<AAstNode> getAstNodesFromCfaEdge(final CFAEdge edge) {
    switch (edge.getEdgeType()) {
      case CallToReturnEdge:
        FunctionSummaryEdge fnSumEdge = (FunctionSummaryEdge) edge;
        return ImmutableSet.of(fnSumEdge.getExpression());

      case FunctionCallEdge:
        FunctionCallEdge functionCallEdge = (FunctionCallEdge) edge;
        return Iterables.concat(
            Optionals.asSet(edge.getRawAST()),
            getAstNodesFromCfaEdge(functionCallEdge.getSummaryEdge()));

      default:
        return Optionals.asSet(edge.getRawAST());
    }
  }

  /**
   * Return all variable names that are referenced in an expression,
   * in pre-order and possibly with duplicates.
   */
  public static FluentIterable<String> getVariableNamesOfExpression(CExpression expr) {
    return getIdExpressionsOfExpression(expr)
        .transform(id -> id.getDeclaration().getQualifiedName());
  }

  /**
   * Return all {@link CIdExpression}s that appear in an expression,
   * in pre-order and possibly with duplicates.
   */
  public static FluentIterable<CIdExpression> getIdExpressionsOfExpression(CExpression expr) {
    return traverseRecursively(expr).filter(CIdExpression.class);
  }

  /**
   * Get an iterable that recursively lists all AST nodes that occur in an AST
   * (in pre-order).
   */
  public static FluentIterable<AAstNode> traverseRecursively(AAstNode root) {
    return FluentIterable.from(AST_TRAVERSER.depthFirstPreOrder(root));
  }

  /**
   * Get an iterable that recursively lists all AST nodes that occur in a C AST
   * (in pre-order).
   */
  @SuppressWarnings(
      "unchecked") // by construction, we only get CAstNodes if we start with a CAstNode
  public static FluentIterable<CAstNode> traverseRecursively(CAstNode root) {
    return (FluentIterable<CAstNode>)
        (FluentIterable<?>) FluentIterable.from(AST_TRAVERSER.depthFirstPreOrder(root));
  }

  /**
   * Get an iterable that recursively lists all AST nodes that occur in a Java AST
   * (in pre-order).
   */
  @SuppressWarnings(
      "unchecked") // by construction, we only get JAstNodes if we start with a jAstNode
  public static FluentIterable<JAstNode> traverseRecursively(JAstNode root) {
    return (FluentIterable<JAstNode>)
        (FluentIterable<?>) FluentIterable.from(AST_TRAVERSER.depthFirstPreOrder(root));
  }

  /**
   * Get an iterable that recursively lists all AST nodes that occur in a CRightHandSide
   * (in pre-order).
   */
  @SuppressWarnings("unchecked") // by construction, we only get CRHS if we start with a CRHS
  public static FluentIterable<CRightHandSide> traverseRecursively(CRightHandSide root) {
    return (FluentIterable<CRightHandSide>)
        (FluentIterable<?>) FluentIterable.from(AST_TRAVERSER.depthFirstPreOrder(root));
  }

  /**
   * Get an iterable that recursively lists all AST nodes that occur in a CExpression
   * (in pre-order).
   */
  @SuppressWarnings("unchecked") // by construction, we only get CExps if we start with a CExp
  public static FluentIterable<CExpression> traverseRecursively(CExpression root) {
    return (FluentIterable<CExpression>)
        (FluentIterable<?>) FluentIterable.from(AST_TRAVERSER.depthFirstPreOrder(root));
  }

  /**
   * Get an iterable that recursively lists AST nodes that occur in a {@link ALeftHandSide}
   * (in pre-order).
   *
   * Note: contrary to {@link #traverseRecursively(AAstNode)},
   * this iterable does not contain the subscript expressions of arrays,
   * which are often not interesting when looking at the left-hand side of an array assignment.
   */
  @SuppressWarnings("unchecked") // by construction, we only get AExps if we start with a ALHS
  public static FluentIterable<AExpression> traverseLeftHandSideRecursively(ALeftHandSide root) {
    return (FluentIterable<AExpression>)
        (FluentIterable<?>) FluentIterable.from(AST_LHS_TRAVERSER.depthFirstPreOrder(root));
  }

  private static final Traverser<AAstNode> AST_LHS_TRAVERSER =
      Traverser.forTree(node -> node.accept_(LeftHandSideVisitor.INSTANCE));

  private static final Traverser<AAstNode> AST_TRAVERSER =
      Traverser.forTree(node -> node.accept_(ChildExpressionVisitor.INSTANCE));

  private static final class LeftHandSideVisitor extends ChildExpressionVisitor {

    private static final LeftHandSideVisitor INSTANCE = new LeftHandSideVisitor();

    @Override
    public Iterable<AAstNode> visit(AArraySubscriptExpression pE) {
      return ImmutableList.of(pE.getArrayExpression());
    }
  }

  private static class ChildExpressionVisitor
      extends AAstNodeVisitor<Iterable<? extends AAstNode>, NoException> {

    private static final ChildExpressionVisitor INSTANCE = new ChildExpressionVisitor();

    @Override
    public Iterable<AAstNode> visit(AArraySubscriptExpression pE) {
      return ImmutableList.of(pE.getArrayExpression(), pE.getSubscriptExpression());
    }

    @Override
    public Iterable<AAstNode> visit(ABinaryExpression pE) {
      return ImmutableList.of(pE.getOperand1(), pE.getOperand2());
    }

    @Override
    public Iterable<AAstNode> visit(ACastExpression pE) {
      return ImmutableList.of(pE.getOperand());
    }

    @Override
    public Iterable<CAstNode> visit(CComplexCastExpression pE) {
      return ImmutableList.of(pE.getOperand());
    }

    @Override
    public Iterable<CAstNode> visit(CFieldReference pE) {
      return ImmutableList.of(pE.getFieldOwner());
    }

    @Override
    public Iterable<CAstNode> visit(CPointerExpression pE) {
      return ImmutableList.of(pE.getOperand());
    }

    @Override
    public Iterable<AAstNode> visit(AUnaryExpression pE) {
      return ImmutableList.of(pE.getOperand());
    }

    @Override
    protected Iterable<? extends AAstNode> visit(AInitializerExpression pExp) {
      return ImmutableList.of(pExp.getExpression());
    }

    @Override
    public Iterable<AAstNode> visit(AIdExpression pExp) {
      return ImmutableList.of();
    }

    @Override
    public Iterable<AAstNode> visit(ACharLiteralExpression pExp) {
      return ImmutableList.of();
    }

    @Override
    public Iterable<AAstNode> visit(AFloatLiteralExpression pExp) {
      return ImmutableList.of();
    }

    @Override
    public Iterable<AAstNode> visit(AIntegerLiteralExpression pExp) {
      return ImmutableList.of();
    }

    @Override
    public Iterable<AAstNode> visit(AStringLiteralExpression pExp) {
      return ImmutableList.of();
    }

    @Override
    public Iterable<AAstNode> visit(AFunctionCallExpression pE) {
      return Iterables.concat(
          ImmutableList.of(pE.getFunctionNameExpression()), pE.getParameterExpressions());
    }

    @Override
    public Iterable<AAstNode> visit(AExpressionAssignmentStatement pS) {
      return ImmutableList.of(pS.getLeftHandSide(), pS.getRightHandSide());
    }

    @Override
    public Iterable<AAstNode> visit(AExpressionStatement pS) {
      return ImmutableList.of(pS.getExpression());
    }

    @Override
    public Iterable<AAstNode> visit(AFunctionCallAssignmentStatement pS) {
      return ImmutableList.of(pS.getLeftHandSide(), pS.getRightHandSide());
    }

    @Override
    public Iterable<AAstNode> visit(AFunctionCallStatement pS) {
      return ImmutableList.of(pS.getFunctionCallExpression());
    }

    @Override
    public Iterable<? extends AAstNode> visit(AReturnStatement pNode) {
      return Optionals.asSet(pNode.getReturnValue());
    }

    @Override
    public Iterable<CAstNode> visit(CComplexTypeDeclaration pNode) {
      return ImmutableList.of();
    }

    @Override
    public Iterable<? extends CAstNode> visit(CEnumerator pNode) {
      return ImmutableList.of();
    }

    @Override
    public Iterable<? extends AAstNode> visit(AFunctionDeclaration pNode) {
      return pNode.getParameters();
    }

    @Override
    public Iterable<CAstNode> visit(AParameterDeclaration pNode) {
      return ImmutableList.of();
    }

    @Override
    public Iterable<AAstNode> visit(AVariableDeclaration pNode) {
      return pNode.getInitializer() == null
          ? ImmutableList.of()
          : ImmutableList.of(pNode.getInitializer());
    }

    @Override
    public Iterable<CAstNode> visit(CTypeDefDeclaration pNode) {
      return ImmutableList.of();
    }

    @Override
    public Iterable<CAstNode> visit(CDesignatedInitializer pNode) {
      return Iterables.concat(pNode.getDesignators(), ImmutableList.of(pNode.getRightHandSide()));
    }

    @Override
    public Iterable<CAstNode> visit(CInitializerExpression pNode) {
      return ImmutableList.of(pNode.getExpression());
    }

    @Override
    public Iterable<CInitializer> visit(CInitializerList pNode) {
      return pNode.getInitializers();
    }

    @Override
    public Iterable<CAstNode> visit(CArrayDesignator pNode) {
      return ImmutableList.of(pNode.getSubscriptExpression());
    }

    @Override
    public Iterable<CAstNode> visit(CArrayRangeDesignator pNode) {
      return ImmutableList.of(pNode.getFloorExpression(), pNode.getCeilExpression());
    }

    @Override
    public Iterable<CAstNode> visit(CFieldDesignator pNode) {
      return ImmutableList.of();
    }

    @Override
    public Iterable<AAstNode> visit(CTypeIdExpression pExp) {
      return ImmutableList.of();
    }

    @Override
    public Iterable<AAstNode> visit(CImaginaryLiteralExpression pExp) {
      return ImmutableList.of();
    }

    @Override
    public Iterable<AAstNode> visit(CAddressOfLabelExpression pExp) {
      return ImmutableList.of();
    }

    @Override
    public Iterable<AAstNode> visit(JClassInstanceCreation pExp) {
      return ImmutableList.of(pExp.getFunctionNameExpression());
    }

    @Override
    public Iterable<AAstNode> visit(JBooleanLiteralExpression pExp) {
      return ImmutableList.of();
    }

    @Override
    public Iterable<AAstNode> visit(JArrayCreationExpression pExp) {
      if (pExp.getInitializer() == null) {
<<<<<<< HEAD
        return Iterables.concat(pExp.getLength());
=======
        return ImmutableList.copyOf(pExp.getLength()); // no actual copy, avoids unchecked cast
>>>>>>> d8e8435f
      }
      return Iterables.concat(pExp.getLength(), ImmutableList.of(pExp.getInitializer()));
    }

    @Override
    public Iterable<? extends AAstNode> visit(JArrayInitializer pNode) {
      return pNode.getInitializerExpressions();
    }

    @Override
    public Iterable<AAstNode> visit(JArrayLengthExpression pExp) {
      return ImmutableList.of(pExp.getQualifier());
    }

    @Override
    public Iterable<AAstNode> visit(JVariableRunTimeType pExp) {
      return ImmutableList.of(pExp.getReferencedVariable());
    }

    @Override
    public Iterable<AAstNode> visit(JRunTimeTypeEqualsType pExp) {
      return ImmutableList.of(pExp.getRunTimeTypeExpression());
    }

    @Override
    public Iterable<AAstNode> visit(JNullLiteralExpression pExp) {
      return ImmutableList.of();
    }

    @Override
    public Iterable<AAstNode> visit(JEnumConstantExpression pExp) {
      return ImmutableList.of();
    }

    @Override
    public Iterable<AAstNode> visit(JThisExpression pExp) {
      return ImmutableList.of();
    }

    @Override
    public Iterable<? extends AAstNode> visit(JClassLiteralExpression pJClassLiteralExpression)
        throws NoException {
      return ImmutableList.of();
    }
  }
}<|MERGE_RESOLUTION|>--- conflicted
+++ resolved
@@ -796,11 +796,7 @@
     @Override
     public Iterable<AAstNode> visit(JArrayCreationExpression pExp) {
       if (pExp.getInitializer() == null) {
-<<<<<<< HEAD
-        return Iterables.concat(pExp.getLength());
-=======
         return ImmutableList.copyOf(pExp.getLength()); // no actual copy, avoids unchecked cast
->>>>>>> d8e8435f
       }
       return Iterables.concat(pExp.getLength(), ImmutableList.of(pExp.getInitializer()));
     }
