--- conflicted
+++ resolved
@@ -222,65 +222,10 @@
     return node.getEnteringCallEdges();
   }
 
-<<<<<<< HEAD
   @Deprecated
   @InlineMe(replacement = "node.getLeavingReturnEdges()")
-  public static FluentIterable<FunctionReturnEdge> leavingEdges(final FunctionExitNode node) {
+  public static FluentIterable<CFAEdge> leavingEdges(final FunctionExitNode node) {
     return node.getLeavingReturnEdges();
-=======
-  public static FluentIterable<CFAEdge> leavingEdges(final FunctionExitNode node) {
-    // may be strengthened to only return FunctionReturnEdges
-    // if no analysis adds dummy edges after FunctionExitNodes anymore
-    // (currently https://gitlab.com/sosy-lab/software/cpachecker/-/issues/1319)
-    // and we really want unchecked casts
-    return leavingEdges((CFANode) node);
-  }
-
-  @Deprecated // entry nodes do not have summary edges
-  @InlineMe(
-      replacement = "CFAUtils.enteringEdges(node)",
-      imports = "org.sosy_lab.cpachecker.util.CFAUtils")
-  public static FluentIterable<FunctionCallEdge> allEnteringEdges(final FunctionEntryNode node) {
-    return enteringEdges(node);
-  }
-
-  @Deprecated // exit nodes do not have summary edges
-  @InlineMe(
-      replacement = "CFAUtils.enteringEdges(node)",
-      imports = "org.sosy_lab.cpachecker.util.CFAUtils")
-  public static FluentIterable<CFAEdge> allEnteringEdges(final FunctionExitNode node) {
-    return enteringEdges(node);
-  }
-
-  @Deprecated // entry nodes do not have summary edges
-  @InlineMe(
-      replacement = "CFAUtils.leavingEdges(node)",
-      imports = "org.sosy_lab.cpachecker.util.CFAUtils")
-  public static FluentIterable<CFAEdge> allLeavingEdges(final FunctionEntryNode node) {
-    return leavingEdges(node);
-  }
-
-  @Deprecated // exit nodes do not have summary edges
-  @InlineMe(
-      replacement = "CFAUtils.leavingEdges(node)",
-      imports = "org.sosy_lab.cpachecker.util.CFAUtils")
-  public static FluentIterable<CFAEdge> allLeavingEdges(final FunctionExitNode node) {
-    return leavingEdges(node);
-  }
-
-  @Deprecated // termination nodes do not have leaving edges
-  @DoNotCall
-  public static FluentIterable<CFAEdge> leavingEdges(
-      @SuppressWarnings("unused") final CFATerminationNode node) {
-    throw new AssertionError("useless method");
-  }
-
-  @Deprecated // termination nodes do not have leaving edges
-  @DoNotCall
-  public static FluentIterable<CFAEdge> allLeavingEdges(
-      @SuppressWarnings("unused") final CFATerminationNode node) {
-    throw new AssertionError("useless method");
->>>>>>> 10a5b531
   }
 
   /**
