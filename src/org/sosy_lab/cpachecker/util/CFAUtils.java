--- conflicted
+++ resolved
@@ -1126,73 +1126,17 @@
     }
 
     @Override
-<<<<<<< HEAD
-    public Iterable<CAstNode> visit(AcslBinaryTerm pNode) {
-=======
     public Iterable<? extends AAstNode> visit(SvLibVariableDeclaration pSvLibVariableDeclaration) {
->>>>>>> 5d4d026e
-      return ImmutableList.of();
-    }
-
-    @Override
-<<<<<<< HEAD
-    public Iterable<? extends AAstNode> visit(AcslIdTerm pAcslBinaryTerm) {
-      return ImmutableList.of();
-    }
-
-    @Override
-    public Iterable<? extends AAstNode> visit(AcslOldTerm pAcslOldTerm) throws NoException {
-      return ImmutableList.of();
-    }
-
-    @Override
-    public Iterable<? extends AAstNode> visit(AcslResultTerm pAcslResultTerm) throws NoException {
-      return ImmutableList.of();
-    }
-
-    @Override
-    public Iterable<? extends AAstNode> visit(AcslAtTerm pAcslAtTerm) throws NoException {
-      return ImmutableList.of();
-    }
-
-    @Override
-    public Iterable<CAstNode> visit(AcslUnaryTerm pNode) {
-      return ImmutableList.of();
-    }
-
-    @Override
-    public Iterable<CAstNode> visit(AcslStringLiteralTerm pNode) {
-      return ImmutableList.of();
-    }
-
-    @Override
-    public Iterable<CAstNode> visit(AcslCharLiteralTerm pNode) {
-      return ImmutableList.of();
-    }
-
-    @Override
-    public Iterable<CAstNode> visit(AcslRealLiteralTerm pNode) {
-=======
+      return ImmutableList.of();
+    }
+
+    @Override
     public Iterable<? extends AAstNode> visit(
         SvLibParameterDeclaration pSvLibParameterDeclaration) {
->>>>>>> 5d4d026e
-      return ImmutableList.of();
-    }
-
-    @Override
-<<<<<<< HEAD
-    public Iterable<CAstNode> visit(AcslIntegerLiteralTerm pNode) {
-      return ImmutableList.of();
-    }
-
-    @Override
-    public Iterable<CAstNode> visit(AcslBooleanLiteralTerm pNode) {
-      return ImmutableList.of();
-    }
-
-    @Override
-    public Iterable<CAstNode> visit(AcslBinaryPredicateOperator pNode) {
-=======
+      return ImmutableList.of();
+    }
+
+    @Override
     public Iterable<? extends AAstNode> accept(
         SvLibFunctionCallExpression pSvLibFunctionCallExpression) throws NoException {
       return FluentIterable.from(pSvLibFunctionCallExpression.getParameterExpressions());
@@ -1207,35 +1151,10 @@
     @Override
     public Iterable<? extends AAstNode> accept(SvLibParameterDeclaration pSvLibParameterDeclaration)
         throws NoException {
->>>>>>> 5d4d026e
-      return ImmutableList.of();
-    }
-
-    @Override
-<<<<<<< HEAD
-    public Iterable<CAstNode> visit(AcslBinaryTermOperator pNode) {
-      return ImmutableList.of();
-    }
-
-    @Override
-    public Iterable<? extends AAstNode> visit(AcslBinaryTermExpressionOperator pDecl) {
-      return ImmutableList.of();
-    }
-
-    @Override
-    public Iterable<? extends AAstNode> visit(AcslUnaryTermOperator pDecl) throws NoException {
-      return ImmutableList.of();
-    }
-
-    @Override
-    public Iterable<? extends AAstNode> visit(AcslUnaryExpressionOperator pDecl)
-        throws NoException {
-      return ImmutableList.of();
-    }
-
-    @Override
-    public Iterable<? extends AAstNode> visit(AcslBuiltinLabel pAcslBuiltinLabel)
-=======
+      return ImmutableList.of();
+    }
+
+    @Override
     public Iterable<? extends AAstNode> accept(
         SvLibVariableDeclarationTuple pSvLibVariableDeclarationTuple) throws NoException {
       return pSvLibVariableDeclarationTuple.getDeclarations();
@@ -1261,26 +1180,11 @@
 
     @Override
     public Iterable<? extends AAstNode> accept(SvLibIntegerConstantTerm pSvLibIntegerConstantTerm)
->>>>>>> 5d4d026e
-        throws NoException {
-      return ImmutableList.of();
-    }
-
-    @Override
-<<<<<<< HEAD
-    public Iterable<? extends AAstNode> visit(AcslProgramLabel pAcslProgramLabel)
-        throws NoException {
-      return ImmutableList.of();
-    }
-
-    @Override
-    public Iterable<? extends AAstNode> visit(AcslIdPredicate pAcslIdPredicate) {
-      return ImmutableList.of();
-    }
-
-    @Override
-    public Iterable<? extends AAstNode> visit(AcslBinaryTermPredicate pAcslBinaryTermPredicate)
-=======
+        throws NoException {
+      return ImmutableList.of();
+    }
+
+    @Override
     public Iterable<? extends AAstNode> accept(
         SvLibSymbolApplicationRelationalTerm pSvLibSymbolApplicationRelationalTerm)
         throws NoException {
@@ -1289,96 +1193,22 @@
 
     @Override
     public Iterable<? extends AAstNode> accept(SvLibBooleanConstantTerm pSvLibBooleanConstantTerm)
->>>>>>> 5d4d026e
-        throws NoException {
-      return ImmutableList.of();
-    }
-
-    @Override
-<<<<<<< HEAD
-    public Iterable<? extends AAstNode> visit(AcslOldPredicate pAcslOldPredicate)
-=======
+        throws NoException {
+      return ImmutableList.of();
+    }
+
+    @Override
     public Iterable<? extends AAstNode> accept(SvLibRealConstantTerm pSvLibRealConstantTerm)
->>>>>>> 5d4d026e
-        throws NoException {
-      return ImmutableList.of();
-    }
-
-    @Override
-<<<<<<< HEAD
-    public Iterable<? extends AAstNode> visit(
-        AcslBooleanLiteralPredicate pAcslBooleanLiteralPredicate) throws NoException {
-      return ImmutableList.of();
-    }
-
-    @Override
-    public Iterable<? extends AAstNode> visit(AcslTernaryTerm pAcslTernaryTerm) throws NoException {
-=======
+        throws NoException {
+      return ImmutableList.of();
+    }
+
+    @Override
     public Iterable<? extends AAstNode> accept(SvLibTagReference pSvLibTagReference) {
->>>>>>> 5d4d026e
-      return ImmutableList.of();
-    }
-
-    @Override
-<<<<<<< HEAD
-    public Iterable<? extends AAstNode> visit(AcslFunctionCallTerm pAcslFunctionCallTerm)
-        throws NoException {
-      return ImmutableList.of();
-    }
-
-    @Override
-    public Iterable<? extends AAstNode> visit(AcslArraySubscriptTerm pAcslArraySubscriptTerm)
-        throws NoException {
-      return ImmutableList.of();
-    }
-
-    @Override
-    public Iterable<? extends AAstNode> visit(AcslTernaryPredicate pAcslTernaryPredicate)
-        throws NoException {
-      return ImmutableList.of();
-    }
-
-    @Override
-    public Iterable<? extends AAstNode> visit(AcslValidPredicate pAcslValidPredicate)
-        throws NoException {
-      return ImmutableList.of();
-    }
-
-    @Override
-    public Iterable<? extends AAstNode> visit(AcslForallPredicate pForallPredicate)
-        throws NoException {
-      return ImmutableList.of();
-    }
-
-    @Override
-    public Iterable<? extends AAstNode> visit(AcslExistsPredicate pAcslExistsPredicate)
-        throws NoException {
-      return ImmutableList.of();
-    }
-
-    @Override
-    public Iterable<? extends AAstNode> visit(
-        AcslMemoryLocationSetEmpty pAcslMemoryLocationSetEmpty) throws NoException {
-      return ImmutableList.of();
-    }
-
-    @Override
-    public Iterable<? extends AAstNode> visit(AcslMemoryLocationSetTerm pAcslMemoryLocationSetTerm)
-        throws NoException {
-      return ImmutableList.of();
-    }
-
-    @Override
-    public Iterable<? extends AAstNode> visit(
-        AcslLogicFunctionDefinition pAcslLogicFunctionDefinition) throws NoException {
-      return ImmutableList.of();
-    }
-
-    @Override
-    public Iterable<? extends AAstNode> visit(
-        AcslLogicPredicateDefinition pAcslLogicPredicateDefinition) throws NoException {
-      return ImmutableList.of();
-=======
+      return ImmutableList.of();
+    }
+
+    @Override
     public Iterable<? extends AAstNode> accept(SvLibCheckTrueTag pSvLibCheckTrueTag) {
       return ImmutableList.of(pSvLibCheckTrueTag.getTerm());
     }
@@ -1422,7 +1252,187 @@
     public Iterable<? extends AAstNode> accept(SvLibIdTermTuple pSvLibIdTermTuple)
         throws NoException {
       return pSvLibIdTermTuple.getIdTerms();
->>>>>>> 5d4d026e
+    }
+
+    @Override
+    public Iterable<CAstNode> visit(AcslBinaryTerm pNode) {
+      return ImmutableList.of();
+    }
+
+    @Override
+    public Iterable<? extends AAstNode> visit(AcslIdTerm pAcslBinaryTerm) {
+      return ImmutableList.of();
+    }
+
+    @Override
+    public Iterable<? extends AAstNode> visit(AcslOldTerm pAcslOldTerm) throws NoException {
+      return ImmutableList.of();
+    }
+
+    @Override
+    public Iterable<? extends AAstNode> visit(AcslResultTerm pAcslResultTerm) throws NoException {
+      return ImmutableList.of();
+    }
+
+    @Override
+    public Iterable<? extends AAstNode> visit(AcslAtTerm pAcslAtTerm) throws NoException {
+      return ImmutableList.of();
+    }
+
+    @Override
+    public Iterable<CAstNode> visit(AcslUnaryTerm pNode) {
+      return ImmutableList.of();
+    }
+
+    @Override
+    public Iterable<CAstNode> visit(AcslStringLiteralTerm pNode) {
+      return ImmutableList.of();
+    }
+
+    @Override
+    public Iterable<CAstNode> visit(AcslCharLiteralTerm pNode) {
+      return ImmutableList.of();
+    }
+
+    @Override
+    public Iterable<CAstNode> visit(AcslRealLiteralTerm pNode) {
+      return ImmutableList.of();
+    }
+
+    @Override
+    public Iterable<CAstNode> visit(AcslIntegerLiteralTerm pNode) {
+      return ImmutableList.of();
+    }
+
+    @Override
+    public Iterable<CAstNode> visit(AcslBooleanLiteralTerm pNode) {
+      return ImmutableList.of();
+    }
+
+    @Override
+    public Iterable<CAstNode> visit(AcslBinaryPredicateOperator pNode) {
+      return ImmutableList.of();
+    }
+
+    @Override
+    public Iterable<CAstNode> visit(AcslBinaryTermOperator pNode) {
+      return ImmutableList.of();
+    }
+
+    @Override
+    public Iterable<? extends AAstNode> visit(AcslBinaryTermExpressionOperator pDecl) {
+      return ImmutableList.of();
+    }
+
+    @Override
+    public Iterable<? extends AAstNode> visit(AcslUnaryTermOperator pDecl) throws NoException {
+      return ImmutableList.of();
+    }
+
+    @Override
+    public Iterable<? extends AAstNode> visit(AcslUnaryExpressionOperator pDecl)
+        throws NoException {
+      return ImmutableList.of();
+    }
+
+    @Override
+    public Iterable<? extends AAstNode> visit(AcslBuiltinLabel pAcslBuiltinLabel)
+        throws NoException {
+      return ImmutableList.of();
+    }
+
+    @Override
+    public Iterable<? extends AAstNode> visit(AcslProgramLabel pAcslProgramLabel)
+        throws NoException {
+      return ImmutableList.of();
+    }
+
+    @Override
+    public Iterable<? extends AAstNode> visit(AcslIdPredicate pAcslIdPredicate) {
+      return ImmutableList.of();
+    }
+
+    @Override
+    public Iterable<? extends AAstNode> visit(AcslBinaryTermPredicate pAcslBinaryTermPredicate)
+        throws NoException {
+      return ImmutableList.of();
+    }
+
+    @Override
+    public Iterable<? extends AAstNode> visit(AcslOldPredicate pAcslOldPredicate)
+        throws NoException {
+      return ImmutableList.of();
+    }
+
+    @Override
+    public Iterable<? extends AAstNode> visit(
+        AcslBooleanLiteralPredicate pAcslBooleanLiteralPredicate) throws NoException {
+      return ImmutableList.of();
+    }
+
+    @Override
+    public Iterable<? extends AAstNode> visit(AcslTernaryTerm pAcslTernaryTerm) throws NoException {
+      return ImmutableList.of();
+    }
+
+    @Override
+    public Iterable<? extends AAstNode> visit(AcslFunctionCallTerm pAcslFunctionCallTerm)
+        throws NoException {
+      return ImmutableList.of();
+    }
+
+    @Override
+    public Iterable<? extends AAstNode> visit(AcslArraySubscriptTerm pAcslArraySubscriptTerm)
+        throws NoException {
+      return ImmutableList.of();
+    }
+
+    @Override
+    public Iterable<? extends AAstNode> visit(AcslTernaryPredicate pAcslTernaryPredicate)
+        throws NoException {
+      return ImmutableList.of();
+    }
+
+    @Override
+    public Iterable<? extends AAstNode> visit(AcslValidPredicate pAcslValidPredicate)
+        throws NoException {
+      return ImmutableList.of();
+    }
+
+    @Override
+    public Iterable<? extends AAstNode> visit(AcslForallPredicate pForallPredicate)
+        throws NoException {
+      return ImmutableList.of();
+    }
+
+    @Override
+    public Iterable<? extends AAstNode> visit(AcslExistsPredicate pAcslExistsPredicate)
+        throws NoException {
+      return ImmutableList.of();
+    }
+
+    @Override
+    public Iterable<? extends AAstNode> visit(
+        AcslMemoryLocationSetEmpty pAcslMemoryLocationSetEmpty) throws NoException {
+      return ImmutableList.of();
+    }
+
+    @Override
+    public Iterable<? extends AAstNode> visit(AcslMemoryLocationSetTerm pAcslMemoryLocationSetTerm)
+        throws NoException {
+      return ImmutableList.of();
+    }
+
+    @Override
+    public Iterable<? extends AAstNode> visit(
+        AcslLogicFunctionDefinition pAcslLogicFunctionDefinition) throws NoException {
+      return ImmutableList.of();
+    }
+
+    @Override
+    public Iterable<? extends AAstNode> visit(
+        AcslLogicPredicateDefinition pAcslLogicPredicateDefinition) throws NoException {
+      return ImmutableList.of();
     }
   }
 }