// This file is part of CPAchecker,
// a tool for configurable software verification:
// https://cpachecker.sosy-lab.org
//
// SPDX-FileCopyrightText: 2007-2020 Dirk Beyer <https://www.sosy-lab.org>
//
// SPDX-License-Identifier: Apache-2.0

package org.sosy_lab.cpachecker.util;

import static com.google.common.base.Preconditions.checkArgument;
import static com.google.common.base.Preconditions.checkNotNull;
import static com.google.common.base.Predicates.not;
import static com.google.common.collect.FluentIterable.from;
import static org.sosy_lab.common.collect.Collections3.elementAndList;
import static org.sosy_lab.common.collect.Collections3.listAndElement;

import com.google.common.base.Predicate;
import com.google.common.base.Predicates;
import com.google.common.collect.FluentIterable;
import com.google.common.collect.ImmutableCollection;
import com.google.common.collect.ImmutableList;
import com.google.common.collect.ImmutableSet;
import com.google.common.collect.Iterables;
import com.google.common.collect.Maps;
import com.google.common.collect.UnmodifiableIterator;
import com.google.common.graph.Traverser;
import com.google.errorprone.annotations.DoNotCall;
import com.google.errorprone.annotations.InlineMe;
import java.util.ArrayDeque;
import java.util.ArrayList;
import java.util.Collection;
import java.util.HashSet;
import java.util.Iterator;
import java.util.List;
import java.util.Map;
import java.util.NavigableSet;
import java.util.Queue;
import java.util.Set;
import java.util.function.Function;
import java.util.regex.Pattern;
import org.sosy_lab.common.Optionals;
import org.sosy_lab.common.ShutdownNotifier;
import org.sosy_lab.common.collect.Collections3;
import org.sosy_lab.cpachecker.cfa.CFA;
import org.sosy_lab.cpachecker.cfa.ast.AArraySubscriptExpression;
import org.sosy_lab.cpachecker.cfa.ast.AAstNode;
import org.sosy_lab.cpachecker.cfa.ast.AAstNodeVisitor;
import org.sosy_lab.cpachecker.cfa.ast.ABinaryExpression;
import org.sosy_lab.cpachecker.cfa.ast.ACastExpression;
import org.sosy_lab.cpachecker.cfa.ast.ACharLiteralExpression;
import org.sosy_lab.cpachecker.cfa.ast.AExpression;
import org.sosy_lab.cpachecker.cfa.ast.AExpressionAssignmentStatement;
import org.sosy_lab.cpachecker.cfa.ast.AExpressionStatement;
import org.sosy_lab.cpachecker.cfa.ast.AFloatLiteralExpression;
import org.sosy_lab.cpachecker.cfa.ast.AFunctionCallAssignmentStatement;
import org.sosy_lab.cpachecker.cfa.ast.AFunctionCallExpression;
import org.sosy_lab.cpachecker.cfa.ast.AFunctionCallStatement;
import org.sosy_lab.cpachecker.cfa.ast.AFunctionDeclaration;
import org.sosy_lab.cpachecker.cfa.ast.AIdExpression;
import org.sosy_lab.cpachecker.cfa.ast.AInitializerExpression;
import org.sosy_lab.cpachecker.cfa.ast.AIntegerLiteralExpression;
import org.sosy_lab.cpachecker.cfa.ast.ALeftHandSide;
import org.sosy_lab.cpachecker.cfa.ast.AParameterDeclaration;
import org.sosy_lab.cpachecker.cfa.ast.AReturnStatement;
import org.sosy_lab.cpachecker.cfa.ast.AStringLiteralExpression;
import org.sosy_lab.cpachecker.cfa.ast.AUnaryExpression;
import org.sosy_lab.cpachecker.cfa.ast.AVariableDeclaration;
import org.sosy_lab.cpachecker.cfa.ast.AbstractSimpleDeclaration;
import org.sosy_lab.cpachecker.cfa.ast.FileLocation;
import org.sosy_lab.cpachecker.cfa.ast.c.CAddressOfLabelExpression;
import org.sosy_lab.cpachecker.cfa.ast.c.CArrayDesignator;
import org.sosy_lab.cpachecker.cfa.ast.c.CArrayRangeDesignator;
import org.sosy_lab.cpachecker.cfa.ast.c.CAstNode;
import org.sosy_lab.cpachecker.cfa.ast.c.CComplexCastExpression;
import org.sosy_lab.cpachecker.cfa.ast.c.CComplexTypeDeclaration;
import org.sosy_lab.cpachecker.cfa.ast.c.CDesignatedInitializer;
import org.sosy_lab.cpachecker.cfa.ast.c.CEnumerator;
import org.sosy_lab.cpachecker.cfa.ast.c.CExpression;
import org.sosy_lab.cpachecker.cfa.ast.c.CFieldDesignator;
import org.sosy_lab.cpachecker.cfa.ast.c.CFieldReference;
import org.sosy_lab.cpachecker.cfa.ast.c.CIdExpression;
import org.sosy_lab.cpachecker.cfa.ast.c.CImaginaryLiteralExpression;
import org.sosy_lab.cpachecker.cfa.ast.c.CInitializer;
import org.sosy_lab.cpachecker.cfa.ast.c.CInitializerExpression;
import org.sosy_lab.cpachecker.cfa.ast.c.CInitializerList;
import org.sosy_lab.cpachecker.cfa.ast.c.CPointerExpression;
import org.sosy_lab.cpachecker.cfa.ast.c.CRightHandSide;
import org.sosy_lab.cpachecker.cfa.ast.c.CTypeDefDeclaration;
import org.sosy_lab.cpachecker.cfa.ast.c.CTypeIdExpression;
import org.sosy_lab.cpachecker.cfa.ast.java.JArrayCreationExpression;
import org.sosy_lab.cpachecker.cfa.ast.java.JArrayInitializer;
import org.sosy_lab.cpachecker.cfa.ast.java.JArrayLengthExpression;
import org.sosy_lab.cpachecker.cfa.ast.java.JAstNode;
import org.sosy_lab.cpachecker.cfa.ast.java.JBooleanLiteralExpression;
import org.sosy_lab.cpachecker.cfa.ast.java.JClassInstanceCreation;
import org.sosy_lab.cpachecker.cfa.ast.java.JClassLiteralExpression;
import org.sosy_lab.cpachecker.cfa.ast.java.JEnumConstantExpression;
import org.sosy_lab.cpachecker.cfa.ast.java.JNullLiteralExpression;
import org.sosy_lab.cpachecker.cfa.ast.java.JRunTimeTypeEqualsType;
import org.sosy_lab.cpachecker.cfa.ast.java.JThisExpression;
import org.sosy_lab.cpachecker.cfa.ast.java.JVariableRunTimeType;
import org.sosy_lab.cpachecker.cfa.model.AssumeEdge;
import org.sosy_lab.cpachecker.cfa.model.BlankEdge;
import org.sosy_lab.cpachecker.cfa.model.CFAEdge;
import org.sosy_lab.cpachecker.cfa.model.CFAEdgeType;
import org.sosy_lab.cpachecker.cfa.model.CFANode;
import org.sosy_lab.cpachecker.cfa.model.CFATerminationNode;
import org.sosy_lab.cpachecker.cfa.model.FunctionCallEdge;
import org.sosy_lab.cpachecker.cfa.model.FunctionEntryNode;
import org.sosy_lab.cpachecker.cfa.model.FunctionExitNode;
import org.sosy_lab.cpachecker.cfa.model.FunctionReturnEdge;
import org.sosy_lab.cpachecker.cfa.model.FunctionSummaryEdge;
import org.sosy_lab.cpachecker.exceptions.NoException;
import org.sosy_lab.cpachecker.util.CFATraversal.DefaultCFAVisitor;
import org.sosy_lab.cpachecker.util.CFATraversal.TraversalProcess;
import org.sosy_lab.cpachecker.util.LoopStructure.Loop;

public class CFAUtils {

  public static final Pattern CFA_NODE_NAME_PATTERN = Pattern.compile("N([0-9][0-9]*)");

  /**
   * Return an {@link Iterable} that contains all entering edges of a given CFANode, including the
   * summary edge if the node has one.
   *
   * <p>WARNING: Summary edges are included, so the returned {@link FluentIterable} may contain
   * parallel edges (i.e., multiple directed edges from some node {@code u} to some node {@code v}).
   * These edges are equal, so a set would only contain one of the parallel edges.
   */
  public static FluentIterable<CFAEdge> allEnteringEdges(final CFANode node) {
    checkNotNull(node);
    return new FluentIterable<>() {

      @Override
      public Iterator<CFAEdge> iterator() {
        return new UnmodifiableIterator<>() {

          // the index of the next edge (-1 means the summary edge)
          private int i = (node.getEnteringSummaryEdge() != null) ? -1 : 0;

          @Override
          public boolean hasNext() {
            return i < node.getNumEnteringEdges();
          }

          @Override
          public CFAEdge next() {
            if (i == -1) {
              i = 0;
              return node.getEnteringSummaryEdge();
            }
            return node.getEnteringEdge(i++);
          }
        };
      }
    };
  }

  /**
   * Return an {@link Iterable} that contains the entering edges of a given CFANode, excluding the
   * summary edge.
   */
  public static FluentIterable<CFAEdge> enteringEdges(final CFANode node) {
    checkNotNull(node);
    return new FluentIterable<>() {

      @Override
      public Iterator<CFAEdge> iterator() {
        return new UnmodifiableIterator<>() {

          // the index of the next edge
          private int i = 0;

          @Override
          public boolean hasNext() {
            return i < node.getNumEnteringEdges();
          }

          @Override
          public CFAEdge next() {
            return node.getEnteringEdge(i++);
          }
        };
      }
    };
  }

  /**
   * Return an {@link Iterable} that contains all leaving edges of a given CFANode, including the
   * summary edge if the node as one.
   *
   * <p>WARNING: Summary edges are included, so the returned {@link FluentIterable} may contain
   * parallel edges (i.e., multiple directed edges from some node {@code u} to some node {@code v}).
   * These edges are equal, so a set would only contain one of the parallel edges.
   */
  public static FluentIterable<CFAEdge> allLeavingEdges(final CFANode node) {
    checkNotNull(node);
    return new FluentIterable<>() {

      @Override
      public Iterator<CFAEdge> iterator() {
        return new UnmodifiableIterator<>() {

          // the index of the next edge (-1 means the summary edge)
          private int i = (node.getLeavingSummaryEdge() != null) ? -1 : 0;

          @Override
          public boolean hasNext() {
            return i < node.getNumLeavingEdges();
          }

          @Override
          public CFAEdge next() {
            if (i == -1) {
              i = 0;
              return node.getLeavingSummaryEdge();
            }
            return node.getLeavingEdge(i++);
          }
        };
      }
    };
  }

  /**
   * Return an {@link Iterable} that contains the leaving edges of a given CFANode, excluding the
   * summary edge.
   */
  public static FluentIterable<CFAEdge> leavingEdges(final CFANode node) {
    checkNotNull(node);
    return new FluentIterable<>() {

      @Override
      public Iterator<CFAEdge> iterator() {
        return new UnmodifiableIterator<>() {

          // the index of the next edge
          private int i = 0;

          @Override
          public boolean hasNext() {
            return i < node.getNumLeavingEdges();
          }

          @Override
          public CFAEdge next() {
            return node.getLeavingEdge(i++);
          }
        };
      }
    };
  }

  /**
   * Returns a {@link FluentIterable} that contains all edges of the specified CFA, including all
   * summary edges.
   *
   * <p>WARNING: Summary edges are included, so the returned {@link FluentIterable} may contain
   * parallel edges (i.e., multiple directed edges from some node {@code u} to some node {@code v}).
   * These edges are equal, so a set would only contain one of the parallel edges.
   *
   * @return a {@link FluentIterable} that contains all edges of the specified CFA, including all
   *     summary edges.
   * @throws NullPointerException if {@code pCfa == null}
   */
  public static FluentIterable<CFAEdge> allEdges(CFA pCfa) {
    return FluentIterable.from(pCfa.nodes()).transformAndConcat(CFAUtils::allLeavingEdges);
  }

  @SuppressWarnings("unchecked")
  public static FluentIterable<FunctionCallEdge> enteringEdges(final FunctionEntryNode node) {
    return (FluentIterable<FunctionCallEdge>) (FluentIterable<?>) enteringEdges((CFANode) node);
  }

  @SuppressWarnings("unchecked")
  public static FluentIterable<FunctionReturnEdge> leavingEdges(final FunctionExitNode node) {
    return (FluentIterable<FunctionReturnEdge>) (FluentIterable<?>) leavingEdges((CFANode) node);
  }

  @Deprecated // entry nodes do not have summary edges
  @InlineMe(
      replacement = "CFAUtils.enteringEdges(node)",
      imports = "org.sosy_lab.cpachecker.util.CFAUtils")
  public static FluentIterable<FunctionCallEdge> allEnteringEdges(final FunctionEntryNode node) {
    return enteringEdges(node);
  }

  @Deprecated // exit nodes do not have summary edges
  @InlineMe(
      replacement = "CFAUtils.enteringEdges(node)",
      imports = "org.sosy_lab.cpachecker.util.CFAUtils")
  public static FluentIterable<CFAEdge> allEnteringEdges(final FunctionExitNode node) {
    return enteringEdges(node);
  }

  @Deprecated // entry nodes do not have summary edges
  @InlineMe(
      replacement = "CFAUtils.leavingEdges(node)",
      imports = "org.sosy_lab.cpachecker.util.CFAUtils")
  public static FluentIterable<CFAEdge> allLeavingEdges(final FunctionEntryNode node) {
    return leavingEdges(node);
  }

  @Deprecated // exit nodes do not have summary edges
  @InlineMe(
      replacement = "CFAUtils.leavingEdges(node)",
      imports = "org.sosy_lab.cpachecker.util.CFAUtils")
  public static FluentIterable<FunctionReturnEdge> allLeavingEdges(final FunctionExitNode node) {
    return leavingEdges(node);
  }

  @Deprecated // termination nodes do not have leaving edges
  @DoNotCall
  public static FluentIterable<CFAEdge> leavingEdges(
      @SuppressWarnings("unused") final CFATerminationNode node) {
    throw new AssertionError("useless method");
  }

  @Deprecated // termination nodes do not have leaving edges
  @DoNotCall
  public static FluentIterable<CFAEdge> allLeavingEdges(
      @SuppressWarnings("unused") final CFATerminationNode node) {
    throw new AssertionError("useless method");
  }

  /**
   * Return an {@link Iterable} that contains the predecessor nodes of a given CFANode, excluding
   * the one reachable via the summary edge (if there is one).
   */
  public static FluentIterable<CFANode> predecessorsOf(final CFANode node) {
    return enteringEdges(node).transform(CFAEdge::getPredecessor);
  }

  /**
   * Return an {@link Iterable} that contains all the predecessor nodes of a given CFANode,
   * including the one reachable via the summary edge (if there is one).
   */
  public static FluentIterable<CFANode> allPredecessorsOf(final CFANode node) {
    return allEnteringEdges(node).transform(CFAEdge::getPredecessor);
  }

  /**
   * Return an {@link Iterable} that contains the successor nodes of a given CFANode, excluding the
   * one reachable via the summary edge (if there is one).
   */
  public static FluentIterable<CFANode> successorsOf(final CFANode node) {
    return leavingEdges(node).transform(CFAEdge::getSuccessor);
  }

  /**
   * Return an {@link Iterable} that contains all the successor nodes of a given CFANode, including
   * the one reachable via the summary edge (if there is one).
   */
  public static FluentIterable<CFANode> allSuccessorsOf(final CFANode node) {
    return allLeavingEdges(node).transform(CFAEdge::getSuccessor);
  }

<<<<<<< HEAD
  /**
   * Returns a predicate for CFA edges with the given edge type. The predicate is not null safe.
   *
   * @param pType the edge type matched on.
   */
  public static Predicate<CFAEdge> edgeHasType(final CFAEdgeType pType) {
    checkNotNull(pType);
    return pInput -> pInput.getEdgeType() == pType;
=======
  @Deprecated // entry nodes do not have summary edges
  @InlineMe(
      replacement = "CFAUtils.predecessorsOf(node)",
      imports = "org.sosy_lab.cpachecker.util.CFAUtils")
  public static FluentIterable<CFANode> allPredecessorsOf(final FunctionEntryNode node) {
    return predecessorsOf(node);
  }

  @Deprecated // exit nodes do not have summary edges
  @InlineMe(
      replacement = "CFAUtils.predecessorsOf(node)",
      imports = "org.sosy_lab.cpachecker.util.CFAUtils")
  public static FluentIterable<CFANode> allPredecessorsOf(final FunctionExitNode node) {
    return predecessorsOf(node);
  }

  @Deprecated // entry nodes do not have summary edges
  @InlineMe(
      replacement = "CFAUtils.successorsOf(node)",
      imports = "org.sosy_lab.cpachecker.util.CFAUtils")
  public static FluentIterable<CFANode> allSuccessorsOf(final FunctionEntryNode node) {
    return successorsOf(node);
  }

  @Deprecated // exit nodes do not have summary edges
  @InlineMe(
      replacement = "CFAUtils.successorsOf(node)",
      imports = "org.sosy_lab.cpachecker.util.CFAUtils")
  public static FluentIterable<CFANode> allSuccessorsOf(final FunctionExitNode node) {
    return successorsOf(node);
  }

  @Deprecated // termination nodes do not have successors
  @DoNotCall
  public static FluentIterable<CFAEdge> successorsOf(
      @SuppressWarnings("unused") final CFATerminationNode node) {
    throw new AssertionError("useless method");
  }

  @Deprecated // termination nodes do not have successors
  @DoNotCall
  public static FluentIterable<CFAEdge> allSuccessorsOf(
      @SuppressWarnings("unused") final CFATerminationNode node) {
    throw new AssertionError("useless method");
>>>>>>> 97c4967e
  }

  /** Returns the other AssumeEdge (with the negated condition) of a given AssumeEdge. */
  public static AssumeEdge getComplimentaryAssumeEdge(AssumeEdge edge) {
    checkArgument(edge.getPredecessor().getNumLeavingEdges() == 2);
    return (AssumeEdge)
        Iterables.getOnlyElement(
            CFAUtils.leavingEdges(edge.getPredecessor()).filter(not(Predicates.equalTo(edge))));
  }

  /**
   * Checks if a path from the source to the target exists, using the given function to obtain the
   * edges leaving a node.
   *
   * @param pSource the search start node.
   * @param pTarget the target.
   * @param pGetLeavingEdges the function used to obtain leaving edges and thus the successors of a
   *     node.
   * @param pShutdownNotifier the shutdown notifier to be checked.
   * @return {@code true} if a path from the source to the target exists, {@code false} otherwise.
   * @throws InterruptedException if a shutdown has been requested by the given shutdown notifier.
   */
  public static boolean existsPath(
      CFANode pSource,
      CFANode pTarget,
      Function<CFANode, Iterable<CFAEdge>> pGetLeavingEdges,
      ShutdownNotifier pShutdownNotifier)
      throws InterruptedException {
    Set<CFANode> visited = new HashSet<>();
    Queue<CFANode> waitlist = new ArrayDeque<>();
    waitlist.offer(pSource);
    while (!waitlist.isEmpty()) {
      pShutdownNotifier.shutdownIfNecessary();
      CFANode current = waitlist.poll();
      if (current.equals(pTarget)) {
        return true;
      }
      if (visited.add(current)) {
        for (CFAEdge leavingEdge : pGetLeavingEdges.apply(current)) {
          CFANode succ = leavingEdge.getSuccessor();
          waitlist.offer(succ);
        }
      }
    }
    return false;
  }

  public static Collection<CFANode> getEndlessLoopHeads(final LoopStructure pLoopStructure) {
    ImmutableCollection<Loop> loops = pLoopStructure.getAllLoops();
    Set<CFANode> loopHeads = new HashSet<>();

    for (Loop l : loops) {
      if (l.getOutgoingEdges().isEmpty()
          || l.getOutgoingEdges().stream()
              .allMatch(x -> x.getSuccessor() instanceof CFATerminationNode)) {
        // one loopHead per loop should be enough for finding all locations
        loopHeads.addAll(l.getLoopHeads());
      }
    }
    return loopHeads;
  }

  public static Collection<CFANode> getProgramSinks(
      final LoopStructure pLoopStructure, final FunctionEntryNode pCfaEntryNode) {
    Set<CFANode> sinks = new HashSet<>();
    pCfaEntryNode.getExitNode().ifPresent(sinks::add);

    sinks.addAll(getEndlessLoopHeads(pLoopStructure));
    return sinks;
  }

  public static Map<Integer, CFANode> getMappingFromNodeIDsToCFANodes(CFA pCfa) {
    return Maps.uniqueIndex(pCfa.nodes(), CFANode::getNodeNumber);
  }

  /**
   * This Visitor searches for backwards edges in the CFA, if some backwards edges were found can be
   * obtained by calling the method hasBackwardsEdges()
   */
  private static class FindBackwardsEdgesVisitor extends DefaultCFAVisitor {

    private boolean hasBackwardsEdges = false;

    @Override
    public TraversalProcess visitNode(CFANode pNode) {

      if (pNode.getNumLeavingEdges() == 0) {
        return TraversalProcess.CONTINUE;
      } else if (pNode.getNumLeavingEdges() == 1
          && pNode.getLeavingEdge(0).getSuccessor().getReversePostorderId()
              >= pNode.getReversePostorderId()) {

        hasBackwardsEdges = true;
        return TraversalProcess.ABORT;
      } else if (pNode.getNumLeavingEdges() == 2
          && (pNode.getLeavingEdge(0).getSuccessor().getReversePostorderId()
                  >= pNode.getReversePostorderId()
              || pNode.getLeavingEdge(1).getSuccessor().getReversePostorderId()
                  >= pNode.getReversePostorderId())) {
        hasBackwardsEdges = true;
        return TraversalProcess.ABORT;
      } else if (pNode.getNumLeavingEdges() > 2) {
        throw new AssertionError("forgotten case in traversing cfa with more than 2 leaving edges");
      } else {
        return TraversalProcess.CONTINUE;
      }
    }

    public boolean hasBackwardsEdges() {
      return hasBackwardsEdges;
    }
  }

  /**
   * Searches for backwards edges from a given starting node
   *
   * @param rootNode The node where the search is started
   * @return indicates if a backwards edge was found
   */
  static boolean hasBackWardsEdges(CFANode rootNode) {
    FindBackwardsEdgesVisitor visitor = new FindBackwardsEdgesVisitor();

    CFATraversal.dfs().ignoreSummaryEdges().traverseOnce(rootNode, visitor);

    return visitor.hasBackwardsEdges();
  }

  /**
   * This method allows to select from a set of variables all local variables from a given function.
   * This requires that the given set contains the qualified names of each variable as returned by
   * {@link AbstractSimpleDeclaration#getQualifiedName()}.
   *
   * @param variables Set of qualified names of variables.
   * @param function A function name.
   * @return A subset of "variables".
   */
  public static NavigableSet<String> filterVariablesOfFunction(
      NavigableSet<String> variables, String function) {
    // TODO: Currently the format of the qualified name is not defined.
    // In theory, frontends could use different formats.
    // The best would be to eliminate all uses of this method
    // (code should not use Strings, but for example AIdExpressions).
    // For now, we just assume all variables are named as
    // {@link org.sosy_lab.cpachecker.cfa.parser.eclipse.c.FunctionScope#createQualifiedName(String,
    // String)}
    // produces them.
    String prefix = checkNotNull(function) + "::";
    return Collections3.subSetWithPrefix(variables, prefix);
  }

  /**
   * Get all (sub)-paths through the given nodes connected only via blank edges.
   *
   * @param pNode the node to get the blank paths for.
   * @return all (sub)-paths through the given nodes connected only via blank edges.
   */
  public static Iterable<List<CFANode>> getBlankPaths(CFANode pNode) {
    List<List<CFANode>> blankPaths = new ArrayList<>();
    Queue<List<CFANode>> waitlist = new ArrayDeque<>();
    waitlist.offer(ImmutableList.of(pNode));
    while (!waitlist.isEmpty()) {
      List<CFANode> currentPath = waitlist.poll();
      CFANode pathSucc = currentPath.get(currentPath.size() - 1);
      List<BlankEdge> leavingBlankEdges =
          CFAUtils.leavingEdges(pathSucc).filter(BlankEdge.class).toList();
      if (pathSucc.getNumLeavingEdges() <= 0
          || leavingBlankEdges.size() < pathSucc.getNumLeavingEdges()) {
        blankPaths.add(currentPath);
      } else {
        for (CFAEdge leavingEdge : leavingBlankEdges) {
          CFANode successor = leavingEdge.getSuccessor();
          if (!currentPath.contains(successor)) {
            List<CFANode> newPath = listAndElement(currentPath, successor);
            waitlist.offer(newPath);
          }
        }
      }
    }
    waitlist.addAll(blankPaths);
    blankPaths.clear();
    while (!waitlist.isEmpty()) {
      List<CFANode> currentPath = waitlist.poll();
      CFANode pathPred = currentPath.get(0);
      List<BlankEdge> enteringBlankEdges =
          CFAUtils.enteringEdges(pathPred).filter(BlankEdge.class).toList();
      if (pathPred.getNumEnteringEdges() <= 0
          || enteringBlankEdges.size() < pathPred.getNumEnteringEdges()) {
        blankPaths.add(currentPath);
      } else {
        for (CFAEdge enteringEdge : enteringBlankEdges) {
          CFANode predecessor = enteringEdge.getPredecessor();
          if (!currentPath.contains(predecessor)) {
            List<CFANode> newPath = elementAndList(predecessor, currentPath);
            waitlist.offer(newPath);
          }
        }
      }
    }
    return blankPaths;
  }

  /** Sees whether the file locations of two {@link CFANode} are disjoint or not. */
  public static boolean disjointFileLocations(CFANode pNode1, CFANode pNode2) {
    // Using the method getFileLocationsFromCfaEdge produces some weird results
    // when considering the initialized global variables and stuff like that
    Set<FileLocation> allFileLocationFirstNode =
        CFAUtils.allEnteringEdges(pNode1)
            .append(CFAUtils.allLeavingEdges(pNode1))
            .transform(CFAEdge::getFileLocation)
            .toSet();
    Set<FileLocation> allFileLocationSecondtNode =
        CFAUtils.allEnteringEdges(pNode2)
            .append(CFAUtils.allLeavingEdges(pNode2))
            .transform(CFAEdge::getFileLocation)
            .toSet();

    for (FileLocation file1 : allFileLocationFirstNode) {
      for (FileLocation file2 : allFileLocationSecondtNode) {
        // Check if the ranges overlap
        if (file1.getStartingLineInOrigin() <= file2.getEndingLineInOrigin()
            && file1.getEndingLineInOrigin() >= file2.getStartingLineInOrigin()) {
          return false;
        }
      }
    }

    return true;
  }

  /** Get all {@link FileLocation} objects that are attached to an edge or its AST nodes. */
  public static ImmutableSet<FileLocation> getFileLocationsFromCfaEdge(CFAEdge pEdge) {
    ImmutableSet<FileLocation> result =
        from(getAstNodesFromCfaEdge(pEdge))
            .transformAndConcat(CFAUtils::traverseRecursively)
            .transform(AAstNode::getFileLocation)
            .append(pEdge.getFileLocation())
            .filter(FileLocation::isRealLocation)
            .toSet();

    if (result.isEmpty() && pEdge.getPredecessor() instanceof FunctionEntryNode) {
      FunctionEntryNode functionEntryNode = (FunctionEntryNode) pEdge.getPredecessor();
      if (functionEntryNode.getFileLocation().isRealLocation()) {
        return ImmutableSet.of(functionEntryNode.getFileLocation());
      }
    }
    return result;
  }

  public static Iterable<AAstNode> getAstNodesFromCfaEdge(final CFAEdge edge) {
    switch (edge.getEdgeType()) {
      case CallToReturnEdge:
        FunctionSummaryEdge fnSumEdge = (FunctionSummaryEdge) edge;
        return ImmutableSet.of(fnSumEdge.getExpression());
      default:
        return Optionals.asSet(edge.getRawAST());
    }
  }

  /**
   * Return all variable names that are referenced in an expression, in pre-order and possibly with
   * duplicates.
   */
  public static FluentIterable<String> getVariableNamesOfExpression(CExpression expr) {
    return getIdExpressionsOfExpression(expr)
        .transform(id -> id.getDeclaration().getQualifiedName());
  }

  /**
   * Return all {@link CIdExpression}s that appear in an expression, in pre-order and possibly with
   * duplicates.
   */
  public static FluentIterable<CIdExpression> getIdExpressionsOfExpression(CExpression expr) {
    return traverseRecursively(expr).filter(CIdExpression.class);
  }

  /** Get an iterable that recursively lists all AST nodes that occur in an AST (in pre-order). */
  public static FluentIterable<AAstNode> traverseRecursively(AAstNode root) {
    return FluentIterable.from(AST_TRAVERSER.depthFirstPreOrder(root));
  }

  /** Get an iterable that recursively lists all AST nodes that occur in a C AST (in pre-order). */
  @SuppressWarnings(
      "unchecked") // by construction, we only get CAstNodes if we start with a CAstNode
  public static FluentIterable<CAstNode> traverseRecursively(CAstNode root) {
    return (FluentIterable<CAstNode>)
        (FluentIterable<?>) FluentIterable.from(AST_TRAVERSER.depthFirstPreOrder(root));
  }

  /**
   * Get an iterable that recursively lists all AST nodes that occur in a Java AST (in pre-order).
   */
  @SuppressWarnings(
      "unchecked") // by construction, we only get JAstNodes if we start with a jAstNode
  public static FluentIterable<JAstNode> traverseRecursively(JAstNode root) {
    return (FluentIterable<JAstNode>)
        (FluentIterable<?>) FluentIterable.from(AST_TRAVERSER.depthFirstPreOrder(root));
  }

  /**
   * Get an iterable that recursively lists all AST nodes that occur in a CRightHandSide (in
   * pre-order).
   */
  @SuppressWarnings("unchecked") // by construction, we only get CRHS if we start with a CRHS
  public static FluentIterable<CRightHandSide> traverseRecursively(CRightHandSide root) {
    return (FluentIterable<CRightHandSide>)
        (FluentIterable<?>) FluentIterable.from(AST_TRAVERSER.depthFirstPreOrder(root));
  }

  /**
   * Get an iterable that recursively lists all AST nodes that occur in a CExpression (in
   * pre-order).
   */
  @SuppressWarnings("unchecked") // by construction, we only get CExps if we start with a CExp
  public static FluentIterable<CExpression> traverseRecursively(CExpression root) {
    return (FluentIterable<CExpression>)
        (FluentIterable<?>) FluentIterable.from(AST_TRAVERSER.depthFirstPreOrder(root));
  }

  /**
   * Get an iterable that recursively lists AST nodes that occur in a {@link ALeftHandSide} (in
   * pre-order).
   *
   * <p>Note: contrary to {@link #traverseRecursively(AAstNode)}, this iterable does not contain the
   * subscript expressions of arrays, which are often not interesting when looking at the left-hand
   * side of an array assignment.
   */
  @SuppressWarnings("unchecked") // by construction, we only get AExps if we start with a ALHS
  public static FluentIterable<AExpression> traverseLeftHandSideRecursively(ALeftHandSide root) {
    return (FluentIterable<AExpression>)
        (FluentIterable<?>) FluentIterable.from(AST_LHS_TRAVERSER.depthFirstPreOrder(root));
  }

  private static final Traverser<AAstNode> AST_LHS_TRAVERSER =
      Traverser.forTree(node -> node.accept_(LeftHandSideVisitor.INSTANCE));

  private static final Traverser<AAstNode> AST_TRAVERSER =
      Traverser.forTree(node -> node.accept_(ChildExpressionVisitor.INSTANCE));

  private static final class LeftHandSideVisitor extends ChildExpressionVisitor {

    private static final LeftHandSideVisitor INSTANCE = new LeftHandSideVisitor();

    @Override
    public Iterable<AAstNode> visit(AArraySubscriptExpression pE) {
      return ImmutableList.of(pE.getArrayExpression());
    }
  }

  private static class ChildExpressionVisitor
      extends AAstNodeVisitor<Iterable<? extends AAstNode>, NoException> {

    private static final ChildExpressionVisitor INSTANCE = new ChildExpressionVisitor();

    @Override
    public Iterable<AAstNode> visit(AArraySubscriptExpression pE) {
      return ImmutableList.of(pE.getArrayExpression(), pE.getSubscriptExpression());
    }

    @Override
    public Iterable<AAstNode> visit(ABinaryExpression pE) {
      return ImmutableList.of(pE.getOperand1(), pE.getOperand2());
    }

    @Override
    public Iterable<AAstNode> visit(ACastExpression pE) {
      return ImmutableList.of(pE.getOperand());
    }

    @Override
    public Iterable<CAstNode> visit(CComplexCastExpression pE) {
      return ImmutableList.of(pE.getOperand());
    }

    @Override
    public Iterable<CAstNode> visit(CFieldReference pE) {
      return ImmutableList.of(pE.getFieldOwner());
    }

    @Override
    public Iterable<CAstNode> visit(CPointerExpression pE) {
      return ImmutableList.of(pE.getOperand());
    }

    @Override
    public Iterable<AAstNode> visit(AUnaryExpression pE) {
      return ImmutableList.of(pE.getOperand());
    }

    @Override
    protected Iterable<? extends AAstNode> visit(AInitializerExpression pExp) {
      return ImmutableList.of(pExp.getExpression());
    }

    @Override
    public Iterable<AAstNode> visit(AIdExpression pExp) {
      return ImmutableList.of();
    }

    @Override
    public Iterable<AAstNode> visit(ACharLiteralExpression pExp) {
      return ImmutableList.of();
    }

    @Override
    public Iterable<AAstNode> visit(AFloatLiteralExpression pExp) {
      return ImmutableList.of();
    }

    @Override
    public Iterable<AAstNode> visit(AIntegerLiteralExpression pExp) {
      return ImmutableList.of();
    }

    @Override
    public Iterable<AAstNode> visit(AStringLiteralExpression pExp) {
      return ImmutableList.of();
    }

    @Override
    public Iterable<AAstNode> visit(AFunctionCallExpression pE) {
      return Iterables.concat(
          ImmutableList.of(pE.getFunctionNameExpression()), pE.getParameterExpressions());
    }

    @Override
    public Iterable<AAstNode> visit(AExpressionAssignmentStatement pS) {
      return ImmutableList.of(pS.getLeftHandSide(), pS.getRightHandSide());
    }

    @Override
    public Iterable<AAstNode> visit(AExpressionStatement pS) {
      return ImmutableList.of(pS.getExpression());
    }

    @Override
    public Iterable<AAstNode> visit(AFunctionCallAssignmentStatement pS) {
      return ImmutableList.of(pS.getLeftHandSide(), pS.getRightHandSide());
    }

    @Override
    public Iterable<AAstNode> visit(AFunctionCallStatement pS) {
      return ImmutableList.of(pS.getFunctionCallExpression());
    }

    @Override
    public Iterable<? extends AAstNode> visit(AReturnStatement pNode) {
      return Optionals.asSet(pNode.getReturnValue());
    }

    @Override
    public Iterable<CAstNode> visit(CComplexTypeDeclaration pNode) {
      return ImmutableList.of();
    }

    @Override
    public Iterable<? extends CAstNode> visit(CEnumerator pNode) {
      return ImmutableList.of();
    }

    @Override
    public Iterable<? extends AAstNode> visit(AFunctionDeclaration pNode) {
      return pNode.getParameters();
    }

    @Override
    public Iterable<CAstNode> visit(AParameterDeclaration pNode) {
      return ImmutableList.of();
    }

    @Override
    public Iterable<AAstNode> visit(AVariableDeclaration pNode) {
      return pNode.getInitializer() == null
          ? ImmutableList.of()
          : ImmutableList.of(pNode.getInitializer());
    }

    @Override
    public Iterable<CAstNode> visit(CTypeDefDeclaration pNode) {
      return ImmutableList.of();
    }

    @Override
    public Iterable<CAstNode> visit(CDesignatedInitializer pNode) {
      return Iterables.concat(pNode.getDesignators(), ImmutableList.of(pNode.getRightHandSide()));
    }

    @Override
    public Iterable<CAstNode> visit(CInitializerExpression pNode) {
      return ImmutableList.of(pNode.getExpression());
    }

    @Override
    public Iterable<CInitializer> visit(CInitializerList pNode) {
      return pNode.getInitializers();
    }

    @Override
    public Iterable<CAstNode> visit(CArrayDesignator pNode) {
      return ImmutableList.of(pNode.getSubscriptExpression());
    }

    @Override
    public Iterable<CAstNode> visit(CArrayRangeDesignator pNode) {
      return ImmutableList.of(pNode.getFloorExpression(), pNode.getCeilExpression());
    }

    @Override
    public Iterable<CAstNode> visit(CFieldDesignator pNode) {
      return ImmutableList.of();
    }

    @Override
    public Iterable<AAstNode> visit(CTypeIdExpression pExp) {
      return ImmutableList.of();
    }

    @Override
    public Iterable<AAstNode> visit(CImaginaryLiteralExpression pExp) {
      return ImmutableList.of();
    }

    @Override
    public Iterable<AAstNode> visit(CAddressOfLabelExpression pExp) {
      return ImmutableList.of();
    }

    @Override
    public Iterable<AAstNode> visit(JClassInstanceCreation pExp) {
      return ImmutableList.of(pExp.getFunctionNameExpression());
    }

    @Override
    public Iterable<AAstNode> visit(JBooleanLiteralExpression pExp) {
      return ImmutableList.of();
    }

    @Override
    public Iterable<AAstNode> visit(JArrayCreationExpression pExp) {
      if (pExp.getInitializer() == null) {
        return ImmutableList.copyOf(pExp.getLength()); // no actual copy, avoids unchecked cast
      }
      return Iterables.concat(pExp.getLength(), ImmutableList.of(pExp.getInitializer()));
    }

    @Override
    public Iterable<? extends AAstNode> visit(JArrayInitializer pNode) {
      return pNode.getInitializerExpressions();
    }

    @Override
    public Iterable<AAstNode> visit(JArrayLengthExpression pExp) {
      return ImmutableList.of(pExp.getQualifier());
    }

    @Override
    public Iterable<AAstNode> visit(JVariableRunTimeType pExp) {
      return ImmutableList.of(pExp.getReferencedVariable());
    }

    @Override
    public Iterable<AAstNode> visit(JRunTimeTypeEqualsType pExp) {
      return ImmutableList.of(pExp.getRunTimeTypeExpression());
    }

    @Override
    public Iterable<AAstNode> visit(JNullLiteralExpression pExp) {
      return ImmutableList.of();
    }

    @Override
    public Iterable<AAstNode> visit(JEnumConstantExpression pExp) {
      return ImmutableList.of();
    }

    @Override
    public Iterable<AAstNode> visit(JThisExpression pExp) {
      return ImmutableList.of();
    }

    @Override
    public Iterable<? extends AAstNode> visit(JClassLiteralExpression pJClassLiteralExpression)
        throws NoException {
      return ImmutableList.of();
    }
  }
}<|MERGE_RESOLUTION|>--- conflicted
+++ resolved
@@ -356,7 +356,6 @@
     return allLeavingEdges(node).transform(CFAEdge::getSuccessor);
   }
 
-<<<<<<< HEAD
   /**
    * Returns a predicate for CFA edges with the given edge type. The predicate is not null safe.
    *
@@ -365,7 +364,8 @@
   public static Predicate<CFAEdge> edgeHasType(final CFAEdgeType pType) {
     checkNotNull(pType);
     return pInput -> pInput.getEdgeType() == pType;
-=======
+  }
+
   @Deprecated // entry nodes do not have summary edges
   @InlineMe(
       replacement = "CFAUtils.predecessorsOf(node)",
@@ -410,7 +410,6 @@
   public static FluentIterable<CFAEdge> allSuccessorsOf(
       @SuppressWarnings("unused") final CFATerminationNode node) {
     throw new AssertionError("useless method");
->>>>>>> 97c4967e
   }
 
   /** Returns the other AssumeEdge (with the negated condition) of a given AssumeEdge. */
