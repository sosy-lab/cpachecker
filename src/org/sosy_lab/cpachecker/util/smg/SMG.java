--- conflicted
+++ resolved
@@ -1236,7 +1236,7 @@
   public SMGAndHasValueEdges readValue(
       SMGObject object, BigInteger offset, BigInteger sizeInBits, boolean readMultipleEdges) {
     // let v := H(o, of, t)
-    // TODO: Currently, getHasValueEdgeByOffsetAndSize returns any edge it finds.
+    // TODO: Currently getHasValueEdgeByOffsetAndSize returns any edge it finds.
     // Check if multiple edges may exists for the same offset and size! -> There should never be
     // multiple edges for the exact same offset/size
     // TODO: We only check for the exact matches to offset + size, what if one reads
@@ -2024,13 +2024,6 @@
   public SMG replaceAllPointersTowardsWithAndSetSpecifier(
       SMGObject oldObj, SMGObject newTarget, SMGTargetSpecifier newSpecifier) {
 
-<<<<<<< HEAD
-=======
-    int minListLen = 0;
-    if (newTarget instanceof SMGSinglyLinkedListSegment sMGSinglyLinkedListSegment) {
-      minListLen = sMGSinglyLinkedListSegment.getMinLength();
-    }
->>>>>>> be3ed4c7
     SMG newSMG = this;
     if (newTarget.isZero() || oldObj.isZero()) {
       throw new AssertionError("Can't replace a 0 value!");
@@ -2245,7 +2238,6 @@
       if (alreadyProcessed.contains(obj)) {
         continue;
       }
-<<<<<<< HEAD
       alreadyProcessed.add(obj);
       PersistentSet<SMGHasValueEdge> allHVEInStackObj =
           getSMGObjectsWithSMGHasValueEdges().getOrDefault(obj, PersistentSet.of());
@@ -2269,22 +2261,6 @@
           } else {
             valuesToRegionsTheyAreSavedInRef =
                 valuesToRegionsTheyAreSavedInRef.putAndCopy(value, inner);
-=======
-      PersistentMap<SMGValue, Integer> realPointersAndOcc = realTargetAndPointers.getValue();
-      // now check the SMG for this obj
-      Map<SMGValue, Integer> pointersTowardsTarget = new HashMap<>();
-      for (PersistentSet<SMGHasValueEdge> hves : hasValueEdges.values()) {
-        for (SMGHasValueEdge hve : hves) {
-          SMGValue value = hve.hasValue();
-          if (pointsToEdges.containsKey(value)
-              && pointsToEdges.get(value).pointsTo().equals(target)) {
-            if (pointersTowardsTarget.containsKey(value)) {
-              pointersTowardsTarget.replace(
-                  value, pointersTowardsTarget.getOrDefault(value, 0) + 1);
-            } else {
-              pointersTowardsTarget.put(value, pointersTowardsTarget.getOrDefault(value, 0) + 1);
-            }
->>>>>>> be3ed4c7
           }
         }
 
