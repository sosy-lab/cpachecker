--- conflicted
+++ resolved
@@ -38,20 +38,13 @@
           .append("\n");
 
       for (FunctionInfo info : fileInfos.allFunctions) {
-<<<<<<< HEAD
         w.append(FUNCTION).append(String.valueOf(info.firstLine)).append(",").append(info.name)
             .append("\n");
-        //Information about function end isn't used by lcov, but it is useful for some postprocessing
-        //But lcov ignores all unknown lines, so, this additional information can't affect on its work
-        w.append("#" + FUNCTION).append(String.valueOf(info.lastLine)).append("\n");
-=======
-        w.append(FUNCTION + info.firstLine + "," + info.name + "\n");
         // Information about function end isn't used by lcov, but it is useful for some
         // postprocessing
         // But lcov ignores all unknown lines, so, this additional information can't affect on its
         // work
-        w.append("#" + FUNCTION + info.lastLine + "\n");
->>>>>>> d6cfda93
+        w.append("#" + FUNCTION).append(String.valueOf(info.lastLine)).append("\n");
       }
 
       for (Multiset.Entry<String> functionEntry : fileInfos.visitedFunctions.entrySet()) {
