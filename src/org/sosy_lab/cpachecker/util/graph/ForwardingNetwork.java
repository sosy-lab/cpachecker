--- conflicted
+++ resolved
@@ -18,18 +18,6 @@
 /**
  * A {@link Network} that forwards all calls to a delegate {@link Network}.
  *
-<<<<<<< HEAD
- * <p>The delegate {@link Network} is specified using {@link ForwardingNetwork#delegateNetwork()}.
- */
-public interface ForwardingNetwork<N, E> extends Network<N, E> {
-
-  /**
-   * Returns the delegate {@link Network} to forward all {@link Network} calls to.
-   *
-   * @return the delegate {@link Network} to forward all {@link Network} calls to
-   */
-  Network<N, E> delegateNetwork();
-=======
  * <p>The delegate {@link Network} is specified using {@link ForwardingNetwork#delegate()}.
  */
 public abstract class ForwardingNetwork<N, E> implements Network<N, E> {
@@ -40,25 +28,10 @@
    * @return the delegate {@link Network} to forward all calls to
    */
   protected abstract Network<N, E> delegate();
->>>>>>> ec5aab05
 
   // network-level accessors
 
   @Override
-<<<<<<< HEAD
-  default Set<N> nodes() {
-    return delegateNetwork().nodes();
-  }
-
-  @Override
-  default Set<E> edges() {
-    return delegateNetwork().edges();
-  }
-
-  @Override
-  default Graph<N> asGraph() {
-    return delegateNetwork().asGraph();
-=======
   public Set<N> nodes() {
     return delegate().nodes();
   }
@@ -71,36 +44,11 @@
   @Override
   public Graph<N> asGraph() {
     return delegate().asGraph();
->>>>>>> ec5aab05
   }
 
   // network properties
 
   @Override
-<<<<<<< HEAD
-  default boolean isDirected() {
-    return delegateNetwork().isDirected();
-  }
-
-  @Override
-  default boolean allowsParallelEdges() {
-    return delegateNetwork().allowsParallelEdges();
-  }
-
-  @Override
-  default boolean allowsSelfLoops() {
-    return delegateNetwork().allowsSelfLoops();
-  }
-
-  @Override
-  default ElementOrder<N> nodeOrder() {
-    return delegateNetwork().nodeOrder();
-  }
-
-  @Override
-  default ElementOrder<E> edgeOrder() {
-    return delegateNetwork().edgeOrder();
-=======
   public boolean isDirected() {
     return delegate().isDirected();
   }
@@ -123,106 +71,11 @@
   @Override
   public ElementOrder<E> edgeOrder() {
     return delegate().edgeOrder();
->>>>>>> ec5aab05
   }
 
   // element-level accessors
 
   @Override
-<<<<<<< HEAD
-  default Set<N> adjacentNodes(N pNode) {
-    return delegateNetwork().adjacentNodes(pNode);
-  }
-
-  @Override
-  default Set<N> predecessors(N pNode) {
-    return delegateNetwork().predecessors(pNode);
-  }
-
-  @Override
-  default Set<N> successors(N pNode) {
-    return delegateNetwork().successors(pNode);
-  }
-
-  @Override
-  default Set<E> incidentEdges(N pNode) {
-    return delegateNetwork().incidentEdges(pNode);
-  }
-
-  @Override
-  default Set<E> inEdges(N pNode) {
-    return delegateNetwork().inEdges(pNode);
-  }
-
-  @Override
-  default Set<E> outEdges(N pNode) {
-    return delegateNetwork().outEdges(pNode);
-  }
-
-  @Override
-  default int degree(N pNode) {
-    return delegateNetwork().degree(pNode);
-  }
-
-  @Override
-  default int inDegree(N pNode) {
-    return delegateNetwork().inDegree(pNode);
-  }
-
-  @Override
-  default int outDegree(N pNode) {
-    return delegateNetwork().outDegree(pNode);
-  }
-
-  @Override
-  default EndpointPair<N> incidentNodes(E pEdge) {
-    return delegateNetwork().incidentNodes(pEdge);
-  }
-
-  @Override
-  default Set<E> adjacentEdges(E pEdge) {
-    return delegateNetwork().adjacentEdges(pEdge);
-  }
-
-  @Override
-  default Set<E> edgesConnecting(N pNodeU, N pNodeV) {
-    return delegateNetwork().edgesConnecting(pNodeU, pNodeV);
-  }
-
-  @Override
-  default Set<E> edgesConnecting(EndpointPair<N> pEndpoints) {
-    return delegateNetwork().edgesConnecting(pEndpoints);
-  }
-
-  @Override
-  default Optional<E> edgeConnecting(N pNodeU, N pNodeV) {
-    return delegateNetwork().edgeConnecting(pNodeU, pNodeV);
-  }
-
-  @Override
-  default Optional<E> edgeConnecting(EndpointPair<N> pEndpoints) {
-    return delegateNetwork().edgeConnecting(pEndpoints);
-  }
-
-  @Override
-  default E edgeConnectingOrNull(N pNodeU, N pNodeV) {
-    return delegateNetwork().edgeConnectingOrNull(pNodeU, pNodeV);
-  }
-
-  @Override
-  default E edgeConnectingOrNull(EndpointPair<N> pEndpoints) {
-    return delegateNetwork().edgeConnectingOrNull(pEndpoints);
-  }
-
-  @Override
-  default boolean hasEdgeConnecting(N pNodeU, N pNodeV) {
-    return delegateNetwork().hasEdgeConnecting(pNodeU, pNodeV);
-  }
-
-  @Override
-  default boolean hasEdgeConnecting(EndpointPair<N> pEndpoints) {
-    return delegateNetwork().hasEdgeConnecting(pEndpoints);
-=======
   public Set<N> adjacentNodes(N pNode) {
     return delegate().adjacentNodes(pNode);
   }
@@ -315,6 +168,5 @@
   @Override
   public boolean hasEdgeConnecting(EndpointPair<N> pEndpoints) {
     return delegate().hasEdgeConnecting(pEndpoints);
->>>>>>> ec5aab05
   }
 }