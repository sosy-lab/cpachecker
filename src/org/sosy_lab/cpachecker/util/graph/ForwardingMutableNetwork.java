// This file is part of CPAchecker,
// a tool for configurable software verification:
// https://cpachecker.sosy-lab.org
//
// SPDX-FileCopyrightText: 2007-2022 Dirk Beyer <https://www.sosy-lab.org>
//
// SPDX-License-Identifier: Apache-2.0

package org.sosy_lab.cpachecker.util.graph;

import com.google.common.graph.EndpointPair;
import com.google.common.graph.MutableNetwork;
import com.google.common.graph.Network;

/**
<<<<<<< HEAD
 * A {@link MutableNetwork} that forwards all calls to a delegate {@link MutableNetwork} or delegate
 * {@link Network}.
 *
 * <p>All {@link MutableNetwork} specific calls (i.e., add/remove method calls) are forwarded to the
 * delegate specified using {@link ForwardingMutableNetwork#delegateMutableNetwork()}. All other
 * calls are forwarded to the delegate specified using {@link
 * ForwardingMutableNetwork#delegateNetwork()}. These delegates can be the same {@link
 * MutableNetwork} instance (default implementation).
 */
public interface ForwardingMutableNetwork<N, E>
    extends MutableNetwork<N, E>, ForwardingNetwork<N, E> {

  /**
   * Returns the delegate {@link MutableNetwork} to forward {@link MutableNetwork} specific calls
   * to.
   *
   * @return the delegate {@link MutableNetwork} to forward {@link MutableNetwork} specific calls to
   */
  MutableNetwork<N, E> delegateMutableNetwork();

  @Override
  default Network<N, E> delegateNetwork() {
    return delegateMutableNetwork();
  }

  @Override
  default boolean addNode(N pNode) {
    return delegateMutableNetwork().addNode(pNode);
  }

  @Override
  default boolean addEdge(N pNodeU, N pNodeV, E pEdge) {
    return delegateMutableNetwork().addEdge(pNodeU, pNodeV, pEdge);
  }

  @Override
  default boolean addEdge(EndpointPair<N> pEndpoints, E pEdge) {
    return delegateMutableNetwork().addEdge(pEndpoints, pEdge);
  }

  @Override
  default boolean removeNode(N pNode) {
    return delegateMutableNetwork().removeNode(pNode);
  }

  @Override
  default boolean removeEdge(E pEdge) {
    return delegateMutableNetwork().removeEdge(pEdge);
=======
 * A {@link MutableNetwork} that forwards all calls to a delegate {@link MutableNetwork}.
 *
 * <p>The delegate {@link MutableNetwork} is specified using {@link
 * ForwardingMutableNetwork#delegate()}.
 */
public abstract class ForwardingMutableNetwork<N, E> extends ForwardingNetwork<N, E>
    implements MutableNetwork<N, E> {

  /**
   * Returns the delegate {@link MutableNetwork} to forward all calls to.
   *
   * @return the delegate {@link MutableNetwork} to forward all calls to
   */
  @Override
  protected abstract MutableNetwork<N, E> delegate();

  @Override
  public boolean addNode(N pNode) {
    return delegate().addNode(pNode);
  }

  @Override
  public boolean addEdge(N pNodeU, N pNodeV, E pEdge) {
    return delegate().addEdge(pNodeU, pNodeV, pEdge);
  }

  @Override
  public boolean addEdge(EndpointPair<N> pEndpoints, E pEdge) {
    return delegate().addEdge(pEndpoints, pEdge);
  }

  @Override
  public boolean removeNode(N pNode) {
    return delegate().removeNode(pNode);
  }

  @Override
  public boolean removeEdge(E pEdge) {
    return delegate().removeEdge(pEdge);
>>>>>>> ec5aab05
  }
}<|MERGE_RESOLUTION|>--- conflicted
+++ resolved
@@ -10,59 +10,8 @@
 
 import com.google.common.graph.EndpointPair;
 import com.google.common.graph.MutableNetwork;
-import com.google.common.graph.Network;
 
 /**
-<<<<<<< HEAD
- * A {@link MutableNetwork} that forwards all calls to a delegate {@link MutableNetwork} or delegate
- * {@link Network}.
- *
- * <p>All {@link MutableNetwork} specific calls (i.e., add/remove method calls) are forwarded to the
- * delegate specified using {@link ForwardingMutableNetwork#delegateMutableNetwork()}. All other
- * calls are forwarded to the delegate specified using {@link
- * ForwardingMutableNetwork#delegateNetwork()}. These delegates can be the same {@link
- * MutableNetwork} instance (default implementation).
- */
-public interface ForwardingMutableNetwork<N, E>
-    extends MutableNetwork<N, E>, ForwardingNetwork<N, E> {
-
-  /**
-   * Returns the delegate {@link MutableNetwork} to forward {@link MutableNetwork} specific calls
-   * to.
-   *
-   * @return the delegate {@link MutableNetwork} to forward {@link MutableNetwork} specific calls to
-   */
-  MutableNetwork<N, E> delegateMutableNetwork();
-
-  @Override
-  default Network<N, E> delegateNetwork() {
-    return delegateMutableNetwork();
-  }
-
-  @Override
-  default boolean addNode(N pNode) {
-    return delegateMutableNetwork().addNode(pNode);
-  }
-
-  @Override
-  default boolean addEdge(N pNodeU, N pNodeV, E pEdge) {
-    return delegateMutableNetwork().addEdge(pNodeU, pNodeV, pEdge);
-  }
-
-  @Override
-  default boolean addEdge(EndpointPair<N> pEndpoints, E pEdge) {
-    return delegateMutableNetwork().addEdge(pEndpoints, pEdge);
-  }
-
-  @Override
-  default boolean removeNode(N pNode) {
-    return delegateMutableNetwork().removeNode(pNode);
-  }
-
-  @Override
-  default boolean removeEdge(E pEdge) {
-    return delegateMutableNetwork().removeEdge(pEdge);
-=======
  * A {@link MutableNetwork} that forwards all calls to a delegate {@link MutableNetwork}.
  *
  * <p>The delegate {@link MutableNetwork} is specified using {@link
@@ -102,6 +51,5 @@
   @Override
   public boolean removeEdge(E pEdge) {
     return delegate().removeEdge(pEdge);
->>>>>>> ec5aab05
   }
 }