--- conflicted
+++ resolved
@@ -93,49 +93,22 @@
               from(newArgs)
                   .skip(1) // skip first argument, it represents the rounding-mode.
                   .transform(arg -> Preconditions.checkNotNull(cache.get(arg)))
-<<<<<<< HEAD
-                  .toList();
-          result =
-              String.join(operatorFromFunctionDeclaration(functionDeclaration, f), expressions);
-          break;
-        }
-      case FP_IS_ZERO:
-        // +0.0 and -0.0 are equal and are both handled here.
-        result = cache.get(newArgs.get(0)) + " == 0.0";
-        break;
-      case FP_IS_NAN:
-        // NaN is not a number, so it is unequal to itself.
-        String nanArg = cache.get(newArgs.get(0));
-        result = nanArg + " != " + nanArg;
-        break;
-      case FP_IS_INF:
-        // C99 standard for positive infinity is "1 / 0",
-        // see https://www.gnu.org/software/libc/manual/html_node/Infinity-and-NaN.html
-        String infArg = cache.get(newArgs.get(0));
-        result = infArg + " == (1 / 0)" + " || " + infArg + " == -(1 / 0)";
-        break;
-      case ITE:
-        result =
-            String.format(
-                "%s ? %s : %s",
-                cache.get(newArgs.get(0)), cache.get(newArgs.get(1)), cache.get(newArgs.get(2)));
-        break;
-      case BV_EXTRACT:
-        if (functionDeclaration.getName().equals("`bvextract_31_31_32`")) {
-          result = cache.get(newArgs.get(0)) + " < 0";
-          break;
-        }
-      // $FALL-THROUGH$
-      default:
-        {
-          List<String> expressions = new ArrayList<>(newArgs.size());
-          for (Formula arg : newArgs) {
-            // TODO If the arg is not in the cache, we will get an invalid or incomplete result.
-            //      We should better abort here than continue with an invalid result.
-            if (cache.containsKey(arg)) {
-              expressions.add(Preconditions.checkNotNull(cache.get(arg)));
-=======
                   .join(Joiner.on(operatorFromFunctionDeclaration(functionDeclaration, f)));
+          case FP_IS_ZERO
+              // +0.0 and -0.0 are equal and are both handled here.
+              ->
+              cache.get(newArgs.get(0)) + " == 0.0";
+          case FP_IS_NAN -> {
+            // NaN is not a number, so it is unequal to itself.
+            String nanArg = cache.get(newArgs.get(0));
+            yield nanArg + " != " + nanArg;
+          }
+          case FP_IS_INF -> {
+            // C99 standard for positive infinity is "1 / 0",
+            // see https://www.gnu.org/software/libc/manual/html_node/Infinity-and-NaN.html
+            String infArg = cache.get(newArgs.get(0));
+            yield infArg + " == (1 / 0)" + " || " + infArg + " == -(1 / 0)";
+          }
           case ITE ->
               String.format(
                   "%s ? %s : %s",
@@ -146,7 +119,6 @@
               // and the handling in this manner is likely not correct in all cases (unsigned vars)
               // and it is specific to one particular bitwidth, all of which it should not be.
               yield cache.get(newArgs.get(0)) + " < 0";
->>>>>>> ea557918
             }
 
             List<String> expressions = new ArrayList<>(newArgs.size());
@@ -173,85 +145,12 @@
   }
 
   private String operatorFromFunctionDeclaration(FunctionDeclaration<?> pDeclaration, Formula f) {
-<<<<<<< HEAD
-    switch (pDeclaration.getKind()) {
-      case NOT:
-        return "!";
-      case UMINUS:
-      case BV_NEG:
-      case FP_NEG:
-        return "-";
-      case AND:
-        return " && ";
-      case BV_AND:
-        return " & ";
-      case OR:
-        return " || ";
-      case BV_OR:
-        return " | ";
-      case BV_XOR:
-        return " ^ ";
-      case SUB:
-      case BV_SUB:
-      case FP_SUB:
-        return " - ";
-      case ADD:
-      case BV_ADD:
-      case FP_ADD:
-        return " + ";
-      case DIV:
-      case BV_SDIV:
-      case BV_UDIV:
-      case FP_DIV:
-        return " / ";
-      case MUL:
-      case BV_MUL:
-      case FP_MUL:
-        return " * ";
-      case MODULO:
-      case BV_SREM:
-      case BV_UREM:
-        return " % ";
-      case LT:
-      case BV_SLT:
-      case BV_ULT:
-      case FP_LT:
-        return " < ";
-      case LTE:
-      case BV_SLE:
-      case BV_ULE:
-      case FP_LE:
-        return " <= ";
-      case GT:
-      case BV_SGT:
-      case BV_UGT:
-      case FP_GT:
-        return " > ";
-      case GTE:
-      case BV_SGE:
-      case BV_UGE:
-      case FP_GE:
-        return " >= ";
-      case EQ:
-      case BV_EQ:
-      case FP_EQ:
-        return " == ";
-      case EQ_ZERO:
-        return " == 0";
-      case GTE_ZERO:
-        return " >= 0";
-      case BV_NOT:
-        return "~";
-      case BV_SHL:
-        return " << ";
-      case UF:
-=======
     return switch (pDeclaration.getKind()) {
       case NOT -> "!";
       case UMINUS, BV_NEG, FP_NEG -> "-";
       case AND -> " && ";
       case BV_AND -> " & ";
-      case OR -> "\n|| ";
+      case OR -> " || ";
       case BV_OR -> " | ";
       case BV_XOR -> " ^ ";
       case SUB, BV_SUB, FP_SUB -> " - ";
@@ -270,7 +169,6 @@
       case BV_SHL -> " << ";
 
       case UF -> {
->>>>>>> ea557918
         // There are several CPAchecker-internal UFs that replace unsupported function in solvers.
         // See FormulaManagerView and ReplaceBitvectorWithNumeralAndFunctionTheory for details.
         yield switch (pDeclaration.getName()) {
