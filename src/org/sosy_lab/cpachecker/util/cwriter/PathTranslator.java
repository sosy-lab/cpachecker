--- conflicted
+++ resolved
@@ -28,20 +28,25 @@
 import static com.google.common.collect.Iterables.concat;
 import static org.sosy_lab.cpachecker.util.AbstractStates.extractWeavedOnLocations;
 
-import com.google.common.base.Joiner;
-import com.google.common.collect.FluentIterable;
-import com.google.common.collect.Iterables;
-import com.google.common.collect.Lists;
+import java.util.ArrayList;
+import java.util.Collection;
+import java.util.Collections;
+import java.util.HashMap;
+import java.util.List;
+import java.util.Map;
+import java.util.Set;
+import java.util.Stack;
 
 import org.sosy_lab.common.Appender;
 import org.sosy_lab.common.Appenders;
-import org.sosy_lab.cpachecker.cfa.ast.c.CExpression;
+import org.sosy_lab.cpachecker.cfa.ast.c.CAstNode;
 import org.sosy_lab.cpachecker.cfa.ast.c.CFunctionCall;
 import org.sosy_lab.cpachecker.cfa.ast.c.CFunctionCallAssignmentStatement;
 import org.sosy_lab.cpachecker.cfa.ast.c.CFunctionCallStatement;
 import org.sosy_lab.cpachecker.cfa.model.CFAEdge;
 import org.sosy_lab.cpachecker.cfa.model.CFANode;
 import org.sosy_lab.cpachecker.cfa.model.FunctionEntryNode;
+import org.sosy_lab.cpachecker.cfa.model.MultiEdge;
 import org.sosy_lab.cpachecker.cfa.model.c.CAssumeEdge;
 import org.sosy_lab.cpachecker.cfa.model.c.CDeclarationEdge;
 import org.sosy_lab.cpachecker.cfa.model.c.CFunctionCallEdge;
@@ -52,26 +57,23 @@
 import org.sosy_lab.cpachecker.cpa.arg.ARGPath.PathIterator;
 import org.sosy_lab.cpachecker.cpa.arg.ARGState;
 
-<<<<<<< HEAD
-import java.util.ArrayList;
-import java.util.Collection;
-import java.util.Collections;
-import java.util.HashMap;
-import java.util.List;
-import java.util.Map;
-import java.util.Set;
-import java.util.Stack;
-=======
 import com.google.common.base.Function;
 import com.google.common.base.Joiner;
 import com.google.common.base.Preconditions;
 import com.google.common.collect.FluentIterable;
 import com.google.common.collect.Iterables;
 import com.google.common.collect.Lists;
->>>>>>> aaaa126a
 
 
 public abstract class PathTranslator {
+
+  private static Function<CAstNode, String> RAW_SIGNATURE_FUNCTION = new Function<CAstNode, String>() {
+
+    @Override
+    public String apply(CAstNode pArg0) {
+      return pArg0.toASTString();
+    }
+  };
 
   protected final static CFunctionEntryNode extractFunctionCallLocation(ARGState state) {
     // We assume, that each node has one location.
@@ -115,7 +117,7 @@
   protected void translateSinglePath0(ARGPath pPath, EdgeVisitor callback) {
     assert pPath.size() >= 1;
 
-    PathIterator pathIt = pPath.fullPathIterator();
+    PathIterator pathIt = pPath.pathIterator();
     ARGState firstElement = pathIt.getAbstractState();
 
     Stack<FunctionBody> functionStack = new Stack<>();
@@ -127,12 +129,7 @@
       pathIt.advance();
 
       CFAEdge currentCFAEdge = pathIt.getIncomingEdge();
-      ARGState childElement;
-      if (pathIt.isPositionWithState()) {
-        childElement = pathIt.getAbstractState();
-      } else {
-        childElement = pathIt.getPreviousAbstractState();
-      }
+      ARGState childElement = pathIt.getAbstractState();
 
       callback.visit(childElement, currentCFAEdge, functionStack);
     }
@@ -244,15 +241,7 @@
     // for every element
     functionStack = cloneStack(functionStack);
 
-    // we do not have a single edge, instead a dynamic multi-edge
-    if (edge == null) {
-      List<CFAEdge> edges = nextEdge.getParentState().getEdgesToChild(childElement);
-      for (CFAEdge inner : edges) {
-        callback.visit(childElement, inner, functionStack);
-      }
-    } else {
-      callback.visit(childElement, edge, functionStack);
-    }
+    callback.visit(childElement, edge, functionStack);
 
     // how many parents does the child have?
     // ignore parents not on the error path
@@ -314,7 +303,7 @@
       // get the next ARG state, create a new edge using the same stack and add it to the waitlist
       ARGState elem = Iterables.getOnlyElement(relevantChildrenOfElement);
       CFAEdge e = currentElement.getEdgeToChild(elem);
-      Edge newEdge = new Edge(elem, currentElement, e, functionStack);
+      Edge newEdge = new Edge(elem, e, functionStack);
       return Collections.singleton(newEdge);
 
     } else if (relevantChildrenOfElement.size() > 1) {
@@ -351,7 +340,7 @@
         // create a new block starting with this condition
         currentFunction.enterBlock(currentElement.getStateId(), assumeEdge, cond);
 
-        Edge newEdge = new Edge(elem, currentElement, e, newStack);
+        Edge newEdge = new Edge(elem, e, newStack);
         result.add(newEdge);
       }
       return result;
@@ -415,6 +404,15 @@
       }
     }
 
+    case MultiEdge: {
+      StringBuilder sb = new StringBuilder();
+
+      for (CFAEdge edge : (MultiEdge) pCFAEdge) {
+        sb.append(processSimpleEdge(edge, currentBlock));
+      }
+      return sb.toString();
+    }
+
     default:
       throw new AssertionError("Unexpected edge " + pCFAEdge + " of type " + pCFAEdge.getEdgeType());
     }
@@ -424,7 +422,7 @@
 
     CFunctionCallEdge lFunctionCallEdge = (CFunctionCallEdge) pCFAEdge;
 
-    List<String> lArguments = Lists.transform(lFunctionCallEdge.getArguments(), CExpression::toASTString);
+    List<String> lArguments = Lists.transform(lFunctionCallEdge.getArguments(), RAW_SIGNATURE_FUNCTION);
     String lArgumentString = "(" + Joiner.on(", ").join(lArguments) + ")";
 
     CFunctionSummaryEdge summaryEdge = lFunctionCallEdge.getSummaryEdge();
