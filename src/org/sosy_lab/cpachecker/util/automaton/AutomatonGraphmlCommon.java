--- conflicted
+++ resolved
@@ -191,16 +191,8 @@
       this(id, pKeyFor, attrName, attrType, null);
     }
 
-<<<<<<< HEAD
-    private KeyDef(
-        String id,
-        ElementType pKeyFor,
-        String attrName,
-        String attrType,
-=======
     KeyDef(
         String id, ElementType pKeyFor, String attrName, String attrType,
->>>>>>> 901e65cb
         @Nullable Object defaultValue) {
       this.id = Preconditions.checkNotNull(id);
       this.keyFor = Preconditions.checkNotNull(pKeyFor);
