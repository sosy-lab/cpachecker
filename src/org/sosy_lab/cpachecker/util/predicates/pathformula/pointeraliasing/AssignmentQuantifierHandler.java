--- conflicted
+++ resolved
@@ -711,14 +711,9 @@
    * @return Resolution result after applying modifiers.
    * @throws IllegalStateException If there are any unresolved modifiers.
    */
-<<<<<<< HEAD
   protected ResolvedSlice applySliceModifiersToResolvedBase(
-      final ResolvedSlice resolvedBase, final SliceExpression slice) {
-=======
-  private ResolvedSlice applySliceModifiersToResolvedBase(
       final ResolvedSlice resolvedBase, final SliceExpression slice)
       throws UnrecognizedCodeException {
->>>>>>> 836074e2
     checkNotNull(resolvedBase);
     checkNotNull(slice);
 
