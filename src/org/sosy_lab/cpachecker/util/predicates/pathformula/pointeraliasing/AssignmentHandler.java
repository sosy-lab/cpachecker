// This file is part of CPAchecker,
// a tool for configurable software verification:
// https://cpachecker.sosy-lab.org
//
// SPDX-FileCopyrightText: 2007-2020 Dirk Beyer <https://www.sosy-lab.org>
//
// SPDX-License-Identifier: Apache-2.0

package org.sosy_lab.cpachecker.util.predicates.pathformula.pointeraliasing;

import static com.google.common.base.Preconditions.checkArgument;
import static com.google.common.base.Preconditions.checkNotNull;

import com.google.common.collect.ImmutableList;
import com.google.common.collect.ListMultimap;
import com.google.common.collect.Multimap;
import com.google.common.collect.MultimapBuilder;
import com.google.common.collect.Range;
import java.util.ArrayList;
import java.util.HashMap;
import java.util.List;
import java.util.Map;
import java.util.Optional;
import java.util.OptionalInt;
import java.util.logging.Level;
import java.util.stream.Stream;
import org.checkerframework.checker.nullness.qual.Nullable;
import org.sosy_lab.cpachecker.cfa.ast.c.CArraySubscriptExpression;
import org.sosy_lab.cpachecker.cfa.ast.c.CExpression;
import org.sosy_lab.cpachecker.cfa.ast.c.CExpressionAssignmentStatement;
import org.sosy_lab.cpachecker.cfa.ast.c.CIdExpression;
import org.sosy_lab.cpachecker.cfa.ast.c.CLeftHandSide;
import org.sosy_lab.cpachecker.cfa.ast.c.CRightHandSide;
import org.sosy_lab.cpachecker.cfa.model.CFAEdge;
import org.sosy_lab.cpachecker.cfa.types.c.CArrayType;
import org.sosy_lab.cpachecker.cfa.types.c.CCompositeType;
import org.sosy_lab.cpachecker.cfa.types.c.CCompositeType.CCompositeTypeMemberDeclaration;
import org.sosy_lab.cpachecker.cfa.types.c.CType;
import org.sosy_lab.cpachecker.cfa.types.c.CTypes;
import org.sosy_lab.cpachecker.exceptions.UnrecognizedCodeException;
import org.sosy_lab.cpachecker.util.predicates.pathformula.ErrorConditions;
import org.sosy_lab.cpachecker.util.predicates.pathformula.SSAMap.SSAMapBuilder;
import org.sosy_lab.cpachecker.util.predicates.pathformula.ctoformula.Constraints;
import org.sosy_lab.cpachecker.util.predicates.pathformula.ctoformula.IsRelevantWithHavocAbstractionVisitor;
import org.sosy_lab.cpachecker.util.predicates.pathformula.pointeraliasing.AssignmentFormulaHandler.PartialSpan;
import org.sosy_lab.cpachecker.util.predicates.pathformula.pointeraliasing.AssignmentQuantifierHandler.PartialAssignment;
import org.sosy_lab.cpachecker.util.predicates.pathformula.pointeraliasing.AssignmentQuantifierHandler.PartialAssignmentLhs;
import org.sosy_lab.cpachecker.util.predicates.pathformula.pointeraliasing.AssignmentQuantifierHandler.PartialAssignmentRhs;
import org.sosy_lab.cpachecker.util.predicates.pathformula.pointeraliasing.Expression.Location;
import org.sosy_lab.cpachecker.util.predicates.pathformula.pointeraliasing.SliceExpression.ResolvedSlice;
import org.sosy_lab.cpachecker.util.predicates.pathformula.pointeraliasing.SliceExpression.SliceFieldAccessModifier;
import org.sosy_lab.cpachecker.util.predicates.pathformula.pointeraliasing.SliceExpression.SliceModifier;
import org.sosy_lab.cpachecker.util.predicates.pathformula.pointeraliasing.SliceExpression.SliceVariable;
import org.sosy_lab.java_smt.api.BooleanFormula;

/**
 * High-level handler for assignments which should be used when assignments should be made.
 *
 * <p>Slice assignments are used, which means that after the LHS and RHS bases, quantified indexing
 * and further field accesses may be done. For example, with {@code int a[3], b[3]}, the function
 * {@code memcpy(&b, &a, size * sizeof(int))} can be encoded as {@code b[i] = a[i]} with slice
 * variable {@code 0 <= i < size}. Idiomatic loop assignments such as {@code for (i=0; i < size;
 * ++i) b[i] = a[i]} could also be transformed into slice assignments in the future.
 *
 * <p>The entry point is {@link #assign(List)}, which takes care of everything necessary for proper
 * assignment handling.
 *
 * <p>This class is mostly concerned with converting slice assignments to simple partial slice
 * assignments. Partial slice assignments allow for setting a single left-hand side from spans of
 * bits of right-hand sides (as documented in {@link PartialAssignment}). A partial assignment is
 * simple if its left-hand side type is not an array or a compound type. This allows for easier
 * assignment handling later on in {@link AssignmentQuantifierHandler}.
 *
 * <p>The class is also responsible for union handling by conversion of assignments to partial
 * assignments of progenitor type (i.e. type before trailing field accesses) before converting them
 * to simple partial assignments. This can increase soundness for some cases of unions when using
 * multiple heaps, but does not guarantee it in entirety.
 *
 * @see SliceExpression
 * @see AssignmentQuantifierHandler
 * @see AssignmentFormulaHandler
 * @see MemoryManipulationFunctionHandler
 */
class AssignmentHandler {

  /**
   * Stores the information about a single slice assignment. Both the left-hand side and right-hand
   * side are represented via slice expressions, allowing for assignments that contain quantified
   * variables.
   *
   * <p>The right-hand side is optional. If empty, it is taken to be nondeterministic.
   *
   * <p>If {@code relevancyLhs} is non-empty, the assignment is not performed if not relevant, as
   * decided by {@link CToFormulaConverterWithPointerAliasing#isRelevantLeftHandSide(CLeftHandSide,
   * Optional)}.
   *
   * <p>The quantified variables in LHS and RHS slice expressions must be unresolved. They will be
   * resolved later by {@link AssignmentQuantifierHandler}.
   */
  record SliceAssignment(
      SliceExpression lhs, Optional<CLeftHandSide> relevancyLhs, Optional<SliceExpression> rhs) {
    SliceAssignment {
      checkNotNull(lhs);
      checkNotNull(relevancyLhs);
      checkNotNull(rhs);
      checkArgument(!lhs.containsResolvedModifiers());
      checkArgument(rhs.isEmpty() || !rhs.orElseThrow().containsResolvedModifiers());
    }

    private SliceAssignment constructCanonical() {
      // make the slice expressions canonical
      return new SliceAssignment(
          lhs.constructCanonical(), relevancyLhs, rhs().map(SliceExpression::constructCanonical));
    }

    private boolean isRelevant(CToFormulaConverterWithPointerAliasing pConv) {
      // if relevancyLhs is empty in some assignment, treat it as relevant
      return relevancyLhs
          .map(
              presentRelevancyLhs ->
                  pConv.isRelevantLeftHandSide(presentRelevancyLhs, rhs.map(SliceExpression::base)))
          .orElse(true);
    }
  }

  /** A helper record for storing a partial assignment which has exactly one right-hand side. */
  private record SingleRhsPartialAssignment(PartialAssignmentLhs lhs, PartialAssignmentRhs rhs) {
    SingleRhsPartialAssignment {
      checkNotNull(lhs);
      checkNotNull(rhs);
    }
  }

  private final FormulaEncodingWithPointerAliasingOptions options;
  private final CToFormulaConverterWithPointerAliasing conv;
  private final TypeHandlerWithPointerAliasing typeHandler;
  private final CFAEdge edge;
  private final String function;
  private final SSAMapBuilder ssa;
  private final PointerTargetSetBuilder pts;
  private final Constraints constraints;
  private final ErrorConditions errorConditions;
  private final MemoryRegionManager regionMgr;

  /** Assignment options, used for each assignment within the constructed handler. */
  private final AssignmentOptions assignmentOptions;

  /**
   * Creates a new AssignmentHandler.
   *
   * @param pConv The C to SMT formula converter.
   * @param pEdge The current edge of the CFA (for logging purposes).
   * @param pFunction The name of the current function.
   * @param pSsa The SSA map.
   * @param pPts The underlying set of pointer targets.
   * @param pConstraints Additional constraints.
   * @param pErrorConditions Additional error conditions.
   */
  AssignmentHandler(
      CToFormulaConverterWithPointerAliasing pConv,
      CFAEdge pEdge,
      String pFunction,
      SSAMapBuilder pSsa,
      PointerTargetSetBuilder pPts,
      Constraints pConstraints,
      ErrorConditions pErrorConditions,
      MemoryRegionManager pRegionMgr,
      AssignmentOptions pAssignmentOptions) {
    conv = pConv;

    typeHandler = pConv.typeHandler;
    options = conv.options;
    edge = pEdge;
    function = pFunction;
    ssa = pSsa;
    pts = pPts;
    constraints = pConstraints;
    errorConditions = pErrorConditions;
    regionMgr = pRegionMgr;

    assignmentOptions = pAssignmentOptions;
  }

  /**
   * Performs assignments to memory heap. Main assignment entry point.
   *
   * <p>The assignments are slice assignments, meaning that they support quantified indexing after a
   * {@link CRightHandSide} base on both the left-hand side and right-hand side.
   *
   * <p>This function handles all things the assignment entails, including computing relevancy,
   * assigning to unionized fields (if there are any), pointer-target set and dynamic memory handler
   * updating, quantifier unrolling or encoding, etc.
   *
   * @param pAssignments Slice assignments to perform.
   * @return The Boolean formula describing to assignments.
   * @throws UnrecognizedCodeException If the C code was unrecognizable.
   * @throws InterruptedException If a shutdown was requested during assigning.
   */
  BooleanFormula assign(List<SliceAssignment> pAssignments)
      throws UnrecognizedCodeException, InterruptedException {
<<<<<<< HEAD
    // if (!conv.isRelevantLeftHandSide(lhsForChecking)) {
    // Optimization for unused variables and fields
    // return conv.bfmgr.makeTrue();
    // }

    final CType rhsType =
        rhs != null ? typeHandler.getSimplifiedType(rhs) : CNumericTypes.SIGNED_CHAR;
=======
>>>>>>> 0b555e69

    // apply LHS relevancy
    Stream<SliceAssignment> assignmentsStream =
        pAssignments.stream().filter(assignment -> assignment.isRelevant(conv));

    // make the slice expressions canonical, moving the trailing field accesses of bases to first
    // modifiers; this results in the same effective assignments, but the base encompasses more
    // fields which may be unionized, paving the way for assigning to relevant simple unionized
    // fields after converting to simple slice assignments
    assignmentsStream = assignmentsStream.map(SliceAssignment::constructCanonical);

    // apply Havoc abstraction: if Havoc abstraction is turned on
    // and LHS is not relevant, make it nondeterministic
    if (conv.options.useHavocAbstraction()) {
      assignmentsStream = assignmentsStream.map(this::applyHavocToAssignment);
    }

    final List<SliceAssignment> assignments = assignmentsStream.toList();

    // resolve LHS and RHS bases here, before converting to simple slice assignments
    // this is needed for two reasons:
    // 1. to avoid visiting LHS and RHS multiple times, which is especially important for
    // CFunctionCallExpression RHS as it may produce side effects
    // 2. to be able to update the DynamicMemoryHandler using the original assignments

    final Map<CRightHandSide, ResolvedSlice> lhsBaseResolutionMap = new HashMap<>();
    final Map<CRightHandSide, ResolvedSlice> rhsBaseResolutionMap = new HashMap<>();
    final List<CompositeField> rhsAddressedFields = new ArrayList<>();

    for (SliceAssignment assignment : assignments) {
      resolveAssignmentBases(
          assignment, lhsBaseResolutionMap, rhsBaseResolutionMap, rhsAddressedFields);
    }

    // note that after resolving the slice bases, we can no longer modify them,
    // otherwise, we would lose the resolution mapping

    // for better soundness, we want to assign not just to the LHS, but to fields that are unionized
    // with it as well; for that reason, we will convert the assignments to partial assignments and
    // move outward from trailing field accesses, so the LHS type of partial assignment is the
    // coarsest possible ("progenitor")
    final List<SingleRhsPartialAssignment> partialAssignments = new ArrayList<>();

    for (SliceAssignment assignment : assignments) {
      // to initialize the span size, we need to know the type after potential casting
      // this is usually the type of LHS, but if pointer assignment or array attachment is being
      // forced, it must be adjusted to pointer
      CType targetType = typeHandler.simplifyType(assignment.lhs.getFullExpressionType());
      if (assignmentOptions.forcePointerAssignmentOrArrayAttachment()) {
        targetType = CTypes.adjustFunctionOrArrayType(targetType);
      }

      // construct the partial assignment as if it is a full assignment from RHS (converted to
      // target type) to LHS
      final PartialAssignmentLhs partialLhs = new PartialAssignmentLhs(assignment.lhs, targetType);
      final long targetBitSize = typeHandler.getBitSizeof(targetType);
      final PartialAssignmentRhs partialRhs =
          new PartialAssignmentRhs(new PartialSpan(0, 0, targetBitSize), assignment.rhs);
      final SingleRhsPartialAssignment partialAssignment =
          new SingleRhsPartialAssignment(partialLhs, partialRhs);

      if (options.useByteArrayForHeap()) {
        // we do not need to convert to progenitor if we are assigning to the byte array, as all
        // types will read and write from the same array
        // however, that does not apply to unaliased locations, so we need to make sure that there
        // are no assignments to them if we want to skip the conversion to progenitor

        boolean assignmentToUnaliasedExists = false;
        for (ResolvedSlice lhsResolvedBase : lhsBaseResolutionMap.values()) {
          assignmentToUnaliasedExists =
              assignmentToUnaliasedExists || lhsResolvedBase.expression().isUnaliasedLocation();
        }

        if (!assignmentToUnaliasedExists) {
          // we do not need to convert to progenitor, unions are resolved implicitly by the byte
          // array
          partialAssignments.add(partialAssignment);
          continue;
        }
      }

      // convert span assignment to progenitor; this will retain the meaning of the assignment,
      // but the LHS type will be the coarsest possible
      final SingleRhsPartialAssignment progenitorPartialAssignment =
          convertPartialAssignmentToProgenitor(partialAssignment);

      partialAssignments.add(progenitorPartialAssignment);
    }

    // generate simple slice assignments to resolve assignments to structures and arrays
    // as we have converted to progenitors, this will recurse into unionized fields within
    // the same coarsest type, and thus resolve these unionized assignments correctly
    // note that one LHS can now correspond to multiple RHS, so we need a multimap
    final ListMultimap<PartialAssignmentLhs, PartialAssignmentRhs> simpleAssignmentMultimap =
        MultimapBuilder.linkedHashKeys().arrayListValues().build();

    for (SingleRhsPartialAssignment partialAssignment : partialAssignments) {
      if (assignmentOptions.forcePointerAssignmentOrArrayAttachment()) {
        // actual assignment type is pointer, which is already simple
        simpleAssignmentMultimap.put(partialAssignment.lhs(), partialAssignment.rhs());
      } else {
        generateSimplePartialAssignments(partialAssignment, simpleAssignmentMultimap);
      }
    }

    // hand over to quantifier handler
    final AssignmentQuantifierHandler assignmentQuantifierHandler =
        new AssignmentQuantifierHandler(
            conv,
            edge,
            function,
            ssa,
            pts,
            constraints,
            errorConditions,
            regionMgr,
            assignmentOptions,
            lhsBaseResolutionMap,
            rhsBaseResolutionMap);
    final BooleanFormula result =
        assignmentQuantifierHandler.assignSimpleSlices(simpleAssignmentMultimap);

    // add addressed fields of rhs to pointer-target set
    for (CompositeField field : rhsAddressedFields) {
      pts.addField(field);
    }

    return result;
  }

  /**
   * In this function, Havoc abstraction is applied onto an assignment.
   *
   * <p>It is determined whether the right side should be Havoc'd. If it should, the new right-hand
   * side is nondeterministic. Otherwise, it is retained.
   *
   * @param assignment The assignment to apply Havoc abstraction to.
   * @return The assignment with applied Havoc abstraction.
   */
  private SliceAssignment applyHavocToAssignment(SliceAssignment assignment) {
    // the Havoc relevant visitor does not care about subscripts and fields,
    // we can just test for relevancy of the base
    if (assignment.rhs.isEmpty()) {
      // already nondeterministic
      return assignment;
    }
    IsRelevantWithHavocAbstractionVisitor havocVisitor =
        new IsRelevantWithHavocAbstractionVisitor(conv);
    if (assignment.rhs.orElseThrow().base().accept(havocVisitor)) {
      // relevant
      return assignment;
    }
    // havoc by making rhs nondeterministic
    return new SliceAssignment(assignment.lhs, assignment.relevancyLhs, Optional.empty());
  }

  /**
   * Resolves bases of a slice assignment and puts the resolutions to the provided maps.
   *
   * <p>Also calls the DynamicMemoryHandler to handle deferred allocations as necessary.
   *
   * @param assignment The assignment to resolve bases of.
   * @param lhsBaseResolutionMap LHS base resolution map to which the LHS base resolutions will be
   *     put.
   * @param rhsBaseResolutionMap RHS base resolution map to which the RHS base resolutions will be
   *     put.
   * @param rhsAddressedFields A list into which RHS addressed fields determined by the RHS visitor
   *     are inserted.
   * @throws UnrecognizedCodeException If the C code was unrecognizable.
   * @throws InterruptedException If a shutdown was requested during assigning.
   */
  private void resolveAssignmentBases(
      SliceAssignment assignment,
      Map<CRightHandSide, ResolvedSlice> lhsBaseResolutionMap,
      Map<CRightHandSide, ResolvedSlice> rhsBaseResolutionMap,
      List<CompositeField> rhsAddressedFields)
      throws UnrecognizedCodeException, InterruptedException {
    // resolve LHS base using visitor
    final CExpressionVisitorWithPointerAliasing lhsBaseVisitor =
        new CExpressionVisitorWithPointerAliasing(
            conv, edge, function, ssa, constraints, errorConditions, pts, regionMgr);
    final CRightHandSide lhsBase = assignment.lhs.base();
    ResolvedSlice resolvedLhsBase = resolveBase(lhsBase, lhsBaseVisitor);

    // add initialized and used fields of LHS base to pointer-target set as essential
    // this is only needed for UF heap
    pts.addEssentialFields(lhsBaseVisitor.getInitializedFields());
    pts.addEssentialFields(lhsBaseVisitor.getUsedFields());

    if (assignmentOptions.forcePointerAssignmentOrArrayAttachment()) {
      // resolved LHS now may have array type, but it must be interpreted as pointer instead
      final CType lhsPointerType = CTypes.adjustFunctionOrArrayType(resolvedLhsBase.type());
      resolvedLhsBase = new ResolvedSlice(resolvedLhsBase.expression(), lhsPointerType);
    }

    // add LHS to resolution map
    lhsBaseResolutionMap.put(lhsBase, resolvedLhsBase);

    if (assignment.rhs.isEmpty()) {
      // assignment RHS is nondeterministic
      // no resolution of RHS base or deferred memory handling
      return;
    }
    final SliceExpression rhs = assignment.rhs.orElseThrow();

    // resolve RHS base using visitor
    final CRightHandSide rhsBase = rhs.base();
    final CExpressionVisitorWithPointerAliasing rhsBaseVisitor =
        new CExpressionVisitorWithPointerAliasing(
            conv, edge, function, ssa, constraints, errorConditions, pts, regionMgr);
    final ResolvedSlice resolvedRhsBase = resolveBase(rhsBase, rhsBaseVisitor);

    // add initialized and used fields of RHS to pointer-target set as essential
    // this is only needed for UF heap
    pts.addEssentialFields(rhsBaseVisitor.getInitializedFields());
    pts.addEssentialFields(rhsBaseVisitor.getUsedFields());

    // prepare to add addressed fields of RHS to pointer-target set after assignment
    // this is only needed for UF heap
    rhsAddressedFields.addAll(rhsBaseVisitor.getAddressedFields());

    // add RHS to resolution map
    rhsBaseResolutionMap.put(rhsBase, resolvedRhsBase);

    // apply the deferred memory handler: if there is a malloc with void* type, the allocation
    // can be deferred until the assignment that uses the value; the allocation type can then be
    // inferred from assignment lhs type
    if (conv.options.revealAllocationTypeFromLHS() || conv.options.deferUntypedAllocations()) {

      // the deferred memory handler does not care about actual subscript values, so we can use
      // dummy resolved expressions; it is necessary that there are no modifiers after
      // CFunctionCallExpression base in assignments
      final CRightHandSide lhsDummy = assignment.lhs.getDummyResolvedExpression();
      final CRightHandSide rhsDummy = rhs.getDummyResolvedExpression();
      CType lhsType = typeHandler.getSimplifiedType(lhsDummy);

      if (assignmentOptions.forcePointerAssignmentOrArrayAttachment()) {
        // lhsType may be an array but we have to interpret it as a pointer instead
        lhsType = CTypes.adjustFunctionOrArrayType(lhsType);
      }

      // we have everything we need, call memory handler
      // rhs expression is only used when rhs is CFunctionCallExpression which can have no
      // modifiers in assignments
      // so we can substitute resolvedRhsBase.expression()
      final DynamicMemoryHandler memoryHandler =
          new DynamicMemoryHandler(conv, edge, ssa, pts, constraints, errorConditions, regionMgr);
      memoryHandler.handleDeferredAllocationsInAssignment(
          (CLeftHandSide) lhsDummy,
          rhsDummy,
          resolvedRhsBase.expression(),
          lhsType,
          lhsBaseVisitor.getLearnedPointerTypes(),
          rhsBaseVisitor.getLearnedPointerTypes());
    }
  }

  /**
   * A helper function to resolve a base using a visitor, returning a {@link ResolvedSlice}.
   *
   * @param base The base to resolve.
   * @param visitor The visitor to use.
   * @return The resolved slice
   * @throws UnrecognizedCodeException If the C code was unrecognizable.
   */
  private ResolvedSlice resolveBase(
      CRightHandSide base, CExpressionVisitorWithPointerAliasing visitor)
      throws UnrecognizedCodeException {
    CType lhsBaseType = typeHandler.getSimplifiedType(base);
    Expression lhsBaseExpression = base.accept(visitor);
    return new ResolvedSlice(lhsBaseExpression, lhsBaseType);
  }

  /**
   * Converts partial assignment to progenitor partial assignment.
   *
   * <p>The progenitor partial assignment has the same effect as the original assignment and retains
   * the same base, but LHS trailing field access modifiers are discarded and instead represented by
   * the partial assignment span. This means full LHS type is the coarsest possible, representing
   * assignment not only to the original field, but to unionized fields within the progenitor LHS
   * type as well.
   *
   * @param assignment The partial assignment to convert to progenitor.
   * @return Progenitor partial assignment, retaining the same base and effective assignment.
   */
  private SingleRhsPartialAssignment convertPartialAssignmentToProgenitor(
      SingleRhsPartialAssignment assignment) {

    // we assume assignment is already canonical and split the canonical LHS modifiers
    // into progenitor modifiers and trailing field accesses
    // e.g. with (*x).a.b[0].c.d, split into (*x).a.b[0] and .c.d
    // the head is the progenitor from which we will be assigning to span

    ImmutableList<SliceModifier> lhsModifiers = assignment.lhs().actual().modifiers();

    // split to head and trailing
    // Invariant: lhsModifiers.get(splitPoint) either does not exist or it and all further elements
    // are SliceFieldAccessModifier
    int splitPoint = lhsModifiers.size();
    while (splitPoint > 0 && lhsModifiers.get(splitPoint - 1) instanceof SliceFieldAccessModifier) {
      splitPoint--;
    }
    ImmutableList<SliceModifier> progenitorModifiers = lhsModifiers.subList(0, splitPoint);
    ImmutableList<SliceModifier> trailingFieldAccesses =
        lhsModifiers.subList(splitPoint, lhsModifiers.size());

    // construct the progenitor lhs
    SliceExpression progenitorLhs =
        new SliceExpression(assignment.lhs().actual().base(), progenitorModifiers);

    // compute the full bit offset from progenitor
    // the parent type of first field access is the progenitor type
    CType parentType = progenitorLhs.getFullExpressionType();
    long bitOffsetFromProgenitor = 0;
    for (SliceModifier modifier : trailingFieldAccesses) {
      SliceFieldAccessModifier access = (SliceFieldAccessModifier) modifier; // ensured above

      // field access, parent must be composite
      CCompositeType parentCompositeType = (CCompositeType) parentType;

      // add current field access to bit offset from progenitor
      bitOffsetFromProgenitor += typeHandler.getBitOffset(parentCompositeType, access.field());

      // compute the parent type of next access, which is the simplified type of this accessed field
      parentType = typeHandler.getSimplifiedType(access.field());
    }

    PartialSpan originalSpan = assignment.rhs().span();
    PartialSpan spanFromProgenitor =
        new PartialSpan(
            bitOffsetFromProgenitor + originalSpan.lhsBitOffset(),
            originalSpan.rhsTargetBitOffset(),
            originalSpan.bitSize());

    // now construct the new progenitor assignment with lhs and span modified accordingly
    // rhs does not change, so target type does not change as well
    return new SingleRhsPartialAssignment(
        new PartialAssignmentLhs(progenitorLhs, assignment.lhs().targetType()),
        new PartialAssignmentRhs(spanFromProgenitor, assignment.rhs().actual()));
  }

  /**
   * Generates simple partial assignments from a partial assignment recursively.
   *
   * <p>The simple partial assignments LHS and RHS have non-composite, non-array full types.
   *
   * @param assignment Assignment to generate simple assignments from.
   * @param simpleAssignmentMultimap The multimap to add the generated simple assignments to.
   */
  private void generateSimplePartialAssignments(
      SingleRhsPartialAssignment assignment,
      Multimap<PartialAssignmentLhs, PartialAssignmentRhs> simpleAssignmentMultimap) {

    final CType lhsType =
        typeHandler.simplifyType(assignment.lhs().actual().getFullExpressionType());

    // if rhs type is nondet, treat is as LHS type
    final CType rhsType =
        assignment
            .rhs()
            .actual()
            .map(rhsSlice -> typeHandler.simplifyType(rhsSlice.getFullExpressionType()))
            .orElse(lhsType);

    // hand off to the proper function depending on LHS type
    if (lhsType instanceof CArrayType lhsArrayType) {
      generatePartialAssignmentsForArrayType(
          assignment, simpleAssignmentMultimap, lhsArrayType, rhsType);
    } else if (lhsType instanceof CCompositeType lhsCompositeType) {
      for (CCompositeTypeMemberDeclaration lhsMember : lhsCompositeType.getMembers()) {
        generatePartialAssignmentsForCompositeMember(
            assignment, simpleAssignmentMultimap, lhsCompositeType, rhsType, lhsMember);
      }
    } else {
      // already simple, just add the assignment to simple assignments
      simpleAssignmentMultimap.put(assignment.lhs(), assignment.rhs());
    }
  }

  /**
   * Generates simple partial assignments from a partial assignment with LHS array type.
   *
   * <p>If LHS and RHS types are the same and the assignment span is complete, slices the
   * assignment, i.e., for {@code lhs = rhs}, creates {@code lhs[i] = rhs[i]}, where {@code 0 <= i <
   * size} and {@code size} is the size of the array.
   *
   * <p>If LHS is a flexible array member, the types of LHS and RHS are not the same, or the
   * assignment span is not complete, currently ignores the assignment.
   *
   * @param assignment Assignment to generate simple assignments from.
   * @param simpleAssignmentMultimap The multimap to add the generated simple assignments to.
   * @param lhsArrayType LHS array type.
   * @param rhsType RHS type.
   */
  private void generatePartialAssignmentsForArrayType(
      SingleRhsPartialAssignment assignment,
      Multimap<PartialAssignmentLhs, PartialAssignmentRhs> simpleAssignmentMultimap,
      CArrayType lhsArrayType,
      CType rhsType) {

    final @Nullable CExpression lhsArrayLength = lhsArrayType.getLength();
    if (lhsArrayLength == null) {
      // we currently do not assign to flexible array members as it is complex to implement
      conv.logger.logfOnce(
          Level.WARNING,
          "%s: Ignoring assignment to flexible array member %s as they are not well-supported",
          edge.getFileLocation(),
          lhsArrayType);
      return;
    }

    final PartialSpan originalSpan = assignment.rhs().span();

    if (!lhsArrayType.equals(rhsType)) {
      // we currently do not assign to array types from different types as that would ideally
      // require spans to support quantification, which would be problematic
      // it should be only required for cases of unions containing arrays
      conv.logger.logfOnce(
          Level.WARNING,
          "%s: Ignoring assignment to array type %s from other type %s",
          edge.getFileLocation(),
          lhsArrayType,
          rhsType);
      return;
    }
    if (originalSpan.lhsBitOffset() != 0
        || originalSpan.rhsTargetBitOffset() != 0
        || originalSpan.bitSize() != typeHandler.getBitSizeof(lhsArrayType)) {
      // we currently do not assign for incomplete spans as it would not be trivial
      conv.logger.logfOnce(
          Level.WARNING,
          "%s: Ignoring assignment to array type %s with incomplete span",
          edge.getFileLocation(),
          lhsArrayType);
      return;
    }

    // slice the assignment using a slice variable
    final SliceVariable indexVariable = new SliceVariable(lhsArrayType.getLength());
    final SliceExpression elementLhs = assignment.lhs().actual().withIndex(indexVariable);
    final Optional<SliceExpression> elementRhs =
        assignment.rhs().actual().map(rhsSlice -> rhsSlice.withIndex(indexVariable));

    // full span
    final CType elementType = typeHandler.simplifyType(lhsArrayType.getType());
    final PartialSpan elementSpan = new PartialSpan(0, 0, typeHandler.getBitSizeof(elementType));
    final PartialAssignmentRhs elementSpanRhs = new PartialAssignmentRhs(elementSpan, elementRhs);

    // target type is now element type
    final SingleRhsPartialAssignment elementAssignment =
        new SingleRhsPartialAssignment(
            new PartialAssignmentLhs(elementLhs, elementType), elementSpanRhs);
    generateSimplePartialAssignments(elementAssignment, simpleAssignmentMultimap);
  }

  /**
   * Generates simple partial assignments from a partial assignment with left-hand-side composite
   * type member.
   *
   * <p>If LHS span does not cover the member at least partially, returns. If LHS and RHS types and
   * offsets are the same, field-accesses both of them. If they are different, field-accesses only
   * LHS, "accessing" RHS by adjusting span. This preserves the ability to slice if possible.
   *
   * @param assignment Assignment to generate simple assignments from.
   * @param simpleAssignmentMultimap The multimap to add the generated simple assignments to.
   * @param lhsCompositeType LHS composite type.
   * @param rhsType RHS type.
   * @param lhsMember The LHS member to consider.
   */
  private void generatePartialAssignmentsForCompositeMember(
      SingleRhsPartialAssignment assignment,
      Multimap<PartialAssignmentLhs, PartialAssignmentRhs> simpleAssignmentMultimap,
      CCompositeType lhsCompositeType,
      CType rhsType,
      CCompositeTypeMemberDeclaration lhsMember) {
    final PartialSpan originalSpan = assignment.rhs().span();

    final long lhsMemberBitOffset = typeHandler.getBitOffset(lhsCompositeType, lhsMember);
    final long lhsMemberBitSize = typeHandler.getBitSizeof(lhsMember.getType());
    final SliceExpression lhsMemberSlice = assignment.lhs().actual().withFieldAccess(lhsMember);

    // compare LHS assignment range with member range
    final Range<Long> lhsOriginalRange = originalSpan.asLhsRange();
    final Range<Long> lhsMemberRange =
        Range.closedOpen(lhsMemberBitOffset, lhsMemberBitOffset + lhsMemberBitSize);
    if (!lhsOriginalRange.isConnected(lhsMemberRange)) {
      // the span does not cover this member
      return;
    }

    // get the intersection, it may be empty
    final Range<Long> lhsIntersectionRange = lhsOriginalRange.intersection(lhsMemberRange);
    if (lhsIntersectionRange.isEmpty()) {
      // the span does not cover this member
      return;
    }

    // get the member-referenced offset and member assignment size
    final long intersectionMemberReferencedLhsBitOffset =
        lhsIntersectionRange.lowerEndpoint() - lhsMemberBitOffset;
    final long memberAssignmentBitSize =
        lhsIntersectionRange.upperEndpoint() - lhsIntersectionRange.lowerEndpoint();

    // go into rhs as well if bit offsets and types are the same
    if (originalSpan.lhsBitOffset() == originalSpan.rhsTargetBitOffset()
        && lhsCompositeType.equals(rhsType)) {
      // types and offsets are equal, go into rhs as well

      // the offsets will remain the same for lhs and rhs
      final PartialSpan memberSpan =
          new PartialSpan(
              intersectionMemberReferencedLhsBitOffset,
              intersectionMemberReferencedLhsBitOffset,
              memberAssignmentBitSize);

      // go into rhs if not nondet
      final Optional<SliceExpression> memberRhsSlice =
          assignment.rhs().actual().map(rhsSlice -> rhsSlice.withFieldAccess(lhsMember));

      final PartialAssignmentRhs memberRhs = new PartialAssignmentRhs(memberSpan, memberRhsSlice);

      // target type is now member type
      final CType memberTargetType = typeHandler.getSimplifiedType(lhsMember);

      final SingleRhsPartialAssignment memberAssignment =
          new SingleRhsPartialAssignment(
              new PartialAssignmentLhs(lhsMemberSlice, memberTargetType), memberRhs);
      // we now have the member assignment, generate the simple assignments from it
      generateSimplePartialAssignments(memberAssignment, simpleAssignmentMultimap);

      // early return
      return;
    }

    // types or offsets are not equal, do not go into rhs, just get the right spans
    // the rhs offset is still referenced to rhs which does not change, but the intersection
    // may start after original, so add intersection lhs bit offset and subtract original
    // lhs bit offset
    final long intersectionRhsBitOffset =
        originalSpan.rhsTargetBitOffset()
            + lhsIntersectionRange.lowerEndpoint()
            - lhsOriginalRange.lowerEndpoint();

    final PartialSpan memberSpan =
        new PartialSpan(
            intersectionMemberReferencedLhsBitOffset,
            intersectionRhsBitOffset,
            memberAssignmentBitSize);
    final PartialAssignmentRhs memberRhs =
        new PartialAssignmentRhs(memberSpan, assignment.rhs().actual());

    // target type does not change
    final SingleRhsPartialAssignment memberAssignment =
        new SingleRhsPartialAssignment(
            new PartialAssignmentLhs(lhsMemberSlice, assignment.lhs().targetType()), memberRhs);

    // we now have the member assignment, generate the simple assignments from it
    generateSimplePartialAssignments(memberAssignment, simpleAssignmentMultimap);
  }

  /**
   * Assigns initialization assignments to the given variable.
   *
   * <p>If quantifier encoding should be used and is array initialization with all initializers
   * being the same, makes the initializer slicing, e.g. from <code> int a[3] = {2,2,2}; </code>,
   * makes initial slice assignment {@code a[i] = 2} for {@code 0 <= i < size} where {@code size =
   * 3}. Otherwise, just generates the assignments as normal.
   *
   * @param variable The declared variable.
   * @param declarationType The type of the declared variable.
   * @param assignments A list of assignment statements.
   * @return A boolean formula for the assignment.
   * @throws UnrecognizedCodeException If the C code was unrecognizable.
   * @throws InterruptedException It the execution was interrupted.
   */
  BooleanFormula initializationAssign(
      final CIdExpression variable,
      final CType declarationType,
      final List<CExpressionAssignmentStatement> assignments)
      throws UnrecognizedCodeException, InterruptedException {

    if (options.useQuantifiersOnArrays()
        && (declarationType instanceof CArrayType arrayType)
        && !assignments.isEmpty()) {
      // try to make a single slice assignment out of the assignments

      OptionalInt arrayLength = arrayType.getLengthAsInt();

      CExpressionAssignmentStatement firstAssignment = assignments.get(0);

      // we can visit lhs and rhs multiple times without side effects
      // as there is no CFunctionCallExpression visit possible
      final CExpressionVisitorWithPointerAliasing rhsVisitor =
          new CExpressionVisitorWithPointerAliasing(
              conv, edge, function, ssa, constraints, errorConditions, pts, regionMgr);
      final Expression rhsValue = firstAssignment.getRightHandSide().accept(rhsVisitor);

      final CExpressionVisitorWithPointerAliasing lhsVisitor =
          new CExpressionVisitorWithPointerAliasing(
              conv, edge, function, ssa, constraints, errorConditions, pts, regionMgr);
      final Location lhsLocation = variable.accept(lhsVisitor).asLocation();

      if (arrayLength.isPresent()
          && arrayLength.orElseThrow() == assignments.size()
          && rhsValue.isValue()
          && checkEqualityOfInitializers(assignments, rhsVisitor)
          && lhsLocation.isAliased()) {
        // there is an initializer for every array element and all of them are the same
        // make a single slice assignment over the array length
        CArraySubscriptExpression firstAssignmentLeftSide =
            (CArraySubscriptExpression) firstAssignment.getLeftHandSide();
        CLeftHandSide wholeAssignmentLeftSide =
            (CLeftHandSide) firstAssignmentLeftSide.getArrayExpression();

        SliceExpression sliceLhs =
            new SliceExpression(wholeAssignmentLeftSide)
                .withIndex(new SliceVariable(arrayType.getLength()));
        SliceExpression sliceRhs = new SliceExpression(firstAssignment.getRightHandSide());
        SliceAssignment sliceAssignment =
            new SliceAssignment(
                sliceLhs, Optional.of(firstAssignmentLeftSide), Optional.of(sliceRhs));
        return assign(ImmutableList.of(sliceAssignment));
      }
    }

    // normal initializer handling, build all initialization assignments

    ImmutableList.Builder<SliceAssignment> builder = ImmutableList.<SliceAssignment>builder();
    for (CExpressionAssignmentStatement assignment : assignments) {
      SliceExpression lhs = new SliceExpression(assignment.getLeftHandSide());
      SliceExpression rhs = new SliceExpression(assignment.getRightHandSide());
      builder.add(
          new SliceAssignment(lhs, Optional.of(assignment.getLeftHandSide()), Optional.of(rhs)));
    }
    return assign(builder.build());
  }

  /**
   * Checks whether all assignments of an initializer have the same value.
   *
   * @param pAssignments The list of assignments.
   * @param pRhsVisitor A visitor to evaluate the value of the right-hand side.
   * @return Whether all assignments of an initializer have the same value.
   * @throws UnrecognizedCodeException If the C code was unrecognizable.
   */
  private boolean checkEqualityOfInitializers(
      final List<CExpressionAssignmentStatement> pAssignments,
      final CExpressionVisitorWithPointerAliasing pRhsVisitor)
      throws UnrecognizedCodeException {
    Expression tmp = null;
    for (CExpressionAssignmentStatement assignment : pAssignments) {
      if (tmp == null) {
        tmp = assignment.getRightHandSide().accept(pRhsVisitor);
      }
      if (!tmp.equals(assignment.getRightHandSide().accept(pRhsVisitor))) {
        return false;
      }
    }
    return true;
  }
}<|MERGE_RESOLUTION|>--- conflicted
+++ resolved
@@ -198,16 +198,6 @@
    */
   BooleanFormula assign(List<SliceAssignment> pAssignments)
       throws UnrecognizedCodeException, InterruptedException {
-<<<<<<< HEAD
-    // if (!conv.isRelevantLeftHandSide(lhsForChecking)) {
-    // Optimization for unused variables and fields
-    // return conv.bfmgr.makeTrue();
-    // }
-
-    final CType rhsType =
-        rhs != null ? typeHandler.getSimplifiedType(rhs) : CNumericTypes.SIGNED_CHAR;
-=======
->>>>>>> 0b555e69
 
     // apply LHS relevancy
     Stream<SliceAssignment> assignmentsStream =
