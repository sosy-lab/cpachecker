--- conflicted
+++ resolved
@@ -8,6 +8,7 @@
 
 package org.sosy_lab.cpachecker.util.predicates.interpolation;
 
+import static com.google.common.base.Preconditions.checkNotNull;
 import static com.google.common.base.Verify.verify;
 import static com.google.common.collect.FluentIterable.from;
 import static org.sosy_lab.cpachecker.util.statistics.StatisticsUtils.div;
@@ -138,11 +139,7 @@
   private final PathFormulaManager pmgr;
   private final Solver solver;
 
-  // lazy instantiation of interpolator
-  // this could somehow avoid StackOverFlowError when using InterpolationManger in parallel analyses
-  // with reuseInterpolationEnvironment=true
-  // TODO: investigate the cause of the StackOverFlowError
-  private Interpolator<?> interpolator;
+  private final Interpolator<?> interpolator;
 
   @Option(
       secure = true,
@@ -283,7 +280,11 @@
           Executors.newSingleThreadExecutor(new ThreadFactoryBuilder().setDaemon(true).build());
     }
 
-    interpolator = null;
+    if (reuseInterpolationEnvironment) {
+      interpolator = new Interpolator<>();
+    } else {
+      interpolator = null;
+    }
 
     switch (strategy) {
       case SEQ_CPACHECKER:
@@ -427,21 +428,19 @@
     try {
       final BlockFormulas f = prepareCounterexampleFormulas(pFormulas);
 
-      if (interpolator == null) {
-        interpolator = new Interpolator<>();
+      final Interpolator<?> currentInterpolator;
+      if (reuseInterpolationEnvironment) {
+        currentInterpolator = checkNotNull(interpolator);
+      } else {
+        currentInterpolator = new Interpolator<>();
       }
 
       try {
         try {
-<<<<<<< HEAD
-          return interpolator.buildCounterexampleTrace(f, pAbstractionStates);
-=======
           return currentInterpolator.buildCounterexampleTrace(f, pAbstractionStates, imprecisePath);
->>>>>>> 04adaf81
         } finally {
           if (!reuseInterpolationEnvironment) {
-            interpolator.close();
-            interpolator = null;
+            currentInterpolator.close();
           }
         }
       } catch (SolverException itpException) {
