/*
 *  CPAchecker is a tool for configurable software verification.
 *  This file is part of CPAchecker.
 *
 *  Copyright (C) 2007-2014  Dirk Beyer
 *  All rights reserved.
 *
 *  Licensed under the Apache License, Version 2.0 (the "License");
 *  you may not use this file except in compliance with the License.
 *  You may obtain a copy of the License at
 *
 *      http://www.apache.org/licenses/LICENSE-2.0
 *
 *  Unless required by applicable law or agreed to in writing, software
 *  distributed under the License is distributed on an "AS IS" BASIS,
 *  WITHOUT WARRANTIES OR CONDITIONS OF ANY KIND, either express or implied.
 *  See the License for the specific language governing permissions and
 *  limitations under the License.
 *
 *
 *  CPAchecker web page:
 *    http://cpachecker.sosy-lab.org
 */
package org.sosy_lab.cpachecker.util.test;

import com.google.common.collect.ImmutableList;
import com.google.common.collect.ImmutableSet;
import java.util.Map;
import java.util.logging.Level;
import org.sosy_lab.common.ShutdownManager;
import org.sosy_lab.common.configuration.Configuration;
import org.sosy_lab.common.log.BasicLogManager;
import org.sosy_lab.common.log.ConsoleLogFormatter;
import org.sosy_lab.common.log.LogManager;
import org.sosy_lab.common.log.StringBuildingLogHandler;
import org.sosy_lab.cpachecker.core.CPAchecker;
import org.sosy_lab.cpachecker.core.CPAcheckerResult;

/**
 * Helper class for running CPA tests.
 */
public class CPATestRunner {

<<<<<<< HEAD
  public static TestResults run(Map<String, String> pProperties, String pSourceCodeFilePath)
      throws Exception {
    pProperties.put("specification", "config/specification/default.spc");
    if (pProperties.containsKey("counterexample.checker.config")
        && pProperties.get("counterexample.checker.config")
            .contains("cex-checks/valueAnalysis-as-cex-check.properties")) {
      pProperties.put(
          "counterexample.checker.config",
          "config/cex-checks/valueAnalysis-as-cex-check.properties");
    }
=======
  public enum ExpectedVerdict {
    TRUE,
    FALSE,
    NONE
  }

  public static TestResults run(
      Map<String, String> pProperties,
      String pSourceCodeFilePath) throws Exception {
>>>>>>> a6961a87

    Configuration config = TestDataTools.configurationForTest().setOptions(pProperties).build();
    return run(config, pSourceCodeFilePath);
  }

  public static TestResults run(Configuration config, String pSourceCodeFilePath) throws Exception {
    return run(config, pSourceCodeFilePath, Level.INFO);
  }

  public static TestResults run(Configuration config, String pSourceCodeFilePath, Level logLevel) throws Exception {
    StringBuildingLogHandler stringLogHandler = new StringBuildingLogHandler();
    stringLogHandler.setLevel(logLevel);
    stringLogHandler.setFormatter(ConsoleLogFormatter.withoutColors());
    LogManager logger = BasicLogManager.createWithHandler(stringLogHandler);

    ShutdownManager shutdownManager = ShutdownManager.create();
    CPAchecker cpaChecker = new CPAchecker(config, logger, shutdownManager);
    CPAcheckerResult results =
        cpaChecker.run(ImmutableList.of(pSourceCodeFilePath), ImmutableSet.of());
    logger.flush();
    return new TestResults(stringLogHandler.getLog(), results);
  }
}<|MERGE_RESOLUTION|>--- conflicted
+++ resolved
@@ -41,18 +41,6 @@
  */
 public class CPATestRunner {
 
-<<<<<<< HEAD
-  public static TestResults run(Map<String, String> pProperties, String pSourceCodeFilePath)
-      throws Exception {
-    pProperties.put("specification", "config/specification/default.spc");
-    if (pProperties.containsKey("counterexample.checker.config")
-        && pProperties.get("counterexample.checker.config")
-            .contains("cex-checks/valueAnalysis-as-cex-check.properties")) {
-      pProperties.put(
-          "counterexample.checker.config",
-          "config/cex-checks/valueAnalysis-as-cex-check.properties");
-    }
-=======
   public enum ExpectedVerdict {
     TRUE,
     FALSE,
@@ -62,9 +50,10 @@
   public static TestResults run(
       Map<String, String> pProperties,
       String pSourceCodeFilePath) throws Exception {
->>>>>>> a6961a87
 
-    Configuration config = TestDataTools.configurationForTest().setOptions(pProperties).build();
+    Configuration config = TestDataTools.configurationForTest()
+        .setOptions(pProperties)
+        .build();
     return run(config, pSourceCodeFilePath);
   }
 
@@ -73,7 +62,7 @@
   }
 
   public static TestResults run(Configuration config, String pSourceCodeFilePath, Level logLevel) throws Exception {
-    StringBuildingLogHandler stringLogHandler = new StringBuildingLogHandler();
+        StringBuildingLogHandler stringLogHandler = new StringBuildingLogHandler();
     stringLogHandler.setLevel(logLevel);
     stringLogHandler.setFormatter(ConsoleLogFormatter.withoutColors());
     LogManager logger = BasicLogManager.createWithHandler(stringLogHandler);
