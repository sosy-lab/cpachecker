--- conflicted
+++ resolved
@@ -9,19 +9,12 @@
 package org.sosy_lab.cpachecker.cfa.model;
 
 import java.util.List;
-<<<<<<< HEAD
-=======
 import java.util.Optional;
 import org.sosy_lab.cpachecker.cfa.ast.AAstNode;
->>>>>>> 3406662a
 import org.sosy_lab.cpachecker.cfa.ast.AExpression;
 import org.sosy_lab.cpachecker.cfa.ast.AFunctionCall;
 import org.sosy_lab.cpachecker.cfa.ast.AFunctionCallExpression;
 import org.sosy_lab.cpachecker.cfa.ast.FileLocation;
-<<<<<<< HEAD
-
-=======
->>>>>>> 3406662a
 
 
 public class FunctionCallEdge extends AbstractCFAEdge {
@@ -82,7 +75,7 @@
         getFileLocation(),
         pNewPredecessorNode,
         pNewSuccessorNode,
-        getRawAST().get(),
+        getFunctionCall(),
         getSummaryEdge());
   }
 }