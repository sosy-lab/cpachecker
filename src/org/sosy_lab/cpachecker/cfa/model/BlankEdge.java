--- conflicted
+++ resolved
@@ -41,7 +41,11 @@
   }
 
   @Override
-<<<<<<< HEAD
+  public <R, X extends Exception> R accept(CCfaEdgeVisitor<R, X> pVisitor) throws X {
+    return pVisitor.visit(this);
+  }
+
+  @Override
   public BlankEdge copyWith(CFANode pNewPredecessorNode, CFANode pNewSuccessorNode) {
     return new BlankEdge(
         getRawStatement(),
@@ -49,9 +53,5 @@
         pNewPredecessorNode,
         pNewSuccessorNode,
         getDescription());
-=======
-  public <R, X extends Exception> R accept(CCfaEdgeVisitor<R, X> pVisitor) throws X {
-    return pVisitor.visit(this);
->>>>>>> 3406662a
   }
 }