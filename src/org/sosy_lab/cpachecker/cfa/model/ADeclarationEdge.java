--- conflicted
+++ resolved
@@ -47,8 +47,6 @@
   public String getCode() {
     return declaration.toASTString();
   }
-<<<<<<< HEAD
-
   @Override
   public ADeclarationEdge copyWith(CFANode pNewPredecessorNode, CFANode pNewSuccessorNode) {
     return new ADeclarationEdge(
@@ -58,6 +56,4 @@
         pNewSuccessorNode,
         getDeclaration());
   }
-=======
->>>>>>> 33dbcc66
 }