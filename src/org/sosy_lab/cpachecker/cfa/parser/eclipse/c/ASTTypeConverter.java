// This file is part of CPAchecker,
// a tool for configurable software verification:
// https://cpachecker.sosy-lab.org
//
// SPDX-FileCopyrightText: 2007-2020 Dirk Beyer <https://www.sosy-lab.org>
//
// SPDX-License-Identifier: Apache-2.0

package org.sosy_lab.cpachecker.cfa.parser.eclipse.c;

import static com.google.common.base.Preconditions.checkNotNull;
import static com.google.common.base.Verify.verify;

import java.math.BigInteger;
import java.util.ArrayList;
import java.util.List;
import java.util.Set;
import org.checkerframework.checker.nullness.qual.Nullable;
import org.eclipse.cdt.core.dom.ast.DOMException;
import org.eclipse.cdt.core.dom.ast.IASTAttribute;
import org.eclipse.cdt.core.dom.ast.IASTAttributeOwner;
import org.eclipse.cdt.core.dom.ast.IASTDeclSpecifier;
import org.eclipse.cdt.core.dom.ast.IASTElaboratedTypeSpecifier;
import org.eclipse.cdt.core.dom.ast.IASTExpression;
import org.eclipse.cdt.core.dom.ast.IASTNamedTypeSpecifier;
import org.eclipse.cdt.core.dom.ast.IASTPointer;
import org.eclipse.cdt.core.dom.ast.IASTPointerOperator;
import org.eclipse.cdt.core.dom.ast.IASTSimpleDeclSpecifier;
import org.eclipse.cdt.core.dom.ast.IASTTypeIdExpression;
import org.eclipse.cdt.core.dom.ast.IBasicType;
import org.eclipse.cdt.core.dom.ast.ICompositeType;
import org.eclipse.cdt.core.dom.ast.IEnumeration;
import org.eclipse.cdt.core.dom.ast.IField;
import org.eclipse.cdt.core.dom.ast.IFunctionType;
import org.eclipse.cdt.core.dom.ast.IPointerType;
import org.eclipse.cdt.core.dom.ast.IProblemBinding;
import org.eclipse.cdt.core.dom.ast.IProblemType;
import org.eclipse.cdt.core.dom.ast.IQualifierType;
import org.eclipse.cdt.core.dom.ast.IType;
import org.eclipse.cdt.core.dom.ast.ITypedef;
import org.eclipse.cdt.core.dom.ast.IValue;
import org.eclipse.cdt.core.dom.ast.c.ICArrayType;
import org.sosy_lab.cpachecker.cfa.ast.FileLocation;
import org.sosy_lab.cpachecker.cfa.ast.c.CExpression;
import org.sosy_lab.cpachecker.cfa.ast.c.CIntegerLiteralExpression;
import org.sosy_lab.cpachecker.cfa.parser.Scope;
import org.sosy_lab.cpachecker.cfa.types.Type;
import org.sosy_lab.cpachecker.cfa.types.c.CArrayType;
import org.sosy_lab.cpachecker.cfa.types.c.CBasicType;
import org.sosy_lab.cpachecker.cfa.types.c.CBitFieldType;
import org.sosy_lab.cpachecker.cfa.types.c.CComplexType;
import org.sosy_lab.cpachecker.cfa.types.c.CComplexType.ComplexTypeKind;
import org.sosy_lab.cpachecker.cfa.types.c.CCompositeType;
import org.sosy_lab.cpachecker.cfa.types.c.CCompositeType.CCompositeTypeMemberDeclaration;
import org.sosy_lab.cpachecker.cfa.types.c.CElaboratedType;
import org.sosy_lab.cpachecker.cfa.types.c.CFunctionType;
import org.sosy_lab.cpachecker.cfa.types.c.CNumericTypes;
import org.sosy_lab.cpachecker.cfa.types.c.CPointerType;
import org.sosy_lab.cpachecker.cfa.types.c.CProblemType;
import org.sosy_lab.cpachecker.cfa.types.c.CSimpleType;
import org.sosy_lab.cpachecker.cfa.types.c.CStorageClass;
import org.sosy_lab.cpachecker.cfa.types.c.CType;
import org.sosy_lab.cpachecker.cfa.types.c.CTypeQualifiers;
import org.sosy_lab.cpachecker.cfa.types.c.CTypedefType;
import org.sosy_lab.cpachecker.cfa.types.c.CVoidType;

/** This Class contains functions, that convert types from C-source into CPAchecker-format. */
class ASTTypeConverter {

  // CDT has no builtin support for _Atomic. In some cases we can use a workaround where we convert
  // _Atomic into an attribute and get the info from there, but whenever we need to convert an IType
  // instance we do not know whether it should be _Atomic. Use this constant to mark such places.
  // Cf. #1253, https://github.com/eclipse-cdt/cdt/issues/946
  private static final boolean ATOMIC_MISSING_FOR_ITYPES = false;

  private final Scope scope;
  private final ASTConverter converter;
  private final String filePrefix;
  private final ParseContext parseContext;

  // All cases of _Atomic that were not handled so far. This set is pre-filled and we need to remove
  // locations once we handled their respective AST node.
  private final Set<FileLocation> unhandledAtomicOccurrences;

  ASTTypeConverter(
      Scope pScope,
      ASTConverter pConverter,
      String pFilePrefix,
      ParseContext pParseContext,
      Set<FileLocation> pUnhandledAtomicOccurrences) {
    scope = pScope;
    converter = pConverter;
    filePrefix = pFilePrefix;
    parseContext = pParseContext;
    unhandledAtomicOccurrences = pUnhandledAtomicOccurrences;

    pParseContext.registerTypeMemoizationFilePrefixIfAbsent(filePrefix);
  }

  CType convert(IType t) {
    CType result = parseContext.getCType(t, filePrefix);
    if (result == null) {
      result = checkNotNull(convert0(t));
      // re-check, in some cases we updated the map already
      if (parseContext.getCType(t, filePrefix) == null) {
        parseContext.rememberCType(t, result, filePrefix);
      }
    }
    return result;
  }

  /** converts types BOOL, INT,..., PointerTypes, ComplexTypes */
  private CType convert0(IType t) {
<<<<<<< HEAD
    if (t instanceof IBasicType) {
      return conv((IBasicType) t);

    } else if (t instanceof IPointerType) {
      return conv((IPointerType) t);

    } else if (t instanceof ITypedef) {
      return conv((ITypedef) t);

    } else if (t instanceof ICompositeType ct) {
      ComplexTypeKind kind =
          switch (ct.getKey()) {
            case ICompositeType.k_struct -> ComplexTypeKind.STRUCT;
            case ICompositeType.k_union -> ComplexTypeKind.UNION;
            default ->
                throw new CFAGenerationRuntimeException(
                    "Unknown key " + ct.getKey() + " for composite type " + t);
          };
      String name = ct.getName();
      String qualifiedName = kind.toASTString() + " " + name;

      Type oldType = scope.lookupType(qualifiedName);

      // We have seen this type already.
      // Replace it with a CElaboratedType.
      if (oldType != null) {
        assert oldType instanceof CComplexType : "Typedef " + oldType + " is not a CType";
        @Nullable CComplexType oldCType = (CComplexType) oldType;
        return new CElaboratedType(
            false, false, kind, oldCType.getName(), oldCType.getOrigName(), oldCType);
=======
    return switch (t) {
      case IBasicType iBasicType -> conv(iBasicType);

      case IPointerType iPointerType -> conv(iPointerType);

      case ITypedef iTypedef -> conv(iTypedef);

      case ICompositeType ct -> {
        ComplexTypeKind kind =
            switch (ct.getKey()) {
              case ICompositeType.k_struct -> ComplexTypeKind.STRUCT;
              case ICompositeType.k_union -> ComplexTypeKind.UNION;
              default ->
                  throw new CFAGenerationRuntimeException(
                      "Unknown key " + ct.getKey() + " for composite type " + t);
            };
        String name = ct.getName();
        String qualifiedName = kind.toASTString() + " " + name;
        @Nullable CComplexType oldType = scope.lookupType(qualifiedName);
        // We have seen this type already.
        // Replace it with a CElaboratedType.
        if (oldType != null) {
          yield new CElaboratedType(
              CTypeQualifiers.NONE, kind, oldType.getName(), oldType.getOrigName(), oldType);
        }
        // empty linkedList for the Fields of the struct, they are created afterward
        // with the right references in case of pointers to a struct of the same type
        // otherwise they would not point to the correct struct
        // TODO: volatile and const cannot be checked here until no, so both is set
        //       to false
        CCompositeType compType = new CCompositeType(CTypeQualifiers.NONE, kind, name, name);
        // We need to cache compType before converting the type of its fields!
        // Otherwise, we run into an infinite recursion if the type of one field
        // is (a pointer to) the struct itself.
        // In order to prevent a recursive reference from compType to itself,
        // we cheat and put a CElaboratedType instance in the map.
        // This means that wherever the ICompositeType instance appears, it will be
        // replaced by a CElaboratedType.
        CElaboratedType elaborateType =
            new CElaboratedType(CTypeQualifiers.NONE, kind, name, compType.getOrigName(), compType);
        parseContext.rememberCType(t, elaborateType, filePrefix);
        compType.setMembers(conv(ct.getFields()));
        yield compType;
>>>>>>> 017c3328
      }
      case IFunctionType ft -> {
        IType[] parameters = ft.getParameterTypes();
        List<CType> newParameters = new ArrayList<>(parameters.length);
        for (IType p : parameters) {
          if (p instanceof IBasicType iBasicType && iBasicType.getKind() == IBasicType.Kind.eVoid) {
            // there may be a function declaration f(void), which is equal to f()
            // we don't want this dummy parameter "void"
            assert parameters.length == 1;
          } else {
            newParameters.add(convert(p));
          }
        }
        // TODO varargs
        yield new CFunctionType(convert(ft.getReturnType()), newParameters, false);
      }
      case ICArrayType iCArrayType -> conv(iCArrayType);

      case IQualifierType iQualifierType -> conv(iQualifierType);

      case IEnumeration iEnumeration -> conv(iEnumeration);

      case IProblemType iProblemType -> {
        // Of course, the obvious idea would be to throw an exception here.
        // However, CDT seems to give us ProblemTypes even for perfectly legal C code,
        // e.g. in cdaudio_safe.i.cil.c
        yield new CProblemType(t + ": " + iProblemType.getMessage());
      }
      case IProblemBinding problem -> {
        if (problem.getASTNode().getRawSignature().equals("__label__")) {
          // This is a "local label" (a GNU C extension).
          // C.f. http://gcc.gnu.org/onlinedocs/gcc/Local-Labels.html#Local-Labels
          yield new CProblemType(problem.getASTNode().getRawSignature());
        }
        throw parseContext.parseError(problem.getMessage(), problem.getASTNode());
      }
      default ->
          throw new CFAGenerationRuntimeException("unknown type " + t.getClass().getSimpleName());
    };
  }

  private CType conv(final IBasicType t) {
    // The IBasicType has to be an ICBasicType or
    // an IBasicType of type "void" (then it is an ICPPBasicType)
    if (t.getKind() == org.eclipse.cdt.core.dom.ast.IBasicType.Kind.eVoid) {
      if (t.isComplex()
          || t.isImaginary()
          || t.isLong()
          || t.isLongLong()
          || t.isShort()
          || t.isSigned()
          || t.isUnsigned()) {
        throw new CFAGenerationRuntimeException("Void type with illegal modifier: " + t);
      }
      return CVoidType.VOID;

    } else if (t instanceof org.eclipse.cdt.core.dom.ast.c.ICBasicType c) {
      CBasicType type =
          switch (t.getKind()) {
            case eBoolean -> CBasicType.BOOL;
            case eChar -> CBasicType.CHAR;
            case eDouble -> CBasicType.DOUBLE;
            case eFloat -> CBasicType.FLOAT;
            case eFloat128 -> CBasicType.FLOAT128;
            case eInt -> CBasicType.INT;
            case eInt128 -> CBasicType.INT128;
            case eUnspecified -> CBasicType.UNSPECIFIED;
            case eVoid -> throw new AssertionError();
            default -> throw new CFAGenerationRuntimeException("Unknown basic type " + t.getKind());
          };
      // the three values isComplex, isImaginary, isLongLong are initialized
      // with FALSE, because we do not know about them
      if ((c.isShort() && c.isLong())
          || (c.isShort() && c.isLongLong())
          || (c.isLong() && c.isLongLong())
          || (c.isSigned() && c.isUnsigned())) {
        throw new CFAGenerationRuntimeException("Illegal combination of type identifiers");
      }

      // TODO why is there no isConst() and isVolatile() here?
      return new CSimpleType(
          CTypeQualifiers.NONE,
          type,
          c.isLong(),
          c.isShort(),
          c.isSigned(),
          c.isUnsigned(),
          c.isComplex(),
          c.isImaginary(),
          c.isLongLong());

    } else {
      throw new CFAGenerationRuntimeException("Unknown type " + t);
    }
  }

  private CPointerType conv(final IPointerType t) {
    return new CPointerType(
        CTypeQualifiers.create(ATOMIC_MISSING_FOR_ITYPES, t.isConst(), t.isVolatile()),
        convert(t.getType()));
  }

  private CTypedefType conv(final ITypedef t) {

    final String name = t.getName();

    Type oldType = scope.lookupTypedef(scope.getFileSpecificTypeName(name));

    // We have seen this type already.
    if (oldType != null) {
<<<<<<< HEAD
      assert oldType instanceof CType : "Typedef " + name + " is not a CType";
      CType oldCType = (CType) oldType;
      return new CTypedefType(false, false, scope.getFileSpecificTypeName(name), oldCType);
=======
      return new CTypedefType(CTypeQualifiers.NONE, scope.getFileSpecificTypeName(name), oldType);
>>>>>>> 017c3328
    } else { // New typedef type (somehow recognized by CDT, but not found in declared types)
      return new CTypedefType(
          CTypeQualifiers.NONE, scope.getFileSpecificTypeName(name), convert(t.getType()));
    }
  }

  private List<CCompositeTypeMemberDeclaration> conv(IField[] pFields) {
    List<CCompositeTypeMemberDeclaration> list = new ArrayList<>(pFields.length);

    for (IField pField : pFields) {
      list.add(new CCompositeTypeMemberDeclaration(convert(pField.getType()), pField.getName()));
    }
    return list;
  }

  private CArrayType conv(final ICArrayType t) {
    CExpression length = null;
    IValue v = t.getSize();
    if (v != null && v.numberValue() != null) {
      length =
          new CIntegerLiteralExpression(
              FileLocation.DUMMY,
              CNumericTypes.INT,
              BigInteger.valueOf(v.numberValue().longValue()));
    } else {
      try {
        @SuppressWarnings("deprecation")
        IASTExpression arraySizeExpression = t.getArraySizeExpression();
        length = converter.convertExpressionWithoutSideEffects(arraySizeExpression);
        if (length != null) {
          length = converter.simplifyExpressionRecursively(length);
        }
      } catch (DOMException e) {
        throw new CFAGenerationRuntimeException(e);
      }
    }
    return new CArrayType(
        CTypeQualifiers.create(ATOMIC_MISSING_FOR_ITYPES, t.isConst(), t.isVolatile()),
        convert(t.getType()),
        length);
  }

  private CType conv(final IQualifierType t) {
    CType i = convert(t.getType());
    final boolean isConst = t.isConst();
    final boolean isVolatile = t.isVolatile();

    // return a copy of the inner type with isConst and isVolatile overwritten
    return i.withQualifiersSetTo(
        CTypeQualifiers.create(ATOMIC_MISSING_FOR_ITYPES, isConst, isVolatile));
  }

  private CType conv(final IEnumeration e) {
    // TODO we ignore the enumerators here
    Type realType = scope.lookupType("enum " + e.getName());
    @Nullable CComplexType realCType = null;
    String name = e.getName();
    String origName = name;
    if (realType != null) {
      assert realType instanceof CComplexType : "Typedef " + e.getName() + " is not a CComplexType";
      realCType = (CComplexType) realType;
      name = realCType.getName();
      origName = realCType.getOrigName();
    } else {
      name = scope.getFileSpecificTypeName(name);
    }
<<<<<<< HEAD
    return new CElaboratedType(false, false, ComplexTypeKind.ENUM, name, origName, realCType);
=======
    return new CElaboratedType(
        CTypeQualifiers.NONE, ComplexTypeKind.ENUM, name, origName, realType);
>>>>>>> 017c3328
  }

  /** converts types BOOL, INT,..., PointerTypes, ComplexTypes */
  CType convert(final IASTSimpleDeclSpecifier dd) {
    CBasicType type;
    switch (dd.getType()) {
      case IASTSimpleDeclSpecifier.t_bool -> type = CBasicType.BOOL;
      case IASTSimpleDeclSpecifier.t_char -> type = CBasicType.CHAR;
      case IASTSimpleDeclSpecifier.t_double -> type = CBasicType.DOUBLE;
      case IASTSimpleDeclSpecifier.t_float -> type = CBasicType.FLOAT;
      case IASTSimpleDeclSpecifier.t_float128 -> type = CBasicType.FLOAT128;
      case IASTSimpleDeclSpecifier.t_int -> type = CBasicType.INT;
      case IASTSimpleDeclSpecifier.t_int128 -> type = CBasicType.INT128;
      case IASTSimpleDeclSpecifier.t_unspecified -> type = CBasicType.UNSPECIFIED;
      case IASTSimpleDeclSpecifier.t_void -> {
        if (dd.isComplex()
            || dd.isImaginary()
            || dd.isLong()
            || dd.isLongLong()
            || dd.isShort()
            || dd.isSigned()
            || dd.isUnsigned()) {
          throw parseContext.parseError("Void type with illegal modifier", dd);
        }
        return CVoidType.create(convertCTypeQualifiers(dd));
      }
      case IASTSimpleDeclSpecifier.t_typeof -> {
        CType ctype;
        if (dd.getDeclTypeExpression() instanceof IASTTypeIdExpression typeId) {
          verify(
              typeId.getOperator() == IASTTypeIdExpression.op_typeof,
              "Unepxected type-id expression %s for typeof operator",
              typeId);
          ctype = converter.convert(typeId.getTypeId());
        } else {
          ctype = convert(dd.getDeclTypeExpression().getExpressionType());
        }

        if (!(ctype instanceof CProblemType)) {
          // We can have something like "const __typeof__(volatile int)", we need to combine inner
          // and outer qualifier.
          // TODO wrong for arrays once we fix its getCanonicalType(), cf. #1375
          ctype =
              ctype.withQualifiersSetTo(
                  CTypeQualifiers.union(ctype.getQualifiers(), convertCTypeQualifiers(dd)));
        }
        return ctype;
      }
      default ->
          throw parseContext.parseError(
              "Unknown basic type " + dd.getType() + " " + dd.getClass().getSimpleName(), dd);
    }

    if ((dd.isShort() && dd.isLong())
        || (dd.isShort() && dd.isLongLong())
        || (dd.isLong() && dd.isLongLong())
        || (dd.isSigned() && dd.isUnsigned())) {
      throw parseContext.parseError("Illegal combination of type identifiers", dd);
    }

    return new CSimpleType(
        convertCTypeQualifiers(dd),
        type,
        dd.isLong(),
        dd.isShort(),
        dd.isSigned(),
        dd.isUnsigned(),
        dd.isComplex(),
        dd.isImaginary(),
        dd.isLongLong());
  }

  CTypedefType convert(final IASTNamedTypeSpecifier d) {
    org.eclipse.cdt.core.dom.ast.IASTName astName = d.getName();
    String name = ASTConverter.convert(astName);
    org.eclipse.cdt.core.dom.ast.IBinding binding = astName.resolveBinding();
    if (!(binding instanceof IType iType)) {
      throw parseContext.parseError("Unknown binding of typedef", d);
    }
    CType type = null;
    if (binding instanceof IProblemBinding) {
      Type typedef = scope.lookupTypedef(scope.getFileSpecificTypeName(name));
      assert typedef instanceof CType : "Typedef " + name + " is not a CType";
      type = (CType) typedef;
    }

    if (type == null) {
      type = convert(iType);
    }
    return new CTypedefType(convertCTypeQualifiers(d), scope.getFileSpecificTypeName(name), type);
  }

  CStorageClass convertCStorageClass(final IASTDeclSpecifier d) {
    return switch (d.getStorageClass()) {
      case IASTDeclSpecifier.sc_unspecified,
          IASTDeclSpecifier.sc_auto,
          IASTDeclSpecifier.sc_register ->
          CStorageClass.AUTO;
      case IASTDeclSpecifier.sc_static -> CStorageClass.STATIC;
      case IASTDeclSpecifier.sc_extern -> CStorageClass.EXTERN;
      case IASTDeclSpecifier.sc_typedef -> CStorageClass.TYPEDEF;
      default -> throw parseContext.parseError("Unsupported storage class", d);
    };
  }

  CTypeQualifiers convertCTypeQualifiers(final IASTDeclSpecifier d) {
    return CTypeQualifiers.create(hasCPAcheckerAttributeForAtomic(d), d.isConst(), d.isVolatile());
  }

  /**
   * Check whether this AST node has an attribute that was added by the preprocessor as a
   * replacement for _Atomic. Cf #1253
   */
  boolean hasCPAcheckerAttributeForAtomic(IASTAttributeOwner ao) {
    for (IASTAttribute attr : ao.getAttributes()) {
      String name = String.valueOf(attr.getName());
      if (name.equals(EclipseCdtWrapper.ATOMIC_ATTRIBUTE)) {
        FileLocation loc = converter.getLocation(attr);
        // We cannot check that loc is still in unhandledAtomic, some AST nodes are handled twice.
        unhandledAtomicOccurrences.remove(loc);
        return true;
      }
    }
    return false;
  }

  boolean hasUnexpectedCPAcheckerAttributeForAtomic(IASTAttributeOwner ao) {
    for (IASTAttribute attr : ao.getAttributes()) {
      if (String.valueOf(attr.getName()).equals(EclipseCdtWrapper.ATOMIC_ATTRIBUTE)) {
        throw parseContext.parseError("_Atomic in currently unsupported location", ao.getParent());
      }
    }
    return false;
  }

  CElaboratedType convert(final IASTElaboratedTypeSpecifier d) {
    ComplexTypeKind type =
        switch (d.getKind()) {
          case IASTElaboratedTypeSpecifier.k_enum -> ComplexTypeKind.ENUM;
          case IASTElaboratedTypeSpecifier.k_struct -> ComplexTypeKind.STRUCT;
          case IASTElaboratedTypeSpecifier.k_union -> ComplexTypeKind.UNION;
          default -> throw parseContext.parseError("Unknown elaborated type", d);
        };
    String name = ASTConverter.convert(d.getName());
    String origName = name;
    Type realType = scope.lookupType(type.toASTString() + " " + name);
    @Nullable CComplexType realCType = null;

    if (realType != null) {
      assert realType instanceof CComplexType : "Typedef " + realType + " is not a CType";
      realCType = (CComplexType) realType;
      name = realCType.getName();
      origName = realCType.getOrigName();
    } else {
      name = scope.getFileSpecificTypeName(name);
    }

<<<<<<< HEAD
    return new CElaboratedType(d.isConst(), d.isVolatile(), type, name, origName, realCType);
=======
    return new CElaboratedType(convertCTypeQualifiers(d), type, name, origName, realType);
>>>>>>> 017c3328
  }

  /** returns a pointerType, that wraps the type. */
  CPointerType convert(final IASTPointerOperator po, final CType type) {
    if (po instanceof IASTPointer p) {
      return new CPointerType(
          CTypeQualifiers.create(
              hasUnexpectedCPAcheckerAttributeForAtomic(p), p.isConst(), p.isVolatile()),
          type);

    } else {
      throw parseContext.parseError("Unknown pointer operator", po);
    }
  }

  /** returns a pointerType, that wraps all the converted types. */
  CType convertPointerOperators(final IASTPointerOperator[] ps, CType type) {
    for (IASTPointerOperator p : ps) {
      type = convert(p, type);
    }
    return type;
  }

  /** returns a bitfield type */
  CType convertBitFieldType(final int bitFieldSize, final CType pType) {
    return new CBitFieldType(pType, bitFieldSize);
  }
}<|MERGE_RESOLUTION|>--- conflicted
+++ resolved
@@ -111,38 +111,6 @@
 
   /** converts types BOOL, INT,..., PointerTypes, ComplexTypes */
   private CType convert0(IType t) {
-<<<<<<< HEAD
-    if (t instanceof IBasicType) {
-      return conv((IBasicType) t);
-
-    } else if (t instanceof IPointerType) {
-      return conv((IPointerType) t);
-
-    } else if (t instanceof ITypedef) {
-      return conv((ITypedef) t);
-
-    } else if (t instanceof ICompositeType ct) {
-      ComplexTypeKind kind =
-          switch (ct.getKey()) {
-            case ICompositeType.k_struct -> ComplexTypeKind.STRUCT;
-            case ICompositeType.k_union -> ComplexTypeKind.UNION;
-            default ->
-                throw new CFAGenerationRuntimeException(
-                    "Unknown key " + ct.getKey() + " for composite type " + t);
-          };
-      String name = ct.getName();
-      String qualifiedName = kind.toASTString() + " " + name;
-
-      Type oldType = scope.lookupType(qualifiedName);
-
-      // We have seen this type already.
-      // Replace it with a CElaboratedType.
-      if (oldType != null) {
-        assert oldType instanceof CComplexType : "Typedef " + oldType + " is not a CType";
-        @Nullable CComplexType oldCType = (CComplexType) oldType;
-        return new CElaboratedType(
-            false, false, kind, oldCType.getName(), oldCType.getOrigName(), oldCType);
-=======
     return switch (t) {
       case IBasicType iBasicType -> conv(iBasicType);
 
@@ -161,12 +129,16 @@
             };
         String name = ct.getName();
         String qualifiedName = kind.toASTString() + " " + name;
-        @Nullable CComplexType oldType = scope.lookupType(qualifiedName);
+
+        Type oldType = scope.lookupType(qualifiedName);
+
         // We have seen this type already.
         // Replace it with a CElaboratedType.
         if (oldType != null) {
+          assert oldType instanceof CComplexType : "Typedef " + oldType + " is not a CType";
+          @Nullable CComplexType oldCType = (CComplexType) oldType;
           yield new CElaboratedType(
-              CTypeQualifiers.NONE, kind, oldType.getName(), oldType.getOrigName(), oldType);
+              CTypeQualifiers.NONE, kind, oldCType.getName(), oldCType.getOrigName(), oldCType);
         }
         // empty linkedList for the Fields of the struct, they are created afterward
         // with the right references in case of pointers to a struct of the same type
@@ -186,7 +158,6 @@
         parseContext.rememberCType(t, elaborateType, filePrefix);
         compType.setMembers(conv(ct.getFields()));
         yield compType;
->>>>>>> 017c3328
       }
       case IFunctionType ft -> {
         IType[] parameters = ft.getParameterTypes();
@@ -297,13 +268,9 @@
 
     // We have seen this type already.
     if (oldType != null) {
-<<<<<<< HEAD
       assert oldType instanceof CType : "Typedef " + name + " is not a CType";
       CType oldCType = (CType) oldType;
-      return new CTypedefType(false, false, scope.getFileSpecificTypeName(name), oldCType);
-=======
-      return new CTypedefType(CTypeQualifiers.NONE, scope.getFileSpecificTypeName(name), oldType);
->>>>>>> 017c3328
+      return new CTypedefType(CTypeQualifiers.NONE, scope.getFileSpecificTypeName(name), oldCType);
     } else { // New typedef type (somehow recognized by CDT, but not found in declared types)
       return new CTypedefType(
           CTypeQualifiers.NONE, scope.getFileSpecificTypeName(name), convert(t.getType()));
@@ -370,12 +337,8 @@
     } else {
       name = scope.getFileSpecificTypeName(name);
     }
-<<<<<<< HEAD
-    return new CElaboratedType(false, false, ComplexTypeKind.ENUM, name, origName, realCType);
-=======
     return new CElaboratedType(
-        CTypeQualifiers.NONE, ComplexTypeKind.ENUM, name, origName, realType);
->>>>>>> 017c3328
+        CTypeQualifiers.NONE, ComplexTypeKind.ENUM, name, origName, realCType);
   }
 
   /** converts types BOOL, INT,..., PointerTypes, ComplexTypes */
@@ -533,11 +496,7 @@
       name = scope.getFileSpecificTypeName(name);
     }
 
-<<<<<<< HEAD
-    return new CElaboratedType(d.isConst(), d.isVolatile(), type, name, origName, realCType);
-=======
-    return new CElaboratedType(convertCTypeQualifiers(d), type, name, origName, realType);
->>>>>>> 017c3328
+    return new CElaboratedType(convertCTypeQualifiers(d), type, name, origName, realCType);
   }
 
   /** returns a pointerType, that wraps the type. */
