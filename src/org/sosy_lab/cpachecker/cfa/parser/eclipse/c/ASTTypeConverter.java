--- conflicted
+++ resolved
@@ -44,7 +44,6 @@
 import org.sosy_lab.cpachecker.cfa.ast.c.CExpression;
 import org.sosy_lab.cpachecker.cfa.ast.c.CIntegerLiteralExpression;
 import org.sosy_lab.cpachecker.cfa.parser.Scope;
-import org.sosy_lab.cpachecker.cfa.types.Type;
 import org.sosy_lab.cpachecker.cfa.types.c.CArrayType;
 import org.sosy_lab.cpachecker.cfa.types.c.CBasicType;
 import org.sosy_lab.cpachecker.cfa.types.c.CBitFieldType;
@@ -111,38 +110,6 @@
 
   /** converts types BOOL, INT,..., PointerTypes, ComplexTypes */
   private CType convert0(IType t) {
-<<<<<<< HEAD
-    if (t instanceof IBasicType) {
-      return conv((IBasicType) t);
-
-    } else if (t instanceof IPointerType) {
-      return conv((IPointerType) t);
-
-    } else if (t instanceof ITypedef) {
-      return conv((ITypedef) t);
-
-    } else if (t instanceof ICompositeType ct) {
-      ComplexTypeKind kind =
-          switch (ct.getKey()) {
-            case ICompositeType.k_struct -> ComplexTypeKind.STRUCT;
-            case ICompositeType.k_union -> ComplexTypeKind.UNION;
-            default ->
-                throw new CFAGenerationRuntimeException(
-                    "Unknown key " + ct.getKey() + " for composite type " + t);
-          };
-      String name = ct.getName();
-      String qualifiedName = kind.toASTString() + " " + name;
-
-      Type oldType = scope.lookupType(qualifiedName);
-
-      // We have seen this type already.
-      // Replace it with a CElaboratedType.
-      if (oldType != null) {
-        assert oldType instanceof CComplexType : "Typedef " + oldType + " is not a CType";
-        @Nullable CComplexType oldCType = (CComplexType) oldType;
-        return new CElaboratedType(
-            false, false, kind, oldCType.getName(), oldCType.getOrigName(), oldCType);
-=======
     return switch (t) {
       case IBasicType iBasicType -> conv(iBasicType);
 
@@ -186,7 +153,6 @@
         parseContext.rememberCType(t, elaborateType, filePrefix);
         compType.setMembers(conv(ct.getFields()));
         yield compType;
->>>>>>> 017c3328
       }
       case IFunctionType ft -> {
         IType[] parameters = ft.getParameterTypes();
@@ -293,17 +259,11 @@
 
     final String name = t.getName();
 
-    Type oldType = scope.lookupTypedef(scope.getFileSpecificTypeName(name));
+    CType oldType = scope.lookupTypedef(scope.getFileSpecificTypeName(name));
 
     // We have seen this type already.
     if (oldType != null) {
-<<<<<<< HEAD
-      assert oldType instanceof CType : "Typedef " + name + " is not a CType";
-      CType oldCType = (CType) oldType;
-      return new CTypedefType(false, false, scope.getFileSpecificTypeName(name), oldCType);
-=======
       return new CTypedefType(CTypeQualifiers.NONE, scope.getFileSpecificTypeName(name), oldType);
->>>>>>> 017c3328
     } else { // New typedef type (somehow recognized by CDT, but not found in declared types)
       return new CTypedefType(
           CTypeQualifiers.NONE, scope.getFileSpecificTypeName(name), convert(t.getType()));
@@ -358,24 +318,17 @@
 
   private CType conv(final IEnumeration e) {
     // TODO we ignore the enumerators here
-    Type realType = scope.lookupType("enum " + e.getName());
-    @Nullable CComplexType realCType = null;
+    @Nullable CComplexType realType = scope.lookupType("enum " + e.getName());
     String name = e.getName();
     String origName = name;
     if (realType != null) {
-      assert realType instanceof CComplexType : "Typedef " + e.getName() + " is not a CComplexType";
-      realCType = (CComplexType) realType;
-      name = realCType.getName();
-      origName = realCType.getOrigName();
+      name = realType.getName();
+      origName = realType.getOrigName();
     } else {
       name = scope.getFileSpecificTypeName(name);
     }
-<<<<<<< HEAD
-    return new CElaboratedType(false, false, ComplexTypeKind.ENUM, name, origName, realCType);
-=======
     return new CElaboratedType(
         CTypeQualifiers.NONE, ComplexTypeKind.ENUM, name, origName, realType);
->>>>>>> 017c3328
   }
 
   /** converts types BOOL, INT,..., PointerTypes, ComplexTypes */
@@ -457,9 +410,7 @@
     }
     CType type = null;
     if (binding instanceof IProblemBinding) {
-      Type typedef = scope.lookupTypedef(scope.getFileSpecificTypeName(name));
-      assert typedef instanceof CType : "Typedef " + name + " is not a CType";
-      type = (CType) typedef;
+      type = scope.lookupTypedef(scope.getFileSpecificTypeName(name));
     }
 
     if (type == null) {
@@ -521,23 +472,15 @@
         };
     String name = ASTConverter.convert(d.getName());
     String origName = name;
-    Type realType = scope.lookupType(type.toASTString() + " " + name);
-    @Nullable CComplexType realCType = null;
-
+    @Nullable CComplexType realType = scope.lookupType(type.toASTString() + " " + name);
     if (realType != null) {
-      assert realType instanceof CComplexType : "Typedef " + realType + " is not a CType";
-      realCType = (CComplexType) realType;
-      name = realCType.getName();
-      origName = realCType.getOrigName();
+      name = realType.getName();
+      origName = realType.getOrigName();
     } else {
       name = scope.getFileSpecificTypeName(name);
     }
 
-<<<<<<< HEAD
-    return new CElaboratedType(d.isConst(), d.isVolatile(), type, name, origName, realCType);
-=======
     return new CElaboratedType(convertCTypeQualifiers(d), type, name, origName, realType);
->>>>>>> 017c3328
   }
 
   /** returns a pointerType, that wraps the type. */
