--- conflicted
+++ resolved
@@ -2234,11 +2234,7 @@
     JMethodDeclaration declaration = null;
     JExpression referencedVariableName = null;
 
-<<<<<<< HEAD
-    if ((mb == null || !mb.isStatic) && mi.getExpression() != null) {
-=======
     if (mb != null && !mb.isStatic && mi.getExpression() != null) {
->>>>>>> d8e8435f
       referencedVariableName = convertExpressionWithoutSideEffects(mi.getExpression());
     }
 
