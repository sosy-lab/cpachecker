--- conflicted
+++ resolved
@@ -65,13 +65,9 @@
       @Nullable AstCfaRelation pAstCfaRelation,
       @Nullable LoopStructure pLoopStructure,
       @Nullable VariableClassification pVariableClassification,
-<<<<<<< HEAD
-      @Nullable LiveVariables pLiveVariables) {
-
-=======
       @Nullable LiveVariables pLiveVariables,
       @Nullable ImmutableListMultimap<CFAEdge, ACSLAnnotation> pEdgesToAnnotations) {
->>>>>>> d7a1104b
+
     machineModel = checkNotNull(pMachineModel);
     cfaLanguage = checkNotNull(pCFALanguage);
     inputLanguage = checkNotNull(pInputLanguage);
@@ -254,7 +250,8 @@
         astCFARelation,
         loopStructure,
         variableClassification,
-        liveVariables);
+        liveVariables,
+        edgesToAnnotations);
   }
 
   public ProgramTransformation getProgramTransformation() {
@@ -274,7 +271,8 @@
         astCFARelation,
         loopStructure,
         variableClassification,
-        liveVariables);
+        liveVariables,
+        edgesToAnnotations);
   }
 
   public Optional<CFA> getOriginalCfa() {
@@ -469,6 +467,8 @@
         fileNames,
         mainFunctionEntry,
         connectedness,
+        programTransformation,
+        originalCfa,
         astCFARelation,
         loopStructure,
         variableClassification,
@@ -485,6 +485,8 @@
         fileNames,
         mainFunctionEntry,
         connectedness,
+        programTransformation,
+        originalCfa,
         loopStructure,
         variableClassification,
         liveVariables,
@@ -503,6 +505,8 @@
         && Objects.equals(fileNames, other.fileNames)
         && Objects.equals(mainFunctionEntry, other.mainFunctionEntry)
         && connectedness == other.connectedness
+        && Objects.equals(programTransformation, other.programTransformation)
+        && Objects.equals(originalCfa, other.originalCfa)
         && Objects.equals(loopStructure, other.loopStructure)
         && Objects.equals(variableClassification, other.variableClassification)
         && Objects.equals(liveVariables, other.liveVariables)
@@ -518,6 +522,8 @@
         .add("fileNames", fileNames)
         .add("mainFunctionEntry", mainFunctionEntry)
         .add("connectedness", connectedness)
+        .add("programTransformation", programTransformation)
+        .add("originalCfa", originalCfa)
         .add("loopStructure", loopStructure)
         .add("variableClassification", variableClassification)
         .add("liveVariables", liveVariables)
