// This file is part of CPAchecker,
// a tool for configurable software verification:
// https://cpachecker.sosy-lab.org
//
// SPDX-FileCopyrightText: 2007-2020 Dirk Beyer <https://www.sosy-lab.org>
//
// SPDX-License-Identifier: Apache-2.0

package org.sosy_lab.cpachecker.cfa.ast.c;

import static com.google.common.base.Preconditions.checkArgument;
import static com.google.common.base.Preconditions.checkNotNull;

import java.io.Serial;
import java.util.Objects;
import org.sosy_lab.cpachecker.cfa.ast.AVariableDeclaration;
import org.sosy_lab.cpachecker.cfa.ast.FileLocation;
import org.sosy_lab.cpachecker.cfa.types.c.CArrayType;
import org.sosy_lab.cpachecker.cfa.types.c.CStorageClass;
import org.sosy_lab.cpachecker.cfa.types.c.CType;
import org.sosy_lab.cpachecker.cfa.types.c.CVoidType;

/**
 * This class represents variable declarations. Example code:
 *
 * <p>int x = 0; struct s { ... } st;
 */
public final class CVariableDeclaration extends AVariableDeclaration implements CDeclaration {

  @Serial private static final long serialVersionUID = 8303959164064236061L;
  private final CStorageClass cStorageClass;

  public CVariableDeclaration(
      FileLocation pFileLocation,
      boolean pIsGlobal,
      CStorageClass pCStorageClass,
      CType pType,
      String pName,
      String pOrigName,
      String pQualifiedName,
      CInitializer pInitializer) {

    super(
        pFileLocation,
        pIsGlobal,
        pType,
        checkNotNull(pName),
        pOrigName,
        pQualifiedName,
        pInitializer);
    cStorageClass = pCStorageClass;

    checkArgument(
        !(cStorageClass == CStorageClass.EXTERN && getInitializer() != null),
        "Extern declarations cannot have an initializer");
    checkArgument(
        cStorageClass == CStorageClass.EXTERN || cStorageClass == CStorageClass.AUTO,
        "CStorageClass is %s",
        cStorageClass);
    checkArgument(pIsGlobal || cStorageClass == CStorageClass.AUTO);
    checkArgument(
        cStorageClass == CStorageClass.EXTERN || !(pType.getCanonicalType() instanceof CVoidType),
        "Cannot declare variable of type void: %s",
        this);
  }

  @Override
  public CType getType() {
    return (CType) super.getType();
  }

  /** The storage class of this variable (either extern or auto). */
  public CStorageClass getCStorageClass() {
    return cStorageClass;
  }

  @Override
  public CInitializer getInitializer() {
    return (CInitializer) super.getInitializer();
  }

  /**
   * Add an initializer. This is only possible if there is no initializer already. DO NOT CALL this
   * method after CFA construction!
   *
   * @param pCInitializer the new initializer
   */
  public void addInitializer(CInitializer pCInitializer) {
    super.addInitializer(pCInitializer);
  }

  @Override
  public String toASTString(AAstNodeRepresentation pAAstNodeRepresentation) {
    StringBuilder lASTString = new StringBuilder();

    lASTString.append(cStorageClass.toASTString());
<<<<<<< HEAD
    if (pQualified) {
      if (getType() instanceof CArrayType arrayType){
        lASTString.append(arrayType.toQualifiedASTString(getQualifiedName().replace("::", "__")));
      }else{
        lASTString.append(getType().toASTString(getQualifiedName().replace("::", "__")));}
    } else {
      lASTString.append(getType().toASTString(getName()));
    }
=======
    lASTString.append(
        switch (pAAstNodeRepresentation) {
          case DEFAULT -> getType().toASTString(getName());
          case QUALIFIED -> getType().toASTString(getQualifiedName().replace("::", "__"));
          case ORIGINAL_NAMES -> getType().toASTString(getOrigName());
        });
>>>>>>> eaeb7f52

    if (getInitializer() != null) {
      lASTString.append(" = ");
      lASTString.append(getInitializer().toASTString(pAAstNodeRepresentation));
    }

    lASTString.append(";");

    return lASTString.toString();
  }

  @Override
  public int hashCode() {
    final int prime = 31;
    int result = 7;
    result = prime * result + Objects.hashCode(cStorageClass);
    result = prime * result + super.hashCode();
    return result;
  }

  @Override
  public boolean equals(Object obj) {
    if (this == obj) {
      return true;
    }

    return obj instanceof CVariableDeclaration other
        && super.equals(obj)
        && Objects.equals(other.cStorageClass, cStorageClass);
  }

  public int hashCodeWithOutStorageClass() {
    final int prime = 31;
    int result = 7;
    return prime * result + super.hashCode();
  }

  public boolean equalsWithoutStorageClass(Object obj) {
    return super.equals(obj);
  }

  @Override
  public <R, X extends Exception> R accept(CSimpleDeclarationVisitor<R, X> pV) throws X {
    return pV.visit(this);
  }

  @Override
  public <R, X extends Exception> R accept(CAstNodeVisitor<R, X> pV) throws X {
    return pV.visit(this);
  }
}<|MERGE_RESOLUTION|>--- conflicted
+++ resolved
@@ -94,23 +94,15 @@
     StringBuilder lASTString = new StringBuilder();
 
     lASTString.append(cStorageClass.toASTString());
-<<<<<<< HEAD
-    if (pQualified) {
-      if (getType() instanceof CArrayType arrayType){
-        lASTString.append(arrayType.toQualifiedASTString(getQualifiedName().replace("::", "__")));
-      }else{
-        lASTString.append(getType().toASTString(getQualifiedName().replace("::", "__")));}
-    } else {
-      lASTString.append(getType().toASTString(getName()));
-    }
-=======
     lASTString.append(
         switch (pAAstNodeRepresentation) {
           case DEFAULT -> getType().toASTString(getName());
-          case QUALIFIED -> getType().toASTString(getQualifiedName().replace("::", "__"));
+          case QUALIFIED ->
+              getType() instanceof CArrayType arrayType
+                  ? arrayType.toQualifiedASTString(getQualifiedName().replace("::", "__"))
+                  : getType().toASTString(getQualifiedName().replace("::", "__"));
           case ORIGINAL_NAMES -> getType().toASTString(getOrigName());
         });
->>>>>>> eaeb7f52
 
     if (getInitializer() != null) {
       lASTString.append(" = ");
