// This file is part of CPAchecker,
// a tool for configurable software verification:
// https://cpachecker.sosy-lab.org
//
// SPDX-FileCopyrightText: 2007-2020 Dirk Beyer <https://www.sosy-lab.org>
//
// SPDX-License-Identifier: Apache-2.0

package org.sosy_lab.cpachecker.cfa.ast.c;

import static com.google.common.base.Preconditions.checkArgument;
import static com.google.common.base.Preconditions.checkNotNull;

import java.io.Serial;
import java.util.Objects;
import org.sosy_lab.cpachecker.cfa.ast.AVariableDeclaration;
import org.sosy_lab.cpachecker.cfa.ast.FileLocation;
import org.sosy_lab.cpachecker.cfa.types.c.CStorageClass;
import org.sosy_lab.cpachecker.cfa.types.c.CType;
import org.sosy_lab.cpachecker.cfa.types.c.CVoidType;

/**
 * This class represents variable declarations. Example code:
 *
 * <p>int x = 0; struct s { ... } st;
 */
public final class CVariableDeclaration extends AVariableDeclaration implements CDeclaration {

  @Serial private static final long serialVersionUID = 8303959164064236061L;
  private final CStorageClass cStorageClass;

  public CVariableDeclaration(
      FileLocation pFileLocation,
      boolean pIsGlobal,
      CStorageClass pCStorageClass,
      CType pType,
      String pName,
      String pOrigName,
      String pQualifiedName,
      CInitializer pInitializer) {

    super(
        pFileLocation,
        pIsGlobal,
        pType,
        checkNotNull(pName),
        pOrigName,
        pQualifiedName,
        pInitializer);
    cStorageClass = pCStorageClass;

    checkArgument(
        !(cStorageClass == CStorageClass.EXTERN && getInitializer() != null),
        "Extern declarations cannot have an initializer");
    checkArgument(
        cStorageClass == CStorageClass.EXTERN || cStorageClass == CStorageClass.AUTO,
        "CStorageClass is %s",
        cStorageClass);
    checkArgument(pIsGlobal || cStorageClass == CStorageClass.AUTO);
    checkArgument(
        cStorageClass == CStorageClass.EXTERN || !(pType.getCanonicalType() instanceof CVoidType),
        "Cannot declare variable of type void: %s",
        this);
  }

  @Override
  public CType getType() {
    return (CType) super.getType();
  }

  /** The storage class of this variable (either extern or auto). */
  public CStorageClass getCStorageClass() {
    return cStorageClass;
  }

  @Override
  public CInitializer getInitializer() {
    return (CInitializer) super.getInitializer();
  }

  /**
   * Add an initializer. This is only possible if there is no initializer already. DO NOT CALL this
   * method after CFA construction!
   *
   * @param pCInitializer the new initializer
   */
  public void addInitializer(CInitializer pCInitializer) {
    super.addInitializer(pCInitializer);
  }

<<<<<<< HEAD
  /**
   * Only call this method when there is a {@link CInitializer}.
   *
   * <p>If {@link CVariableDeclaration#toASTString()} yields {@code int x = 42;} then this method
   * yields {@code int x;}.
   */
  public String toASTStringWithoutInitializer() {
    return cStorageClass.toASTString() + getType().toASTString(getName()) + ";";
  }

  /**
   * Only call this method when there is a {@link CInitializer}.
   *
   * <p>If {@link CVariableDeclaration#toASTString()} yields {@code extern int x = 42;} then this
   * method yields {@code x = 42;}.
   */
  public String toASTStringWithOnlyNameAndInitializer() {
    // it only makes sense to call this method to extract the assignment without the storage class
    checkArgument(getInitializer() != null, "this instance does not have an initializer");
    return getName() + " = " + getInitializer().toASTString() + ";";
  }

=======
>>>>>>> 1b1c1ff3
  @Override
  public String toASTString(AAstNodeRepresentation pAAstNodeRepresentation) {
    StringBuilder lASTString = new StringBuilder();

    lASTString.append(cStorageClass.toASTString());
    lASTString.append(
        switch (pAAstNodeRepresentation) {
          case DEFAULT -> getType().toASTString(getName());
          case QUALIFIED -> getType().toASTString(getQualifiedName().replace("::", "__"));
          case ORIGINAL_NAMES -> getType().toASTString(getOrigName());
        });

    if (getInitializer() != null) {
      lASTString.append(" = ");
      lASTString.append(getInitializer().toASTString(pAAstNodeRepresentation));
    }

    lASTString.append(";");

    return lASTString.toString();
  }

  @Override
  public int hashCode() {
    final int prime = 31;
    int result = 7;
    result = prime * result + Objects.hashCode(cStorageClass);
    result = prime * result + super.hashCode();
    return result;
  }

  @Override
  public boolean equals(Object obj) {
    if (this == obj) {
      return true;
    }

    return obj instanceof CVariableDeclaration other
        && super.equals(obj)
        && Objects.equals(other.cStorageClass, cStorageClass);
  }

  public int hashCodeWithOutStorageClass() {
    final int prime = 31;
    int result = 7;
    return prime * result + super.hashCode();
  }

  public boolean equalsWithoutStorageClass(Object obj) {
    return super.equals(obj);
  }

  @Override
  public <R, X extends Exception> R accept(CSimpleDeclarationVisitor<R, X> pV) throws X {
    return pV.visit(this);
  }

  @Override
  public <R, X extends Exception> R accept(CAstNodeVisitor<R, X> pV) throws X {
    return pV.visit(this);
  }
}<|MERGE_RESOLUTION|>--- conflicted
+++ resolved
@@ -88,31 +88,6 @@
     super.addInitializer(pCInitializer);
   }
 
-<<<<<<< HEAD
-  /**
-   * Only call this method when there is a {@link CInitializer}.
-   *
-   * <p>If {@link CVariableDeclaration#toASTString()} yields {@code int x = 42;} then this method
-   * yields {@code int x;}.
-   */
-  public String toASTStringWithoutInitializer() {
-    return cStorageClass.toASTString() + getType().toASTString(getName()) + ";";
-  }
-
-  /**
-   * Only call this method when there is a {@link CInitializer}.
-   *
-   * <p>If {@link CVariableDeclaration#toASTString()} yields {@code extern int x = 42;} then this
-   * method yields {@code x = 42;}.
-   */
-  public String toASTStringWithOnlyNameAndInitializer() {
-    // it only makes sense to call this method to extract the assignment without the storage class
-    checkArgument(getInitializer() != null, "this instance does not have an initializer");
-    return getName() + " = " + getInitializer().toASTString() + ";";
-  }
-
-=======
->>>>>>> 1b1c1ff3
   @Override
   public String toASTString(AAstNodeRepresentation pAAstNodeRepresentation) {
     StringBuilder lASTString = new StringBuilder();
