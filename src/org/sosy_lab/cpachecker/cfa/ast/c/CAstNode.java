// This file is part of CPAchecker,
// a tool for configurable software verification:
// https://cpachecker.sosy-lab.org
//
// SPDX-FileCopyrightText: 2007-2020 Dirk Beyer <https://www.sosy-lab.org>
//
// SPDX-License-Identifier: Apache-2.0

package org.sosy_lab.cpachecker.cfa.ast.c;

import org.sosy_lab.cpachecker.cfa.ast.AAstNode;
import org.sosy_lab.cpachecker.cfa.ast.acsl.AcslAstNodeVisitor;
import org.sosy_lab.cpachecker.cfa.ast.java.JAstNodeVisitor;
import org.sosy_lab.cpachecker.cfa.ast.svlib.SvLibAstNodeVisitor;

public sealed interface CAstNode extends AAstNode
    permits CDesignator,
        CInitializer,
        CReturnStatement,
        CRightHandSide,
        CSimpleDeclaration,
        CStatement {

  <R, X extends Exception> R accept(CAstNodeVisitor<R, X> v) throws X;

  @Deprecated // Call accept() directly
  @SuppressWarnings("unchecked") // should not be necessary, but javac complains otherwise
  @Override
  default <
          R,
          R1 extends R,
          R2 extends R,
          R3 extends R,
          X1 extends Exception,
          X2 extends Exception,
          X3 extends Exception,
<<<<<<< HEAD
          V extends CAstNodeVisitor<R1, X1> & JAstNodeVisitor<R2, X2> & AcslAstNodeVisitor<R3, X3>>
=======
          V extends CAstNodeVisitor<R1, X1> & JAstNodeVisitor<R2, X2> & SvLibAstNodeVisitor<R3, X3>>
>>>>>>> 5d4d026e
      R accept_(V pV) throws X1 {
    return accept(pV);
  }
}<|MERGE_RESOLUTION|>--- conflicted
+++ resolved
@@ -31,14 +31,14 @@
           R1 extends R,
           R2 extends R,
           R3 extends R,
+          R4 extends R,
           X1 extends Exception,
           X2 extends Exception,
           X3 extends Exception,
-<<<<<<< HEAD
-          V extends CAstNodeVisitor<R1, X1> & JAstNodeVisitor<R2, X2> & AcslAstNodeVisitor<R3, X3>>
-=======
-          V extends CAstNodeVisitor<R1, X1> & JAstNodeVisitor<R2, X2> & SvLibAstNodeVisitor<R3, X3>>
->>>>>>> 5d4d026e
+          X4 extends Exception,
+          V extends
+              CAstNodeVisitor<R1, X1> & JAstNodeVisitor<R2, X2> & SvLibAstNodeVisitor<R3, X3>
+                  & AcslAstNodeVisitor<R4, X4>>
       R accept_(V pV) throws X1 {
     return accept(pV);
   }
