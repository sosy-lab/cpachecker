--- conflicted
+++ resolved
@@ -34,23 +34,17 @@
           R1 extends R,
           R2 extends R,
           R3 extends R,
-<<<<<<< HEAD
           R4 extends R,
+          R5 extends R,
           X1 extends Exception,
           X2 extends Exception,
           X3 extends Exception,
           X4 extends Exception,
-          V extends
-              CExpressionVisitor<R1, X1> & JExpressionVisitor<R2, X2> & AcslPredicateVisitor<R3, X3>
-                  & AcslTermVisitor<R4, X4>>
-=======
-          X1 extends Exception,
-          X2 extends Exception,
-          X3 extends Exception,
+          X5 extends Exception,
           V extends
               CExpressionVisitor<R1, X1> & JExpressionVisitor<R2, X2>
-                  & SvLibExpressionVisitor<R3, X3>>
->>>>>>> 5d4d026e
+                  & SvLibExpressionVisitor<R3, X3> & AcslPredicateVisitor<R4, X4>
+                  & AcslTermVisitor<R5, X5>>
       R accept_(V pV) throws X1 {
     return accept(pV);
   }
