// This file is part of CPAchecker,
// a tool for configurable software verification:
// https://cpachecker.sosy-lab.org
//
// SPDX-FileCopyrightText: 2007-2020 Dirk Beyer <https://www.sosy-lab.org>
//
// SPDX-License-Identifier: Apache-2.0

package org.sosy_lab.cpachecker.cfa.postprocessing.function;

import static com.google.common.collect.Iterables.addAll;
import static org.sosy_lab.cpachecker.util.CFAUtils.predecessorsOf;
import static org.sosy_lab.cpachecker.util.CFAUtils.successorsOf;

import com.google.common.base.Predicates;
import java.util.ArrayDeque;
import java.util.ArrayList;
import java.util.Deque;
import java.util.HashSet;
import java.util.List;
import java.util.Set;
import org.sosy_lab.common.ShutdownNotifier;
import org.sosy_lab.common.log.LogManager;
import org.sosy_lab.cpachecker.cfa.CFACreationUtils;
import org.sosy_lab.cpachecker.cfa.CfaPostProcessor;
import org.sosy_lab.cpachecker.cfa.MutableCFA;
import org.sosy_lab.cpachecker.cfa.ast.FileLocation;
import org.sosy_lab.cpachecker.cfa.model.AssumeEdge;
import org.sosy_lab.cpachecker.cfa.model.BlankEdge;
import org.sosy_lab.cpachecker.cfa.model.CFAEdge;
import org.sosy_lab.cpachecker.cfa.model.CFAEdgeType;
import org.sosy_lab.cpachecker.cfa.model.CFALabelNode;
import org.sosy_lab.cpachecker.cfa.model.CFANode;
import org.sosy_lab.cpachecker.util.CFAUtils;

<<<<<<< HEAD
public class CFASimplifier implements CfaPostProcessor {
=======
public final class CFASimplifier {

  private CFASimplifier() {}
>>>>>>> ec5aab05

  /**
   * This method takes a cfa as input and simplifies it, in the way, that Assume Edges which are not
   * needed (p.e. because there are no edges besides BlankEdges in the subtree of an AssumeEdge) are
   * deleted and replaced by a single BlankEdge.
   *
   * @param cfa The cfa which should be simplified
   */
  public static void simplifyCFA(MutableCFA cfa) {
    for (CFANode root : cfa.entryNodes()) {
      simplifyFunction(root, cfa);
    }
  }

  /**
   * This method makes the simplification step for a single function, the root node is the node
   * where the search for possible simplifications starts.
   *
   * @param root start node for simplification
   * @param cfa The cfa where the simplifications should be applied
   */
  private static void simplifyFunction(final CFANode root, final MutableCFA cfa) {
    // We want to eliminate branching with two empty branches (only blank edges).
    // Inner branches need to be eliminated first.

    // The list of all branching points in this function.
    final Deque<CFANode> branchingPoints = findBranchingPoints(root, cfa);
    assert branchingPoints.size() == new HashSet<>(branchingPoints).size()
        : "branchingPoints contains duplicate CFANode " + branchingPoints;

    // We need to simplify inner branches first, thus we iterate backwards through the queue.
    while (!branchingPoints.isEmpty()) {
      final CFANode branchingPoint = branchingPoints.pollLast();

      simplifyBranching(branchingPoint, cfa);
    }
  }

  /**
   * Search all branching points in a CFA in post order (any (transitive) predecessor of a node
   * comes before that node in the result).
   *
   * @param root The entry point of the CFA.
   * @return A queue of CFANodes that are branching points, in post order.
   */
  private static Deque<CFANode> findBranchingPoints(final CFANode root, MutableCFA cfa) {

    // at first we check if there is at least one branching with following blank
    // edges, if not we can immediately return an empty list as it is not possible
    // to reduce anything then, later on (when we have found at least one such case)
    // it is enough to have an AssumeEdge or a BlankEdge following, as due to
    // changing one part of the code other part might then also be changeable

    boolean foundAtLeastOneBlankEdgeAssume = false;
    for (CFANode node : cfa.getFunctionNodes(root.getFunctionName())) {
      if (node.getNumLeavingEdges() == 2) {
        CFAEdge edge1 = node.getLeavingEdge(0);
        CFAEdge edge2 = node.getLeavingEdge(1);
        if (edge1 instanceof AssumeEdge && edge2 instanceof AssumeEdge) {
          CFANode succ1 = edge1.getSuccessor();
          CFANode succ2 = edge2.getSuccessor();
          foundAtLeastOneBlankEdgeAssume =
              succ1.getNumLeavingEdges() == 1
                  && succ1.getLeavingEdge(0) instanceof BlankEdge
                  && succ2.getNumLeavingEdges() == 1
                  && succ2.getLeavingEdge(0) instanceof BlankEdge;
        }
      }

      // shortcut, no further search needed
      if (foundAtLeastOneBlankEdgeAssume) {
        break;
      }
    }

    if (!foundAtLeastOneBlankEdgeAssume) {
      return new ArrayDeque<>();
    }

    // The order is important: branching points at the beginning need to come first,
    // (similar to reverse post order).
    // Thus we iterate through the CFA and visit each sucessor only
    // after all its predecessors have been handled.

    final Deque<CFANode> branchingPoints = new ArrayDeque<>();
    final Set<CFANode> visitedNodes = new HashSet<>();
    final Deque<CFANode> waitlist = new ArrayDeque<>();
    waitlist.push(root);

    while (!waitlist.isEmpty()) {
      CFANode current = waitlist.pollLast();
      if (visitedNodes.contains(current)) {
        // loop in CFA
        continue;
      }

      if (visitedNodes.containsAll(predecessorsOf(current).toList())) {
        visitedNodes.add(current);

        if (current.getNumLeavingEdges() > 1) {
          if (current.getNumLeavingEdges() > 2) {
            throw new AssertionError(
                "More than 2 leaving edges on node "
                    + current
                    + " in function "
                    + current.getFunctionName());
          }
          assert CFAUtils.allLeavingEdges(current)
              .allMatch(Predicates.instanceOf(AssumeEdge.class));

          boolean firstNodeQualifies =
              nodeQualifiesForPossibleRemoval(current.getLeavingEdge(0).getSuccessor());
          boolean secondNodeQualifies =
              nodeQualifiesForPossibleRemoval(current.getLeavingEdge(1).getSuccessor());
          if (firstNodeQualifies && secondNodeQualifies) {
            branchingPoints.addLast(current);
          }
        }

        addAll(waitlist, successorsOf(current));
      }
    }
    return branchingPoints;
  }

  private static boolean nodeQualifiesForPossibleRemoval(CFANode node) {
    int numLeavingEdges = node.getNumLeavingEdges();

    if (numLeavingEdges == 1) {
      return node.getLeavingEdge(0).getEdgeType() == CFAEdgeType.BlankEdge;
    } else if (numLeavingEdges == 2) {
      return node.getLeavingEdge(0).getEdgeType() == CFAEdgeType.AssumeEdge
          && node.getLeavingEdge(1).getEdgeType() == CFAEdgeType.AssumeEdge;
    }

    return false;
  }

  /**
   * Simplify one branching in the CFA at the given node (if possible).
   *
   * @param branchingPoint The root of the branching (needs to have 2 outgoing AssumeEdges).
   * @param cfa the cfa which should be simplified
   */
  private static void simplifyBranching(final CFANode branchingPoint, final MutableCFA cfa) {
    CFANode leftEndpoint = findEndOfBlankEdgeChain(branchingPoint.getLeavingEdge(0).getSuccessor());
    CFANode rightEndpoint =
        findEndOfBlankEdgeChain(branchingPoint.getLeavingEdge(1).getSuccessor());

    if (leftEndpoint.equals(rightEndpoint)) {
      final CFANode endpoint = leftEndpoint; // the merge point of the two branches
      final List<FileLocation> removedFileLocations = new ArrayList<>();

      final CFAEdge leftEdge = branchingPoint.getLeavingEdge(0);
      final CFAEdge rightEdge = branchingPoint.getLeavingEdge(1);

      {
        branchingPoint.removeLeavingEdge(leftEdge);
        assert leftEdge instanceof AssumeEdge;
        removedFileLocations.add(leftEdge.getFileLocation());
        CFANode toRemove = leftEdge.getSuccessor();
        toRemove.removeEnteringEdge(leftEdge);
        removeChainOfNodes(toRemove, endpoint, cfa, removedFileLocations);
      }
      {
        branchingPoint.removeLeavingEdge(rightEdge);
        assert rightEdge instanceof AssumeEdge;
        removedFileLocations.add(rightEdge.getFileLocation());
        CFANode toRemove = rightEdge.getSuccessor();
        toRemove.removeEnteringEdge(rightEdge);
        removeChainOfNodes(toRemove, endpoint, cfa, removedFileLocations);
      }

      // If there is an outgoing blank edge chain from the merge point of the two branches, remove
      // it as well. We only do this if the merge point has no entering edges (the two branches were
      // just removed, but it's possible that the merge point has other entering edges that prevent
      // us from removing the merge point).
      final CFANode endpoint2;
      if (endpoint.getNumEnteringEdges() == 0) {
        endpoint2 = findEndOfBlankEdgeChain(endpoint);
        removeChainOfNodes(endpoint, endpoint2, cfa, removedFileLocations);
      } else {
        endpoint2 = endpoint;
      }

      CFAEdge blankEdge =
          new BlankEdge(
              "skipped unnecessary edges",
              FileLocation.merge(removedFileLocations),
              branchingPoint,
              endpoint2,
              "skipped unnecessary edges");
      CFACreationUtils.addEdgeUnconditionallyToCFA(blankEdge);
    }
  }

  private static CFANode findEndOfBlankEdgeChain(CFANode current) {
    Set<CFANode> visitedNodes = new HashSet<>();

    while (current.getNumLeavingEdges() == 1
        && current.getLeavingEdge(0) instanceof BlankEdge
        && !(current instanceof CFALabelNode)) {
      // if there are multiple entering edges, the end of the blank edge chain is reached
      if (current.getNumEnteringEdges() > 1) {
        break;
      }

      if (!visitedNodes.add(current)) {
        return current;
      }

      current = current.getLeavingEdge(0).getSuccessor();
    }
    return current;
  }

  private static void removeChainOfNodes(
      final CFANode start,
      final CFANode endpoint,
      final MutableCFA cfa,
      final List<FileLocation> removedFileLocations) {
    CFANode toRemove = start;

    while (!toRemove.equals(endpoint)) {
      assert toRemove.getNumEnteringEdges() == 0;
      assert toRemove.getNumLeavingEdges() == 1;

      CFAEdge leavingEdge = toRemove.getLeavingEdge(0);
      toRemove.removeLeavingEdge(leavingEdge);
      cfa.removeNode(toRemove);

      CFANode nextNode = leavingEdge.getSuccessor();
      nextNode.removeEnteringEdge(leavingEdge);

      assert leavingEdge instanceof BlankEdge;
      removedFileLocations.add(leavingEdge.getFileLocation());

      toRemove = nextNode;
    }
  }

  @Override
  public MutableCFA execute(
      MutableCFA pCfa, LogManager pLogger, ShutdownNotifier pShutdownNotifier) {
    simplifyCFA(pCfa);

    return pCfa;
  }
}<|MERGE_RESOLUTION|>--- conflicted
+++ resolved
@@ -19,10 +19,7 @@
 import java.util.HashSet;
 import java.util.List;
 import java.util.Set;
-import org.sosy_lab.common.ShutdownNotifier;
-import org.sosy_lab.common.log.LogManager;
 import org.sosy_lab.cpachecker.cfa.CFACreationUtils;
-import org.sosy_lab.cpachecker.cfa.CfaPostProcessor;
 import org.sosy_lab.cpachecker.cfa.MutableCFA;
 import org.sosy_lab.cpachecker.cfa.ast.FileLocation;
 import org.sosy_lab.cpachecker.cfa.model.AssumeEdge;
@@ -33,13 +30,9 @@
 import org.sosy_lab.cpachecker.cfa.model.CFANode;
 import org.sosy_lab.cpachecker.util.CFAUtils;
 
-<<<<<<< HEAD
-public class CFASimplifier implements CfaPostProcessor {
-=======
 public final class CFASimplifier {
 
   private CFASimplifier() {}
->>>>>>> ec5aab05
 
   /**
    * This method takes a cfa as input and simplifies it, in the way, that Assume Edges which are not
@@ -280,12 +273,4 @@
       toRemove = nextNode;
     }
   }
-
-  @Override
-  public MutableCFA execute(
-      MutableCFA pCfa, LogManager pLogger, ShutdownNotifier pShutdownNotifier) {
-    simplifyCFA(pCfa);
-
-    return pCfa;
-  }
 }