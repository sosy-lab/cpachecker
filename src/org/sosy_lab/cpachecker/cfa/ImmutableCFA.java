// This file is part of CPAchecker,
// a tool for configurable software verification:
// https://cpachecker.sosy-lab.org
//
// SPDX-FileCopyrightText: 2007-2020 Dirk Beyer <https://www.sosy-lab.org>
//
// SPDX-License-Identifier: Apache-2.0

package org.sosy_lab.cpachecker.cfa;

import static com.google.common.base.Preconditions.checkArgument;

import com.google.common.collect.ImmutableCollection;
import com.google.common.collect.ImmutableSortedMap;
import com.google.common.collect.ImmutableSortedSet;
import com.google.common.collect.Iterables;
import com.google.common.collect.SetMultimap;
import java.io.Serializable;
import java.util.ArrayList;
import java.util.List;
import java.util.Map;
import org.sosy_lab.cpachecker.cfa.model.CFAEdge;
import org.sosy_lab.cpachecker.cfa.model.CFANode;
import org.sosy_lab.cpachecker.cfa.model.FunctionEntryNode;
import org.sosy_lab.cpachecker.util.CFAUtils;

/**
 * This class represents a CFA after it has been fully created (parsing, linking of functions,
 * etc.).
 */
class ImmutableCFA implements CFA, Serializable {

  private static final long serialVersionUID = 5399965350156780812L;

  private final ImmutableSortedMap<String, FunctionEntryNode> functions;
  private final ImmutableSortedSet<CFANode> allNodes;

  private final CfaMetadata metadata;

  ImmutableCFA(
      Map<String, FunctionEntryNode> pFunctions,
      SetMultimap<String, CFANode> pAllNodes,
      CfaMetadata pCfaMetadata) {
<<<<<<< HEAD

=======
>>>>>>> 25c910dd
    functions = ImmutableSortedMap.copyOf(pFunctions);
    allNodes = ImmutableSortedSet.copyOf(pAllNodes.values());

    metadata = pCfaMetadata;

    FunctionEntryNode mainFunctionEntry = pCfaMetadata.getMainFunctionEntry();
    checkArgument(mainFunctionEntry.equals(functions.get(mainFunctionEntry.getFunctionName())));
  }

  @Override
  public boolean isEmpty() {
    return functions.isEmpty();
  }

  @Override
  public int getNumberOfFunctions() {
    return functions.size();
  }

  @Override
  public ImmutableSortedSet<String> getAllFunctionNames() {
    return functions.keySet();
  }

  @Override
  public ImmutableCollection<FunctionEntryNode> getAllFunctionHeads() {
    return functions.values();
  }

  @Override
  public FunctionEntryNode getFunctionHead(String name) {
    return functions.get(name);
  }

  @Override
  public ImmutableSortedMap<String, FunctionEntryNode> getAllFunctions() {
    return functions;
  }

  @Override
  public ImmutableSortedSet<CFANode> getAllNodes() {
    return allNodes;
  }

  @Override
  public CfaMetadata getMetadata() {
    return metadata;
  }

  private void writeObject(java.io.ObjectOutputStream s) throws java.io.IOException {

    // write default stuff
    s.defaultWriteObject();

    // we have to keep the order of edges 'AS IS'
    final List<CFAEdge> enteringEdges = new ArrayList<>();
    for (CFANode node : allNodes) {
      Iterables.addAll(enteringEdges, CFAUtils.enteringEdges(node));
    }
    s.writeObject(enteringEdges);

    // we have to keep the order of edges 'AS IS'
    final List<CFAEdge> leavingEdges = new ArrayList<>();
    for (CFANode node : allNodes) {
      Iterables.addAll(leavingEdges, CFAUtils.leavingEdges(node));
    }
    s.writeObject(leavingEdges);
  }

  @SuppressWarnings("unchecked")
  private void readObject(java.io.ObjectInputStream s)
      throws java.io.IOException, ClassNotFoundException {

    // read default stuff
    s.defaultReadObject();

    // read entering edges, we have to keep the order of edges 'AS IS'
    for (CFAEdge edge : (List<CFAEdge>) s.readObject()) {
      edge.getSuccessor().addEnteringEdge(edge);
    }

    // read leaving edges, we have to keep the order of edges 'AS IS'
    for (CFAEdge edge : (List<CFAEdge>) s.readObject()) {
      edge.getPredecessor().addLeavingEdge(edge);
    }
  }
}<|MERGE_RESOLUTION|>--- conflicted
+++ resolved
@@ -41,10 +41,6 @@
       Map<String, FunctionEntryNode> pFunctions,
       SetMultimap<String, CFANode> pAllNodes,
       CfaMetadata pCfaMetadata) {
-<<<<<<< HEAD
-
-=======
->>>>>>> 25c910dd
     functions = ImmutableSortedMap.copyOf(pFunctions);
     allNodes = ImmutableSortedSet.copyOf(pAllNodes.values());
 
