// This file is part of CPAchecker,
// a tool for configurable software verification:
// https://cpachecker.sosy-lab.org
//
// SPDX-FileCopyrightText: 2007-2020 Dirk Beyer <https://www.sosy-lab.org>
//
// SPDX-License-Identifier: Apache-2.0

package org.sosy_lab.cpachecker.cfa;

import static com.google.common.base.Preconditions.checkArgument;

import com.google.common.collect.ImmutableSet;
import com.google.common.collect.ImmutableSortedMap;
import com.google.common.collect.ImmutableSortedSet;
import com.google.common.collect.SetMultimap;
import java.util.Map;
import java.util.Set;
import org.sosy_lab.cpachecker.cfa.graph.CfaNetwork;
import org.sosy_lab.cpachecker.cfa.graph.CheckingCfaNetwork;
import org.sosy_lab.cpachecker.cfa.graph.ConsistentCfaNetwork;
import org.sosy_lab.cpachecker.cfa.graph.ForwardingCfaNetwork;
import org.sosy_lab.cpachecker.cfa.model.CFAEdge;
import org.sosy_lab.cpachecker.cfa.model.CFANode;
import org.sosy_lab.cpachecker.cfa.model.FunctionEntryNode;

/**
 * This class represents a CFA after it has been fully created (parsing, linking of functions,
 * etc.).
 */
<<<<<<< HEAD
public class ImmutableCFA extends ForwardingCfaNetwork implements CFA, Serializable {

  private static final long serialVersionUID = 5399965350156780812L;
=======
class ImmutableCFA extends ForwardingCfaNetwork implements CFA {
>>>>>>> 40bcb48d

  private final ImmutableSortedMap<String, FunctionEntryNode> functions;
  private final ImmutableSortedSet<CFANode> allNodes;
  private final ImmutableSet<CFAEdge> allEdges;

  private final CfaMetadata metadata;

  private final CfaNetwork network;

  ImmutableCFA(
      Map<String, FunctionEntryNode> pFunctions,
      SetMultimap<String, CFANode> pAllNodes,
      CfaMetadata pCfaMetadata) {
    functions = ImmutableSortedMap.copyOf(pFunctions);
    allNodes = ImmutableSortedSet.copyOf(pAllNodes.values());

    metadata = pCfaMetadata;

    FunctionEntryNode mainFunctionEntry = pCfaMetadata.getMainFunctionEntry();
    checkArgument(mainFunctionEntry.equals(functions.get(mainFunctionEntry.getFunctionName())));

    network =
        CheckingCfaNetwork.wrapIfAssertionsEnabled(
            new DelegateCfaNetwork(allNodes, ImmutableSet.copyOf(functions.values())));
    allEdges = ImmutableSet.copyOf(super.edges());
  }

  public ImmutableCFA(
      Map<String, FunctionEntryNode> pFunctions, Set<CFANode> pAllNodes, CfaMetadata pCfaMetadata) {
    functions = ImmutableSortedMap.copyOf(pFunctions);
    allNodes = ImmutableSortedSet.copyOf(pAllNodes);

    metadata = pCfaMetadata;

    FunctionEntryNode mainFunctionEntry = pCfaMetadata.getMainFunctionEntry();
    checkArgument(mainFunctionEntry.equals(functions.get(mainFunctionEntry.getFunctionName())));

    network =
        CheckingCfaNetwork.wrapIfAssertionsEnabled(
            new DelegateCfaNetwork(allNodes, ImmutableSet.copyOf(functions.values())));
    // this must happen after 'network' is assigned. Network is the delegate of this class.
    allEdges = ImmutableSet.copyOf(super.edges());
  }

  @Override
  public Set<CFAEdge> edges() {
    return allEdges;
  }

  @Override
  public ImmutableCFA immutableCopy() {
    return this;
  }

  @Override
  protected CfaNetwork delegate() {
    return network;
  }

  @Override
  public ImmutableSortedSet<CFANode> nodes() {
    // we can directly return `allNodes`, no need to use the delegate `CfaNetwork`
    return allNodes;
  }

  @Override
  public ImmutableSet<FunctionEntryNode> entryNodes() {
    // we are sure that the delegate `CfaNetwork` always returns an `ImmutableSet`
    return (ImmutableSet<FunctionEntryNode>) network.entryNodes();
  }

  @Override
  public int getNumberOfFunctions() {
    return functions.size();
  }

  @Override
  public ImmutableSortedSet<String> getAllFunctionNames() {
    return functions.keySet();
  }

  @Override
  public FunctionEntryNode getFunctionHead(String name) {
    return functions.get(name);
  }

  @Override
  public ImmutableSortedMap<String, FunctionEntryNode> getAllFunctions() {
    return functions;
  }

  @Override
  public CfaMetadata getMetadata() {
    return metadata;
  }

  private static class DelegateCfaNetwork extends ConsistentCfaNetwork {

    private final ImmutableSet<CFANode> nodes;
    private final ImmutableSet<FunctionEntryNode> entryNodes;

    private DelegateCfaNetwork(
        ImmutableSet<CFANode> pNodes, ImmutableSet<FunctionEntryNode> pEntryNodes) {
      nodes = pNodes;
      entryNodes = pEntryNodes;
    }

    @Override
    public Set<CFANode> nodes() {
      return nodes;
    }

    @Override
    public Set<FunctionEntryNode> entryNodes() {
      return entryNodes;
    }
  }
}<|MERGE_RESOLUTION|>--- conflicted
+++ resolved
@@ -28,13 +28,7 @@
  * This class represents a CFA after it has been fully created (parsing, linking of functions,
  * etc.).
  */
-<<<<<<< HEAD
-public class ImmutableCFA extends ForwardingCfaNetwork implements CFA, Serializable {
-
-  private static final long serialVersionUID = 5399965350156780812L;
-=======
 class ImmutableCFA extends ForwardingCfaNetwork implements CFA {
->>>>>>> 40bcb48d
 
   private final ImmutableSortedMap<String, FunctionEntryNode> functions;
   private final ImmutableSortedSet<CFANode> allNodes;
