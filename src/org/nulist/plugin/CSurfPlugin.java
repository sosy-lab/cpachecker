package org.nulist.plugin;

import com.grammatech.cs.*;
import org.nulist.plugin.model.action.ITTIAbstract;
import org.nulist.plugin.parser.CFABuilder;
import org.nulist.plugin.parser.CFGFunctionBuilder;
import org.nulist.plugin.parser.CFGParser;
import org.nulist.plugin.parser.FuzzyParser;
import org.sosy_lab.cpachecker.cfa.ast.c.CBinaryExpression;
import org.sosy_lab.cpachecker.cfa.ast.c.CExpression;
import org.sosy_lab.cpachecker.cfa.ast.c.CIntegerLiteralExpression;
import org.sosy_lab.cpachecker.cfa.model.CFAEdge;
import org.sosy_lab.cpachecker.cfa.model.CFANode;
import org.sosy_lab.cpachecker.cfa.model.c.CAssumeEdge;
import org.sosy_lab.cpachecker.cfa.types.MachineModel;
import org.sosy_lab.cpachecker.cfa.types.c.CType;
import org.sosy_lab.cpachecker.cmdline.CPAMain;

import java.lang.*;
import java.util.HashMap;
import java.util.Map;

import static org.nulist.plugin.model.ChannelBuildOperation.doComposition;
import static org.nulist.plugin.parser.FuzzyParser.channel;
import static org.nulist.plugin.parser.CFGParser.ENB;
import static org.nulist.plugin.parser.CFGParser.MME;
import static org.nulist.plugin.util.CFGDumping.dumpCFG2Dot;
import static org.nulist.plugin.util.ClassTool.*;
//Combine CPAChecker as a plugin of CodeSurfer

public class CSurfPlugin {
    private final static String ENBProjectPath = "/OAI-ENB/OAI-ENB.prj_files/OAI-ENB.sdg";
    private final static String MMEProjectPath = "/OAI-MME/OAI-MME.prj_files/OAI-MME.sdg";
    private final static String UEProjectPath = "/OAI-UE/OAI-UE.prj_files/OAI-UE.sdg";



    /**
     * @Description
     * @Param [args]
     * @return void
     **/
    public static void main(String args[]){

        //Arguments to CPAChecker
        String[] arguments = null;
        String cpacheckPath ="";
        String projectPath = "";
        if(args.length>=3){
            cpacheckPath = args[0];
            projectPath = args[1];
            arguments = args[2].split(" ");
        }
        String projPath = System.getProperty("user.dir");
        //perform parser execution
        try{
            CPAMain cpaMain = new CPAMain(arguments, cpacheckPath);
            CFGParser cfgParser = new CFGParser(cpaMain.logManager, MachineModel.LINUX64);
            Map<String, CFABuilder> builderMap = new HashMap<>();

            printINFO("==================CSURF_PLUGIN_BEGIN==================");
<<<<<<< HEAD
//            printINFO("==================Parsing UE==================");
//            project.load(projectPath+UEProjectPath,true);
//            project proj = project.current();
//            CPAMain.executionTesting(arguments, cpacheckPath, projectPath+UEProjectPath, proj);
            //project.unload();
//            printINFO("==================Finish==================");
            printINFO("==================Parsing ENB==================");
            project.load(projectPath+ENBProjectPath,true);
            project proj = project.current();
            CPAMain.executionTesting(arguments, cpacheckPath, projectPath+ENBProjectPath, proj);
            //project.unload();
            printINFO("==================Finish==================");
//            printINFO("==================Parsing MME==================");
//            project.load(projectPath+MMEProjectPath,true);
//            proj = project.current();
//            CPAMain.executionTesting(arguments, cpacheckPath, projectPath+MMEProjectPath, proj);
//            //project.unload();
//            printINFO("==================Finish==================");

            //CPAMain.executeParser(arguments, cpacheckPath, programPath, proj);
=======
            printINFO("==================Parsing UE==================");
            project.load(projectPath+UEProjectPath,true);
            project proj = project.current();
//            CPAMain.executeParser(arguments, cpacheckPath, projectPath+UEProjectPath, proj);
//            CPAMain.executionTesting(arguments, cpacheckPath, projectPath+UEProjectPath, proj);
            try {
                CFABuilder cfaBuilder = cfgParser.parseBuildProject(proj);
                builderMap.put(proj.name(),cfaBuilder);
            }catch (result r){
                r.printStackTrace();
            }
            printINFO("==================Finish UE==================");

            printINFO("==================Parsing ENB==================");
            project.load(projectPath+ENBProjectPath,true);
            proj = project.current();
//            CPAMain.executionTesting(arguments, cpacheckPath, projectPath+ENBProjectPath, proj);
            try {
                CFABuilder cfaBuilder = cfgParser.parseBuildProject(proj);
                builderMap.put(proj.name(),cfaBuilder);
            }catch (result r){
                r.printStackTrace();
            }

            //CPAMain.executionTesting(arguments, cpacheckPath, projectPath+MMEProjectPath, proj);

            printINFO("==================Finish ENB==================");

            printINFO("==================Parsing MME==================");
            project.load(projectPath+MMEProjectPath,true);
            proj = project.current();
//            CPAMain.executionTesting(arguments, cpacheckPath, projectPath+ENBProjectPath, proj);
            try {
                CFABuilder cfaBuilder = cfgParser.parseBuildProject(proj);
                builderMap.put(proj.name(),cfaBuilder);
            }catch (result r){
                r.printStackTrace();
            }
            printINFO("==================Finish MME==================");

            FuzzyParser fuzzyParser = new FuzzyParser(cpaMain.logManager, MachineModel.LINUX64, builderMap);

            String channelModelFile =projPath+"/libmodels/channel";
            fuzzyParser.parseChannelModel(channelModelFile);
            builderMap.put(channel,fuzzyParser.getChannelBuilder());
            if(builderMap.size()>1)
                doComposition(builderMap);


>>>>>>> 74cc2900
            project.unload();
            printINFO("==================CSURF_PLUGIN_END==================");
        }catch(result r){
            System.out.println("Uncaught exception: " + r);
        }


    }




    private static void dumpCFG(project target, String path) throws result{

        for( project_compunits_iterator cu_it = target.compunits();
             !cu_it.at_end();
             cu_it.advance() )
        {
            compunit cu = cu_it.current();//each shall be a C file

            if(!cu.is_user())
                continue;
            // Iterate over all procedures in the compilation unit
            // procedure = function
            for( compunit_procedure_iterator proc_it = cu.procedures();
                 !proc_it.at_end();
                 proc_it.advance() )
            {
                procedure proc = proc_it.current();

                if(proc.get_kind().equals(procedure_kind.getUSER_DEFINED())){
                    dumpCFG2Dot(proc, path);
                }
            }
        }
    }

}<|MERGE_RESOLUTION|>--- conflicted
+++ resolved
@@ -59,28 +59,7 @@
             Map<String, CFABuilder> builderMap = new HashMap<>();
 
             printINFO("==================CSURF_PLUGIN_BEGIN==================");
-<<<<<<< HEAD
-//            printINFO("==================Parsing UE==================");
-//            project.load(projectPath+UEProjectPath,true);
-//            project proj = project.current();
-//            CPAMain.executionTesting(arguments, cpacheckPath, projectPath+UEProjectPath, proj);
-            //project.unload();
-//            printINFO("==================Finish==================");
-            printINFO("==================Parsing ENB==================");
-            project.load(projectPath+ENBProjectPath,true);
-            project proj = project.current();
-            CPAMain.executionTesting(arguments, cpacheckPath, projectPath+ENBProjectPath, proj);
-            //project.unload();
-            printINFO("==================Finish==================");
-//            printINFO("==================Parsing MME==================");
-//            project.load(projectPath+MMEProjectPath,true);
-//            proj = project.current();
-//            CPAMain.executionTesting(arguments, cpacheckPath, projectPath+MMEProjectPath, proj);
-//            //project.unload();
-//            printINFO("==================Finish==================");
 
-            //CPAMain.executeParser(arguments, cpacheckPath, programPath, proj);
-=======
             printINFO("==================Parsing UE==================");
             project.load(projectPath+UEProjectPath,true);
             project proj = project.current();
@@ -129,8 +108,6 @@
             if(builderMap.size()>1)
                 doComposition(builderMap);
 
-
->>>>>>> 74cc2900
             project.unload();
             printINFO("==================CSURF_PLUGIN_END==================");
         }catch(result r){
