# This is an auto-generated file, DO NOT EDIT!
# Run ant to generate it.

# This file is part of CPAchecker,
# a tool for configurable software verification:
# https://cpachecker.sosy-lab.org
#
# SPDX-FileCopyrightText: 2007-2020 Dirk Beyer <https://www.sosy-lab.org>
#
# SPDX-License-Identifier: Apache-2.0

# Possible log levels in descending order 
# (lower levels include higher ones):
# OFF:      no logs published
# SEVERE:   error messages
# WARNING:  warnings
# INFO:     messages
# FINE:     logs on main application level
# FINER:    logs on central CPA algorithm level
# FINEST:   logs published by specific CPAs
# ALL:      debugging information
# Care must be taken with levels of FINER or lower, as output files may
# become quite large and memory usage might become an issue.

# single levels to be excluded from being logged
log.consoleExclude = []

# log level of console output
log.consoleLevel = Level.INFO

# name of the log file
log.file = "CPALog.txt"

# single levels to be excluded from being logged
log.fileExclude = []

# log level of file output
log.level = Level.OFF

# Maximum size of log output strings before they will be truncated. Note that
# truncation is not precise and truncation to small values has no effect. Use
# 0 for disabling truncation completely.
log.truncateSize = 10000

# use colors for log messages on console
log.useColors = true

# disable all default output files
# (any explicitly given file will still be written)
output.disable = false

# directory to put all output files in
output.path = "output/"

# base directory for all paths in default values
rootDirectory = "."

# SPDX-FileCopyrightText: 2020 Dirk Beyer <https://www.sosy-lab.org>
#
# SPDX-License-Identifier: Apache-2.0

# Further options for Boolector in addition to the default options. Format: 
# "Optionname=value" with ’,’ to seperate options. Optionname and value can
# be found in BtorOption or Boolector C Api.Example:
# "BTOR_OPT_MODEL_GEN=2,BTOR_OPT_INCREMENTAL=1".
solver.boolector.furtherOptions = ""

# The SAT solver used by Boolector.
solver.boolector.satSolver = CADICAL
  enum:     [LINGELING, PICOSAT, MINISAT, CMS, CADICAL]

# Counts all operations and interactions towards the SMT solver.
solver.collectStatistics = false

# Default rounding mode for floating point operations.
solver.floatingPointRoundingMode = NEAREST_TIES_TO_EVEN
  enum:     [NEAREST_TIES_TO_EVEN, NEAREST_TIES_AWAY, TOWARD_POSITIVE, TOWARD_NEGATIVE,
             TOWARD_ZERO]

# Export solver queries in SmtLib format into a file.
solver.logAllQueries = false
solver.logfile = no default value

# Further options that will be passed to Mathsat in addition to the default
# options. Format is 'key1=value1,key2=value2'
solver.mathsat5.furtherOptions = ""

# Load less stable optimizing version of mathsat5 solver.
solver.mathsat5.loadOptimathsat5 = false

# Use non-linear arithmetic of the solver if supported and throw exception
# otherwise, approximate non-linear arithmetic with UFs if unsupported, or
# always approximate non-linear arithmetic. This affects only the theories of
# integer and rational arithmetic.
solver.nonLinearArithmetic = USE
  enum:     [USE, APPROXIMATE_FALLBACK, APPROXIMATE_ALWAYS]

# Enable additional assertion checks within Princess. The main usage is
# debugging. This option can cause a performance overhead.
solver.princess.enableAssertions = false

# log all queries as Princess-specific Scala code
solver.princess.logAllQueriesAsScala = false

# file for Princess-specific dump of queries as Scala code
solver.princess.logAllQueriesAsScalaFile = "princess-query-%03d-"

# The number of atoms a term has to have before it gets abbreviated if there
# are more identical terms.
solver.princess.minAtomsForAbbreviation = 100

# Random seed for SMT solver.
solver.randomSeed = 42

# If logging from the same application, avoid conflicting logfile names.
solver.renameLogfileToAvoidConflicts = true

# Double check generated results like interpolants and models whether they
# are correct
solver.smtinterpol.checkResults = false

# Further options that will be set to true for SMTInterpol in addition to the
# default options. Format is 'option1,option2,option3'
solver.smtinterpol.furtherOptions = []

# Which SMT solver to use.
solver.solver = SMTINTERPOL
  enum:     [MATHSAT5, SMTINTERPOL, Z3, PRINCESS, BOOLECTOR, CVC4, CVC5, YICES2]

# Sequentialize all solver actions to allow concurrent access!
solver.synchronize = false

# Use provers from a seperate context to solve queries. This allows more
# parallelity when solving larger queries.
solver.synchronized.useSeperateProvers = false

# Log solver actions, this may be slow!
solver.useLogger = false

# Activate replayable logging in Z3. The log can be given as an input to the
# solver and replayed.
solver.z3.log = no default value

# Ordering for objectives in the optimization context
solver.z3.objectivePrioritizationMode = "box"
  allowed values: [lex, pareto, box]

# Engine to use for the optimization
solver.z3.optimizationEngine = "basic"
  allowed values: [basic, farkas, symba]

# Require proofs from SMT solver
solver.z3.requireProofs = false

# Whether to use PhantomReferences for discarding Z3 AST
solver.z3.usePhantomReferences = false

# SPDX-FileCopyrightText: 2007-2020 Dirk Beyer <https://www.sosy-lab.org>
# SPDX-FileCopyrightText: 2007-2021 Dirk Beyer <https://www.sosy-lab.org>
# SPDX-FileCopyrightText: 2007-2022 Dirk Beyer <https://www.sosy-lab.org>
# SPDX-FileCopyrightText: 2007-2023 Dirk Beyer <https://www.sosy-lab.org>
# SPDX-FileCopyrightText: 2014-2017 Université Grenoble Alpes
# SPDX-FileCopyrightText: 2020 Dirk Beyer <https://www.sosy-lab.org>
# SPDX-FileCopyrightText: 2021 Dirk Beyer <https://www.sosy-lab.org>
# SPDX-FileCopyrightText: 2022 Dirk Beyer <https://www.sosy-lab.org>
# SPDX-FileCopyrightText: 2023 Dirk Beyer <https://www.sosy-lab.org>
# SPDX-FileCopyrightText: 2024 Dirk Beyer <https://www.sosy-lab.org>
#
# SPDX-License-Identifier: Apache-2.0

# Refiner that SlicingDelegatingRefiner should delegate to
SlicingDelegatingRefiner.refiner = no default value

# maximum number of condition adjustments (-1 for infinite)
adjustableconditions.adjustmentLimit = -1

# number of threads, positive values match exactly, with -1 we use the number
# of available cores or the machine automatically.
algorithm.parallelBam.numberOfThreads = -1

# export number of running RSE instances as CSV
algorithm.parallelBam.runningRSESeriesFile = "RSESeries.csv"

# use a BMC like algorithm that checks for satisfiability after the analysis
# has finished, works only with PredicateCPA
analysis.algorithm.BMC = false

# use CEGAR algorithm for lazy counter-example guided analysis
# You need to specify a refiner with the cegar.refiner option.
# Currently all refiner require the use of the ARGCPA.
analysis.algorithm.CEGAR = false

# use dual approximated reachability model checking algorithm, works only
# with PredicateCPA and large-block encoding
analysis.algorithm.DAR = false

# use McMillan's interpolation-based model checking algorithm, works only
# with PredicateCPA and large-block encoding
analysis.algorithm.IMC = false

# Use MPI for running analyses in new subprocesses. The resulting reachedset
# is the one of the first analysis returning in time. All other mpi-processes
# will get aborted.
analysis.algorithm.MPI = false

# use MPV algorithm for checking multiple properties
analysis.algorithm.MPV = false

# use a analysis which proves if the program satisfies a specified property
# with the help of an enabler CPA to separate differnt program paths
analysis.algorithm.analysisWithEnabler = false

# use adjustable conditions algorithm
analysis.algorithm.conditionAdjustment = false

# Distribute predicate analysis to multiple workers
analysis.algorithm.configurableComponents = false

# for found property violation, perform fault localization with coverage
analysis.algorithm.faultLocalization.by_coverage = false

# Use fault localization with distance metrics
analysis.algorithm.faultLocalization.by_distance = false

# for found property violation, perform fault localization with trace
# formulas
analysis.algorithm.faultLocalization.by_traceformula = false

# Use McMillan's Impact algorithm for lazy interpolation
analysis.algorithm.impact = false

# Import faults stored in a JSON format.
analysis.algorithm.importFaults = false

# use nontermination witness validator to check a violation witness for
# termination
analysis.algorithm.nonterminationWitnessCheck = false

# use PDR algorithm
analysis.algorithm.pdr = false

# use a proof check algorithm to validate a previously generated proof
analysis.algorithm.proofCheck = false

# use a proof check algorithm to validate a previously generated proofand
# extract requirements on a (reconfigurable) HW from the proof
analysis.algorithm.proofCheckAndGetHWRequirements = false

# use a proof check algorithm to validate a previously generated proofand
# read the configuration for checking from the proof
analysis.algorithm.proofCheckReadConfig = false

# use a proof check algorithm that using pcc.strategy=arg.ARG_CMCStrategy to
# validate a previously generated proof
analysis.algorithm.proofCheckWithARGCMCStrategy = false

# do analysis and then check if reached set fulfills property specified by
# ConfigurableProgramAnalysisWithPropertyChecker
analysis.algorithm.propertyCheck = false

# Use termination algorithm to prove (non-)termination. This needs the
# TerminationCPA as root CPA and an automaton CPA with
# termination_as_reach.spc in the tree of CPAs.
analysis.algorithm.termination = false

# collect undefined functions
analysis.algorithm.undefinedFunctionCollector = false

# run the parallel BAM algortihm.
analysis.algorithm.useParallelBAM = false

# If not already done by the analysis, store a found counterexample in the
# ARG for later re-use. Does nothing if no ARGCPA is used
analysis.alwaysStoreCounterexamples = false

# Construct a residual program from condition and verify residual program
analysis.asConditionalVerifier = false

# use a second model checking run (e.g., with CBMC or a different CPAchecker
# configuration) to double-check counter-examples
analysis.checkCounterexamples = false

# use counterexample check and the BDDCPA Restriction option
analysis.checkCounterexamplesWithBDDCPARestriction = false

# do analysis and then check analysis result
analysis.checkProof = false

# use assumption collecting algorithm
analysis.collectAssumptions = false

# Construct the program slice for the given configuration.
analysis.constructProgramSlice = false

# Solely construct the residual program for a given condition/assumption.
analysis.constructResidualProgram = false

# continue analysis after a unsupported code was found on one path
analysis.continueAfterUnsupportedCode = false

# Maximum number of counterexamples to be created.
analysis.counterexampleLimit = 0

# stop CPAchecker after startup (internal option, not intended for users)
analysis.disable = false

# entry function
analysis.entryFunction = "main"

# do analysis and then extract pre- and post conditions for custom
# instruction from analysis result
analysis.extractRequirements.customInstruction = false

# create all potential function pointer call edges
analysis.functionPointerCalls = true

# Create edge for skipping a function pointer call if its value is unknown.
analysis.functionPointerEdgesForUnknownPointer = true

# potential targets for call edges created for function pointer parameter
# calls
analysis.functionPointerParameterTargets = {
          FunctionSet.USED_IN_CODE, FunctionSet.RETURN_VALUE, FunctionSet.EQ_PARAM_TYPES}

# potential targets for call edges created for function pointer calls
analysis.functionPointerTargets = {
          FunctionSet.USED_IN_CODE,
          FunctionSet.RETURN_VALUE,
          FunctionSet.EQ_PARAM_TYPES,
          FunctionSet.EQ_PARAM_SIZES,
          FunctionSet.EQ_PARAM_COUNT}

# What CFA nodes should be the starting point of the analysis?
analysis.initialStatesFor = {InitialStatesFor.ENTRY}

# run interprocedural analysis
analysis.interprocedural = true

<<<<<<< HEAD
# Runs an algorithm that produces and exports invariants
analysis.invariantExport = false

# for benchmarking, the argument to -spec needs to be defined in the task
# definitions. However, the goal of the backwards analysis is mostly not
# equivalent to the defined specifications in the benchmark set. With this
# property, the argument of -spec will be used to find target states if
# analysis.initialStatesFor=TARGET. The backward specification will then be
# used to create the CPA algorithm.
analysis.invertSpecifications = false

=======
>>>>>>> 32b7483a
# the machine model, which determines the sizes of types like int
analysis.machineModel = LINUX32
  enum:     [LINUX32, LINUX64, ARM, ARM64]

# Use as targets for call edges only those shich are assigned to the
# particular expression (structure field).
analysis.matchAssignedFunctionPointers = false

# If a no target function was assigned to a function pointer, use the origin
# heuristic instead of replacing with empty calls
analysis.matchAssignedFunctionPointers.ignoreUnknownAssignments = false

# memorize previously used (incomplete) reached sets after a restart of the
# analysis
analysis.memorizeReachedAfterRestart = false

# Name of the used analysis, defaults to the name of the used configuration
analysis.name = no default value

# Partition the initial states based on the type of location they were
# created for (see 'initialStatesFor')
analysis.partitionInitialStates = false

# A String, denoting the programs to be analyzed
analysis.programNames = []

# which reached set implementation to use?
# NORMAL: just a simple set
# LOCATIONMAPPED: a different set per location (faster, states with different
# locations cannot be merged)
# PARTITIONED: partitioning depending on CPAs (e.g Location, Callstack etc.)
# PSEUDOPARTITIONED: based on PARTITIONED, uses additional info about the
# states' lattice (maybe faster for some special analyses which use merge_sep
# and stop_sep
analysis.reachedSet = PARTITIONED
  enum:     [NORMAL, LOCATIONMAPPED, PARTITIONED, PSEUDOPARTITIONED, USAGE]

# track more statistics about the reachedset
analysis.reachedSet.withStatistics = false

# Use if you are going to change function with function pionter parameter
analysis.replaceFunctionWithParameterPointer = false

# Functions with function pointer parameter which will be instrumented
analysis.replacedFunctionsWithParameters = {"pthread_create"}

# restart the analysis using a different configuration after unknown result
analysis.restartAfterUnknown = false

# Use heuristics to select the analysis
analysis.selectAnalysisHeuristically = false

# if this option is used, the CFA will be loaded from the given file instead
# of parsed from sourcefile.
analysis.serializedCfaFile = no default value

# Split program in subprograms which can be analyzed separately afterwards
analysis.split.program = false

# stop after the first error has been found
analysis.stopAfterError = true

# create summary call statement edges
analysis.summaryEdges = false

# Enable converting test goals to conditions.
analysis.testGoalConverter = no default value

# Replace thread creation operations with a special function callsso, any
# analysis can go through the function
analysis.threadOperationsTransform = false

# Patterns for detecting block starts (ldv_ like functions)
analysis.traversal.blockFunctionPatterns = {"ldv_%_instance_%"}

# resource limit for the block
analysis.traversal.blockResourceLimit = 1000

# save resources for the block if it is empty
analysis.traversal.blockSaveResources = true

# traverse in the order defined by the values of an automaton variable
analysis.traversal.byAutomatonVariable = no default value

# resource limit for the entry block
analysis.traversal.entryResourceLimit = 100000

# which strategy to adopt for visiting states?
analysis.traversal.order = DFS
  enum:     [DFS, BFS, RAND, RANDOM_PATH, ROUND_ROBIN]

# Exponent of random function.This value influences the probability
# distribution over the waitlist elementswhen choosing the next element.Has
# to be a double in the range [0, INF)
analysis.traversal.random.exponent = 1

# Seed for random values.
analysis.traversal.random.seed = 0

# handle abstract states with more automaton matches first? (only if
# AutomatonCPA enabled)
analysis.traversal.useAutomatonInformation = false

# use blocks and set resource limits for its traversal, blocks are handled in
# DFS order
analysis.traversal.useBlocks = false

# handle states with a deeper callstack first
# This needs the CallstackCPA instance to have any effect.
analysis.traversal.useCallstack = false

# handle more abstract states (with less information) first? (only for
# ExplicitCPA)
analysis.traversal.useExplicitInformation = false

# handle states with more loop iterations first.
analysis.traversal.useLoopIterationCount = false

# handle states with a deeper loopstack first.
analysis.traversal.useLoopstack = false

# handle abstract states with fewer heap objects first? (needs SMGCPA)
analysis.traversal.useNumberOfHeapObjects = false

# handle abstract states with fewer running threads first? (needs
# ThreadingCPA)
analysis.traversal.useNumberOfThreads = false

# Use an implementation of postorder strategy that allows to select a
# secondary strategy that is used if there are two states with the same
# postorder id. The secondary strategy is selected with
# 'analysis.traversal.order'.
analysis.traversal.usePostorder = false

# handle states with fewer loop iterations first.
analysis.traversal.useReverseLoopIterationCount = false

# handle states with a more shallow loopstack first.
analysis.traversal.useReverseLoopstack = false

# Use an implementation of reverse postorder strategy that allows to select a
# secondary strategy that is used if there are two states with the same
# reverse postorder id. The secondary strategy is selected with
# 'analysis.traversal.order'.
analysis.traversal.useReversePostorder = false

# perform a weighted random selection based on the branching depth
analysis.traversal.weightedBranches = false

# perform a weighted random selection based on the depth in the ARG
analysis.traversal.weightedDepth = false

# After an incomplete analysis constructs a residual program which contains
# all program paths which are not fully explored
analysis.unexploredPathsAsProgram = false

# Do not report unknown if analysis terminated, report true (UNSOUND!).
analysis.unknownAsTrue = false

# stop the analysis with the result unknown if the program does not satisfies
# certain restrictions.
analysis.unknownIfUnrestrictedProgram = false

# Use array abstraction by program transformation.
analysis.useArrayAbstraction = false

# select an analysis from a set of analyses after unknown result
analysis.useCompositionAnalysis = false

# add declarations for global variables before entry function
analysis.useGlobalVars = true

# add loop-structure information to CFA.
analysis.useLoopStructure = true

# Use analyses parallely. The resulting reachedset is the one of the first
# analysis finishing in time. All other analyses are terminated.
analysis.useParallelAnalyses = false

# generate random test cases
analysis.useRandomTestCaseGeneratorAlgorithm = false

# generate test cases for covered test targets
analysis.useTestCaseGeneratorAlgorithm = false

# converts a witness to an ACSL annotated program
analysis.useWitnessToACSLAlgorithm = false

# Whether to allow imprecise array abstraction that may lead to false alarms.
arrayAbstraction.allowImprecision = false

# Whether to export the CFA with abstracted arrays as C source file.
arrayAbstraction.cfa.c.export = true

# C source file path for CFA with abstracted arrays.
arrayAbstraction.cfa.c.file = "abstracted-arrays.c"

# Whether to export the CFA with abstracted arrays as DOT file.
arrayAbstraction.cfa.dot.export = true

# DOT file path for CFA with abstracted arrays.
arrayAbstraction.cfa.dot.file = "cfa-abstracted-arrays.dot"

# Use a second delegate analysis run to check counterexamples on the original
# program that contains (non-abstracted) arrays for imprecise array
# abstractions.
arrayAbstraction.checkCounterexamples = false

# Configuration file path of the delegate analysis running on the transformed
# program.
arrayAbstraction.delegateAnalysis = no default value

# Add a threshold to the automaton, after so many branches on a path the
# automaton will be ignored (0 to disable)
assumptions.automatonBranchingThreshold = 0

# write collected assumptions as automaton to file
assumptions.automatonFile = "AssumptionAutomaton.txt"

# If it is enabled, automaton does not add assumption which is considered to
# continue path with corresponding this edge.
assumptions.automatonIgnoreAssumptions = false

# If it is enabled, automaton adds transitions to later ARG states first
assumptions.automatonOrderedTransitions = false

# compress the produced assumption automaton using GZIP compression.
assumptions.compressAutomaton = false

# export assumptions as automaton to dot file
assumptions.dotExport = false

# write collected assumptions as automaton to dot file
assumptions.dotFile = "AssumptionAutomaton.dot"

# write collected assumptions to file
assumptions.export = true

# export assumptions collected per location
assumptions.export.location = true

# write collected assumptions to file
assumptions.file = "assumptions.txt"

# If it is enabled, check if a state that should lead to false state indeed
# has successors.
assumptions.removeNonExploredWithoutSuccessors = false

# comma-separated list of files with specifications that should be used 
# in a backwards analysis; used if the analysis starts at the target states!
# (see config/specification/ for examples)
backwardSpecification = []

# Count accesses for the BDD library. Counting works for concurrent accesses.
bdd.countLibraryAccess = false

# Size of the BDD cache in relation to the node table size (set to 0 to use
# fixed BDD cache size).
bdd.javabdd.cacheRatio = 0.1

# Initial size of the BDD cache, use 0 for cacheRatio*initTableSize.
bdd.javabdd.cacheSize = 0

# Initial size of the BDD node table in percentage of available Java heap
# memory (only used if initTableSize is 0).
bdd.javabdd.initTableRatio = 0.001

# Initial size of the BDD node table, use 0 for size based on initTableRatio.
bdd.javabdd.initTableSize = 0

# Measure the time spent in the BDD library. The behaviour in case of
# concurrent accesses is undefined!
bdd.measureLibraryAccess = false

# Which BDD package should be used?
# - java:   JavaBDD (default, no dependencies, many features)
# - sylvan: Sylvan (only 64bit Linux, uses multiple threads)
# - cudd:   CUDD (native library required, reordering not supported)
# - micro:  MicroFactory (maximum number of BDD variables is 1024, slow, but
# less memory-comsumption)
# - buddy:  Buddy (native library required)
# - cal:    CAL (native library required)
# - jdd:    JDD
# - pjbdd:  A java native parallel bdd framework
bdd.package = "JAVA"
  allowed values: [JAVA, SYLVAN, CUDD, MICRO, BUDDY, CAL, JDD, PJBDD]

# Size of the BDD cache in relation to the node table size (set to 0 to use
# fixed BDD cache size).
bdd.pjbdd.cacheRatio = 0.1

# size of the BDD cache.
bdd.pjbdd.cacheSize = 0

# Disable thread safe bdd operations.
bdd.pjbdd.disableThreadSafety = false

# increase factor for resizing tables
bdd.pjbdd.increaseFactor = 1

# Initial size of the BDD node table in percentage of available Java heap
# memory (only used if initTableSize is 0).
bdd.pjbdd.initTableRatio = 0.001

# Initial size of the BDD node table, use 0 for size based on initTableRatio.
bdd.pjbdd.initTableSize = 0

# unique table's concurrency factor
bdd.pjbdd.tableParallelism = 10000

# Number of worker threads, Runtime.getRuntime().availableProcessors()
# default
bdd.pjbdd.threads = Runtime.getRuntime().availableProcessors()

# Use bdd chaining.
bdd.pjbdd.useChainedBDD = false

# Use internal a int based bdd representation.
bdd.pjbdd.useInts = false

# initial variable count
bdd.pjbdd.varCount = 100

# Granularity of the Sylvan BDD operations cache (recommended values 4-8).
bdd.sylvan.cacheGranularity = 4

# Log2 size of the BDD cache.
bdd.sylvan.cacheSize = 24

# Log2 size of the BDD node table.
bdd.sylvan.tableSize = 26

# Number of worker threads, 0 for automatic.
bdd.sylvan.threads = 0

# sequentialize all accesses to the BDD library.
bdd.synchronizeLibraryAccess = false

# output file for visualizing the block graph
blockCFAFile = "block_analysis/blocks.json"

# Allow reduction of function entries; calculate abstractions always at
# function entries?
blockreducer.allowReduceFunctionEntries = true

# Allow reduction of function exits; calculate abstractions always at
# function exits?
blockreducer.allowReduceFunctionExits = true

# Allow reduction of loop heads; calculate abstractions always at loop heads?
blockreducer.allowReduceLoopHeads = false

# write the reduced cfa to the specified file.
blockreducer.reducedCfaFile = "ReducedCfa.rsf"

# Do at most n summarizations on a node.
blockreducer.reductionThreshold = 100

# If BMC did not find a bug, check whether the bounding did actually remove
# parts of the state space (this is similar to CBMC's unwinding assertions).
bmc.boundingAssertions = true

# If BMC did not find a bug, check which parts of the boundary actually
# reachableand prevent them from being unrolled any further.
bmc.boundingAssertionsSlicing = false

# Check reachability of target states after analysis (classical BMC). The
# alternative is to check the reachability as soon as the target states are
# discovered, which is done if cpa.predicate.targetStateSatCheck=true.
bmc.checkTargetStates = true

# try using induction to verify programs with loops
bmc.induction = false

# Strategy for generating auxiliary invariants
bmc.invariantGenerationStrategy = REACHED_SET
  enum:     [INDUCTION, REACHED_SET, DO_NOTHING]

# k-induction configuration to be used as an invariant generator for
# k-induction (ki-ki(-ai)).
bmc.invariantGeneratorConfig = no default value

# Controls how long the invariant generator is allowed to run before the
# k-induction procedure starts.
bmc.invariantGeneratorHeadStartStrategy = NONE
  enum:     [NONE, AWAIT_TERMINATION, WAIT_UNTIL_EXPENSIVE_ADJUSTMENT]

# Export auxiliary invariants used for induction.
bmc.invariantsExport = no default value

# get candidate invariants from a predicate precision file
bmc.kinduction.predicatePrecisionFile = no default value

# which strategy to use to convert predicate precision to k-induction
# invariant
bmc.kinduction.reuse.pred.strategy = GLOBAL
  enum:     [ALL, GLOBAL, FUNCTION, LOCAL, GLOBAL_AND_FUNCTION, GLOBAL_AND_LOCAL,
             FUNCTION_AND_LOCAL]

# Propagates the interrupts of the invariant generator.
bmc.propagateInvGenInterrupts = false

# Try to simplify the structure of formulas for the sat check of BMC. The
# improvement depends on the underlying SMT solver.
bmc.simplifyBooleanFormula = false

# Use generalized counterexamples to induction as candidate invariants.
bmc.usePropertyDirection = false

# File name where to put the path program that is generated as input for
# CBMC. A temporary file is used if this is unspecified. If specified, the
# file name should end with '.i' because otherwise CBMC runs the
# pre-processor on the file.
cbmc.dumpCBMCfile = no default value

# maximum time limit for CBMC (use milliseconds or specify a unit; 0 for
# infinite)
cbmc.timelimit = 0ms

# continue analysis after a failed refinement (e.g. due to interpolation)
# other paths may still contain errors that could be found
cegar.continueAfterFailedRefinement = false

# if this score is exceeded by the first analysis, the auxilliary analysis
# will be refined
cegar.domainScoreThreshold = 1024

# Whether to do refinement immediately after finding an error state, or
# globally after the ARG has been unrolled completely.
# whether or not global refinement is performed
cegar.globalRefinement = false

# Max number of refinement iterations, -1 for no limit
cegar.maxIterations = -1

# Which refinement algorithm to use? (give class name, required for CEGAR) If
# the package name starts with 'org.sosy_lab.cpachecker.', this prefix can be
# omitted.
cegar.refiner = no default value

# whether or not to use refinement selection to decide which domain to refine
cegar.useRefinementSelection = false

# Which functions should be interpreted as encoding assumptions
cfa.assumeFunctions = {"__VERIFIER_assume"}

# dump a simple call graph
cfa.callgraph.export = true

# file name for call graph as .dot file
cfa.callgraph.file = "functionCalls.dot"
cfa.callgraph.fileUsed = "functionCallsUsed.dot"

# how often do we clone a function?
cfa.cfaCloner.numberOfCopies = 5

# while this option is activated, before each use of a PointerExpression, or
# a dereferenced field access the expression is checked if it is 0
cfa.checkNullPointers = false

# Whether to have a single target node per function for all invalid null
# pointer dereferences or to have separate nodes for each dereference
cfa.checkNullPointers.singleTargetPerFunction = true

# When a function pointer array element is written with a variable as index,
# create a series of if-else edges with explicit indizes instead.
cfa.expandFunctionPointerArrayAssignments = false

# export CFA as .dot file
cfa.export = true

# export individual CFAs for function as .dot files
cfa.exportPerFunction = true

# export CFA as C file
cfa.exportToC = false
cfa.exportToC.file = "cfa.c"

# produce C programs more similar to the input program
# (only possible for a single input file)
cfa.exportToC.stayCloserToInput = false

# export CFA as .dot file
cfa.file = "cfa.dot"

# By enabling this option the variables that are live are computed for each
# edge of the cfa. Live means that their value is read later on.
cfa.findLiveVariables = false

# how often can a function appear in the callstack as a clone of the original
# function?
cfa.functionCalls.recursionDepth = 5

# Also initialize local variables with default values, or leave them
# uninitialized.
cfa.initializeAllVariables = false

# With this option, all declarations in each function will be movedto the
# beginning of each function. Do only use this option if you arenot able to
# handle initializer lists and designated initializers (like they can be used
# for arrays and structs) in your analysis anyway. this option will otherwise
# create c code which is not the same as the original one
cfa.moveDeclarationsToFunctionStart = false

# Which functions should be interpreted as never returning to their call site
cfa.nonReturningFunctions = {"abort", "exit"}

# Export CFA as pixel graphic to the given file name. The suffix is added
# corresponding to the value of option pixelgraphic.export.formatIf set to
# 'null', no pixel graphic is exported.
cfa.pixelGraphicFile = "cfaPixel"

# export CFA as .ser file (dump Java objects)
cfa.serialize = false
cfa.serializeFile = "cfa.ser.gz"

# Show messages when dead code is encountered during parsing.
cfa.showDeadCode = true

# Remove all edges which don't have any effect on the program
cfa.simplifyCfa = true

# simplify simple const expressions like 1+2
cfa.simplifyConstExpressions = true

# simplify pointer expressions like s->f to (*s).f with this option the cfa
# is simplified until at maximum one pointer is allowed for left- and
# rightHandSide
cfa.simplifyPointerExpressions = false

# A name of thread_create function
cfa.threads.threadCreate = "pthread_create"

# A name of thread_join function
cfa.threads.threadJoin = "pthread_join"

# A name of thread_create_N function
cfa.threads.threadSelfCreate = "pthread_create_N"

# A name of thread_join_N function
cfa.threads.threadSelfJoin = "pthread_join_N"

# clone functions of the CFA, such that there are several identical CFAs for
# each function, only with different names.
cfa.useCFACloningForMultiThreadedPrograms = false

# unwind recursive functioncalls (bounded to max call stack size)
cfa.useFunctionCallUnwinding = false

# Dump domain type statistics to a CSV file.
cfa.variableClassification.domainTypeStatisticsFile = no default value

# Dump variable classification to a file.
cfa.variableClassification.logfile = "VariableClassification.log"

# Print some information about the variable classification.
cfa.variableClassification.printStatsOnStartup = false

# Dump variable type mapping to a file.
cfa.variableClassification.typeMapFile = "VariableTypeMapping.txt"

# Output an input file, with invariants embedded as assume constraints.
cinvariants.export = false

# File name for exporting invariants. Only supported if invariant export for
# specified lines is enabled.
cinvariants.external.file = no default value

# Specify lines for which an invariant should be written. Lines are specified
# as comma separated list of individual lines x and line ranges x-y.
cinvariants.forLines = ""

# If enabled only export invariants for specified lines.
cinvariants.onlyForSpecifiedLines = false

# Prefix to add to an output file, which would contain assumed invariants.
cinvariants.prefix = no default value

# Attempt to simplify the invariant before exporting [may be very expensive].
cinvariants.simplify = false

# If adaptTimeLimits is set and all configurations support progress reports,
# in each cycle the time limits per configuration are newly calculated based
# on the progress
compositionAlgorithm.circular.adaptTimeLimits = false

# where to store initial condition, when generated
compositionAlgorithm.condition.file = "AssumptionAutomaton.txt"

# list of files with configurations to use, which are optionally suffixed
# according to one of the followig schemes:either ::MODE or ::MODE_LIMIT,
# where MODE and LIMIT are place holders.MODE may take one of the following
# values continue (i.e., continue analysis with same CPA and reached set),
# reuse-precision (i.e., reuse the aggregation of the precisions from the
# previous analysis run), noreuse (i.e., start from scratch).LIMIT is a
# positive integer number specifying the time limit of the analysis in each
# round.If no (correct) limit is given a default limit is used.
compositionAlgorithm.configFiles = no default value

# Whether or not to create an initial condition, that excludes no paths,
# before first analysis is run.Required when first analysis uses condition
# from conditional model checking
compositionAlgorithm.initCondition = false

# print the statistics of each component of the composition algorithm
# directly after the component's computation is finished
compositionAlgorithm.intermediateStatistics = NONE
  enum:     [EXECUTE, NONE, PRINT]

# Enable when composition algorithm is used to check a specification
compositionAlgorithm.propertyChecked = true

# Qualified name for class which implements strategy that decides how to
# compose given analyses
compositionAlgorithm.strategy = no default value

# let each analysis part of the composition algorithm write output files and
# not only the last one that is executed
compositionAlgorithm.writeIntermediateOutputFiles = true

# configuration of the residual program generator
conditional.verifier.generatorConfig = no default value

# configuration for the verification of the residual program which is
# constructed from another verifier's condition
conditional.verifier.verifierConfig = no default value

# The input file with all goals that were previously reached
conditional_testing.inputfile = no default value

# The strategy to use
conditional_testing.strategy = no default value
  enum:     [NAIVE, PROPAGATION]

# Dump the complete configuration to a file.
configuration.dumpFile = "UsedConfiguration.properties"

# True if the path to the error state can not always be uniquely determined
# from the ARG.
# This is the case e.g. for Slicing Abstractions, where the abstraction
# states in the ARG
# do not form a tree!
counterexample.ambigiousARG = false

# Which model checker to use for verifying counterexamples as a second check.
# Currently CBMC or CPAchecker with a different config or the concrete
# execution 
# checker can be used.
counterexample.checker = CBMC
  enum:     [CBMC, CPACHECKER, CONCRETE_EXECUTION]

# counterexample information should provide more precise information from
# counterexample check, if available
counterexample.checker.changeCEXInfo = false

# configuration file for counterexample checks with CPAchecker
counterexample.checker.config = no default value

# counterexample check should fully replace existing counterexamples with own
# ones, if available
counterexample.checker.forceCEXChange = false

# File name where to put the path specification that is generated as input
# for the counterexample check. A temporary file is used if this is
# unspecified.
counterexample.checker.path.file = no default value

# The file in which the generated C code is saved.
counterexample.concrete.dumpFile = no default value

# Path to the compiler. Can be absolute or only the name of the program if it
# is in the PATH
counterexample.concrete.pathToCompiler = "/usr/bin/gcc"

# Maximum time limit for the concrete execution checker.
# This limit is used for compilation as well as execution so overall, twice
# the time of this limit may be consumed.
# (use milliseconds or specify a unit; 0 for infinite)
counterexample.concrete.timelimit = 0ms

# continue analysis after an counterexample was found that was denied by the
# second check
counterexample.continueAfterInfeasibleError = true

# An imprecise counterexample of the Predicate CPA is usually a bug, but
# expected in some configurations. Should it be treated as a bug or accepted?
counterexample.export.allowImpreciseCounterexamples = false

# Always use imprecise counterexamples of the predicate analysis. If this
# option is set to true, counterexamples generated by the predicate analysis
# will be exported as-is. This means that no information like variable
# assignments will be added and imprecise or potentially wrong program paths
# will be exported as counterexample.
counterexample.export.alwaysUseImpreciseCounterexamples = false

# If the option assumeLinearArithmetics is set, this option can be used to
# allow division and modulo by constants.
counterexample.export.assumptions.allowDivisionAndModuloByConstants = false

# If the option assumeLinearArithmetics is set, this option can be used to
# allow multiplication between operands with at least one constant.
counterexample.export.assumptions.allowMultiplicationWithConstants = false

# Try to avoid using operations that exceed the capabilities of linear
# arithmetics when extracting assumptions from the model. This option aims to
# prevent witnesses that are inconsistent with  models that are, due to an
# analysis limited to linear arithmetics, actually incorrect.
#  This option does not magically produce a correct witness from an incorrect
# model, and since the difference between an incorrect witness consistent
# with the model and an incorrect witness that is inconsistent with the model
# is academic, you usually want this option to be off.
counterexample.export.assumptions.assumeLinearArithmetics = false

# export counterexample as automaton
counterexample.export.automaton = "Counterexample.%d.spc"

# exports either CMBC format or a concrete path program
counterexample.export.codeStyle = CBMC
  enum:     [CBMC, CONCRETE_EXECUTION]

# compress the produced error-witness automata using GZIP compression.
counterexample.export.compressWitness = true

# export counterexample core as text file
counterexample.export.core = "Counterexample.%d.core.txt"

# export counterexample to file, if one is found
counterexample.export.enabled = true

# export error paths to files immediately after they were found, including
# spurious error-paths before executing a refinement. Note that we do not
# track already exported error-paths and export them at every refinement as
# long as they are not removed from the reached-set. Most helpful for
# debugging refinements.
counterexample.export.exportAllFoundErrorPaths = false

# export counterexample as source file
counterexample.export.exportAsSource = true

# export coverage information for every witness: requires using an Assumption
# Automaton as part of the specification. Lines are considered to be covered
# only when the path reaching the statement does not reach the __FALSE state
# in the Assumption Automaton.
counterexample.export.exportCounterexampleCoverage = false

# Export extended witness in addition to regular witness
counterexample.export.exportExtendedWitness = false

# exports a JSON file describing found faults, if fault localization is
# activated
counterexample.export.exportFaults = true

# export test harness
counterexample.export.exportHarness = true

# export error paths to files immediately after they were found
counterexample.export.exportImmediately = false

# export test case that represents the counterexample. Further options can be
# set with options 'testcase.*'
counterexample.export.exportTestCase = false

# export counterexample as witness/graphml file
counterexample.export.exportWitness = true

# Extended witness with specific analysis information file
counterexample.export.extendedWitnessFile = "extendedWitness.%d.graphml"

# export counterexample as text file
counterexample.export.file = "Counterexample.%d.txt"

# Filter for irrelevant counterexamples to reduce the number of similar
# counterexamples reported. Only relevant with analysis.stopAfterError=false
# and counterexample.export.exportImmediately=true. Put the weakest and
# cheapest filter first, e.g., PathEqualityCounterexampleFilter.
counterexample.export.filters = no default value

# where to dump the counterexample formula in case a specification violation
# is found
counterexample.export.formula = "Counterexample.%d.smt2"

# export counterexample as Dot/Graphviz visualization
counterexample.export.graph = "Counterexample.%d.dot"

# export counterexample witness as GraphML automaton
counterexample.export.graphml = "Counterexample.%d.graphml"

# export test harness to file as code
counterexample.export.harness = "Counterexample.%d.harness.c"

# where to dump the counterexample model in case a specification violation is
# found
counterexample.export.model = "Counterexample.%d.assignment.txt"

# export counterexample coverage information, considering only spec prefix as
# covered (up until reaching __FALSE state in Assumption Automaton).
counterexample.export.prefixCoverageFile = "Counterexample.%d.aa-prefix.coverage-info"

# The files where the BDDCPARestrictionAlgorithm should write the presence
# conditions for the counterexamples to.
counterexample.export.presenceCondition = "Counterexample.%d.presenceCondition.txt"

# File name for analysis report in case a counterexample was found.
counterexample.export.report = "Counterexample.%d.html"

# export counterexample as source file
counterexample.export.source = "Counterexample.%d.c"

# export counterexample witness as Dot/Graphviz visualization
counterexample.export.witnessGraph = "Counterexample.%d.witness.dot"

# The template from which the different versions of the violation witnesses
# will be exported. Each version replaces the string '%s' with its version
# number. The string %d is replace with the number of the counterexample.
counterexample.export.yaml = "Counterexample.%d.witness-%s.yml"

# If continueAfterInfeasibleError is true, remove the error state that is
# proven to be unreachable before continuing. Set this to false if
# analyis.collectAssumptions=true is also set.
counterexample.removeInfeasibleErrorState = true

# If continueAfterInfeasibleError is true, attempt to remove the whole path
# of the infeasible counterexample before continuing. Setting this to false
# may prevent a lot of similar infeasible counterexamples to get discovered,
# but is unsound
counterexample.removeInfeasibleErrors = false

# If true, the counterexample checker will not assume a counterexample as
# infeasible because of unsupported code. But will try different paths
# anyway.
counterexample.skipCounterexampleForUnsupportedCode = false

# Compute and export information about the verification coverage?
coverage.enabled = true

# print coverage info to file
coverage.file = "coverage.info"

# CPA to use (see doc/Configuration.md for more documentation on this)
cpa = CompositeCPA.class.getCanonicalName()

# Where to perform abstraction
cpa.abe.abstractionLocations = LOOPHEAD
  enum:     [ALL, LOOPHEAD, MERGE]

# Check target states reachability
cpa.abe.checkTargetStates = true

# Cache formulas produced by path formula manager
cpa.abe.useCachingPathFormulaManager = true

# only store pure C expressions without ACSL-specific constructs
cpa.acsl.usePureExpressionsOnly = true

# Use this to change the underlying abstract domain in the APRON library
cpa.apron.domain = OCTAGON
  enum:     [BOX, OCTAGON, POLKA, POLKA_STRICT, POLKA_EQ]

# get an initial precision from file
cpa.apron.initialPrecisionFile = no default value

# this option determines which initial precision should be used
cpa.apron.initialPrecisionType = "STATIC_FULL"
  allowed values: [STATIC_FULL, REFINEABLE_EMPTY]

# with this option enabled the states are only merged at loop heads
cpa.apron.mergeop.onlyMergeAtLoopHeads = false

# of which type should the merge be?
cpa.apron.mergeop.type = "SEP"
  allowed values: [SEP, JOIN, WIDENING]

# target file to hold the exported precision
cpa.apron.precisionFile = no default value

# Timelimit for the backup feasibility check with the apron analysis.(use
# seconds or specify a unit; 0 for infinite)
cpa.apron.refiner.timeForApronFeasibilityCheck = 0ns

# split disequalities considering integer operands into two states or use
# disequality provided by apron library 
cpa.apron.splitDisequalities = true

# translate final ARG into this C file
cpa.arg.CTranslation.file = "ARG.c"

# minimum ratio of branch compared to whole program to be exported
cpa.arg.automaton.branchRatio = 0.5

# what data should be exported from the ARG nodes? A different strategy might
# result in a smaller automaton.
cpa.arg.automaton.dataStrategy = LOCATION
  enum:     [LOCATION, CALLSTACK]

# translate final ARG into an automaton
cpa.arg.automaton.export = false

# export as zip-files, depends on 'automaton.export=true'
cpa.arg.automaton.exportCompressed = true

# translate final ARG into an automaton, depends on 'automaton.export=true'
cpa.arg.automaton.exportDotFile = "ARG_parts/ARG.%06d.spc.dot"
cpa.arg.automaton.exportSpcFile = "ARG_parts/ARG.%06d.spc"
cpa.arg.automaton.exportSpcZipFile = "ARG_parts.zip"

# export all automata into one zip-file, depends on 'automaton.export=true'
cpa.arg.automaton.exportZipped = true

# after determining branches, which one of them should be exported?
cpa.arg.automaton.selectionStrategy = LEAVES
  enum:     [NONE, ALL, LEAVES, WEIGHTED, FIRST_BFS]

# minimum ratio of siblings such that one of them will be exported
cpa.arg.automaton.siblingRatio = 0.4

# when using FIRST_BFS, how many nodes should be skipped? ZERO will only
# export the root itself, MAX_INT will export only LEAFS.
cpa.arg.automaton.skipFirstNum = 10

# which coarse strategy should be applied when analyzing the ARG?
cpa.arg.automaton.splitStrategy = TARGETS
  enum:     [NONE, GLOBAL_CONDITIONS, LEAVES, TARGETS]

# compress the produced correctness-witness automata using GZIP compression.
cpa.arg.compressWitness = true

# prevent the stop-operator from aborting the stop-check early when it
# crosses a target state
cpa.arg.coverTargetStates = false

# inform merge operator in CPA enabled analysis that it should delete the
# subgraph of the merged node which is required to get at most one successor
# per CFA edge.
cpa.arg.deleteInCPAEnabledAnalysis = false

# Dump all ARG related statistics files after each iteration of the CPA
# algorithm? (for debugging and demonstration)
cpa.arg.dumpAfterIteration = false

# Enable reduction for nested abstract states when entering or leaving a
# block abstraction for BAM. The reduction can lead to a higher
# cache-hit-rate for BAM and a faster sub-analysis for blocks.
cpa.arg.enableStateReduction = true

# export final ARG as .dot file
cpa.arg.export = true

# Enable the integration of __VERIFIER_assume statements for non-true
# assumption in states. Disable if you want to create residual programs.
cpa.arg.export.code.addAssumptions = true

# Only enable CLOSEFUNCTIONBLOCK if you are sure that the ARG merges
# different flows through a function at the end of the function.
cpa.arg.export.code.blockAtFunctionEnd = KEEPBLOCK
  enum:     [CLOSEFUNCTIONBLOCK, ADDNEWBLOCK, KEEPBLOCK]

# How to deal with target states during code generation
cpa.arg.export.code.handleTargetStates = NONE
  enum:     [NONE, RUNTIMEVERIFICATION, ASSERTFALSE, FRAMACPRAGMA, VERIFIERERROR,
             REACHASMEMSAFETY, REACHASOVERFLOW, REACHASTERMINATION]

# write include directives
cpa.arg.export.code.header = true

# If specified, metadata about the produced C program will be exported to
# this file
cpa.arg.export.code.metadataOutput = no default value

# when enabled also write invariant true to correctness-witness automata
cpa.arg.exportTrueInvariants = false

# export final ARG as .dot file
cpa.arg.file = "ARG.dot"

# inform ARG CPA if it is run in an analysis with enabler CPA because then it
# must behave differently during merge.
cpa.arg.inCPAEnabledAnalysis = false

# whether to keep covered states in the reached set as addition to keeping
# them in the ARG
cpa.arg.keepCoveredStatesInReached = false

# What do to on a late merge, i.e., if the second parameter of the merge
# already has child states (cf. issue #991):
# - ALLOW: Just merge as usual.
# - ALLOW_WARN: Log a warning the first time this happens, then ALLOW.
# - PREVENT: Do not merge, i.e., enforce merge-sep for such situations.
# - PREVENT_WARN: Log a warning the first time this happens, then PREVENT.
# - CRASH: Crash CPAchecker as soon as this happens
#   (useful for cases where a late merge should never happen).
cpa.arg.lateMerge = ALLOW
  enum:     [ALLOW, ALLOW_WARN, PREVENT, PREVENT_WARN, CRASH]

# write the ARG at various stages during execution into dot files whose name
# is specified by this option. Only works if 'cpa.arg.logARGs=true'
cpa.arg.log.fileTemplate = "ARG_log/ARG_%04d.dot"

# Enable logging of ARGs at various positions
cpa.arg.logARGs = false

# If this option is enabled, ARG states will also be merged if the first
# wrapped state is subsumed by the second wrapped state (and the parents are
# not yet subsumed).
cpa.arg.mergeOnWrappedSubsumption = false

# Export final ARG as pixel graphic to the given file name. The suffix is
# added  corresponding to the value of option pixelgraphic.export.formatIf
# set to 'null', no pixel graphic is exported.
cpa.arg.pixelGraphicFile = "ARG"

# export a proof as .graphml file
cpa.arg.proofWitness = no default value

# export a proof as dot/graphviz file
cpa.arg.proofWitness.dot = no default value

# export simplified ARG that shows all refinements to .dot file
cpa.arg.refinements.file = "ARGRefinements.dot"

# export final ARG as .dot file, showing only loop heads and function
# entries/exits
cpa.arg.simplifiedARG.file = "ARGSimplified.dot"

# translate final ARG into C program
cpa.arg.translateToC = false

# Verification witness: Include the considered case of an assume?
cpa.arg.witness.exportAssumeCaseInfo = true

# Verification witness: Include assumptions (C statements)?
cpa.arg.witness.exportAssumptions = true

# Verification witness: Include function calls and function returns?
cpa.arg.witness.exportFunctionCallsAndReturns = true

# Export invariants in correctness witness also if location was not explored
cpa.arg.witness.exportInvariantsForNonExploredStates = true

# Export witness that is a combination of multiple (partial) correctness
# witnesses, do not export default invariants
cpa.arg.witness.exportJointWitnesses = false

# Verification witness: Include the (starting) line numbers of the operations
# on the transitions?
cpa.arg.witness.exportLineNumbers = true

# Verification witness: Export labels for nodes in GraphML for easier visual
# representation?
cpa.arg.witness.exportNodeLabel = false

# Verification witness: Include the offset within the file?
cpa.arg.witness.exportOffset = true

# Always export source file name, even default
cpa.arg.witness.exportSourceFileName = false

# Verification witness: Include the sourcecode of the operations?
cpa.arg.witness.exportSourcecode = false

# Verification witness: Include an thread-identifier within the file?
cpa.arg.witness.exportThreadId = false

# Verification witness: Include (not necessarily globally unique) thread
# names for concurrent tasks for debugging?
cpa.arg.witness.exportThreadName = false

# Shrink ARG graph into a smaller witness graph by merging edges
cpa.arg.witness.minimizeARG = true

# Produce an invariant witness instead of a correctness witness. Constructing
# an invariant witness makes use of a different merge for quasi-invariants:
# Instead of computing the disjunction of two invariants present when merging
# nodes, 'true' is ignored when constructing the disjunction. This may be
# unsound in some situations, so be careful when using this option.
cpa.arg.witness.produceInvariantWitnesses = false

# Some redundant transitions will be removed
cpa.arg.witness.removeInsufficientEdges = true

# Verification witness: Revert escaping/renaming of functions for threads?
cpa.arg.witness.revertThreadFunctionRenaming = false

# The template from which the different versions of the correctness witnesses
# will be exported. Each version replaces the string '%s' with its version
# number.
cpa.arg.yamlProofWitness = "witness-%s.yml"

# signal the analysis to break in case the given number of error state is
# reached. Use -1 to disable this limit.
cpa.automaton.breakOnTargetState = 1

# export automaton to file
cpa.automaton.dotExport = false

# file for saving the automaton in DOT format (%s will be replaced with
# automaton name)
cpa.automaton.dotExportFile = "%s.dot"

# the maximum number of iterations performed after the initial error is
# found, despite the limit given as cpa.automaton.breakOnTargetState is not
# yet reached. Use -1 to disable this limit.
cpa.automaton.extraIterationsLimit = -1

# file with automaton specification for ObserverAutomatonCPA and
# ControlAutomatonCPA
cpa.automaton.inputFile = no default value

# Merge two automata states if one of them is TOP.
cpa.automaton.mergeOnTop = false

# An implicit precision: consider states with a self-loop and no other
# outgoing edges as TOP.
cpa.automaton.prec.topOnFinalSelfLoopingState = false

# file for saving the automaton in spc format (%s will be replaced with
# automaton name)
cpa.automaton.spcExportFile = "%s.spc"

# Whether to treat automaton states with an internal error state as targets.
# This should be the standard use case.
cpa.automaton.treatErrorsAsTargets = true

# If enabled, cache queries also consider blocks with non-matching precision
# for reuse.
cpa.bam.aggressiveCaching = true

# export blocked ARG as .dot file
cpa.bam.argFile = "BlockedARG.dot"

# Type of partitioning (FunctionAndLoopPartitioning or
# DelayedFunctionAndLoopPartitioning)
# or any class that implements a PartitioningHeuristic
cpa.bam.blockHeuristic = no default value

# only consider functions with a matching name, i.e., select only some
# functions directly.
cpa.bam.blockHeuristic.functionPartitioning.matchFunctions = no default value

# only consider function with a minimum number of calls. This approach is
# similar to 'inlining' functions used only a few times. Info: If a function
# is called several times in a loop, we only count 'one' call.
cpa.bam.blockHeuristic.functionPartitioning.minFunctionCalls = 0

# only consider function with a minimum number of CFA nodes. This approach is
# similar to 'inlining' small functions, when using BAM.
cpa.bam.blockHeuristic.functionPartitioning.minFunctionSize = 0

# file for exporting detailed statistics about blocks
cpa.bam.blockStatisticsFile = "block_statistics.txt"

# abort current analysis when finding a missing block abstraction
cpa.bam.breakForMissingBlock = true

# This flag determines which precisions should be updated during refinement.
# We can choose between the minimum number of states and all states that are
# necessary to re-explore the program along the error-path.
cpa.bam.doPrecisionRefinementForAllStates = false

# Heuristic: This flag determines which precisions should be updated during
# refinement. This flag also updates the precision of the most inner block.
cpa.bam.doPrecisionRefinementForMostInnerBlock = true

# export blocks
cpa.bam.exportBlocksPath = "block_cfa.dot"

# If enabled, the reached set cache is analysed for each cache miss to find
# the cause of the miss.
cpa.bam.gatherCacheMissStatistics = false

# BAM allows to analyse recursive procedures. This strongly depends on the
# underlying CPA. The current support includes only ValueAnalysis and
# PredicateAnalysis (with tree interpolation enabled).
cpa.bam.handleRecursiveProcedures = false

# export single blocked ARG as .dot files, should contain '%d'
cpa.bam.indexedArgFile = "ARGs/ARG_%d.dot"

# if we cannot determine a repeating/covering call-state, we will run into
# CallStackOverflowException. Thus we bound the stack size (unsound!). This
# option only limits non-covered recursion, but not a recursion where we find
# a coverage and re-use the cached block several times. The value '-1'
# disables this option.
cpa.bam.maximalDepthForExplicitRecursion = -1

# By default, the CPA algorithm terminates when finding the first target
# state, which makes it easy to identify this last state. For special
# analyses, we need to search for more target states in the reached-set, when
# reaching a block-exit. This flag is needed if the option
# 'cpa.automaton.breakOnTargetState' is unequal to 1.
cpa.bam.searchTargetStatesOnExit = false

# export used parts of blocked ARG as .dot file
cpa.bam.simplifiedArgFile = "BlockedARGSimplified.dot"

# Should the nested CPA-algorithm be wrapped with CEGAR within BAM?
cpa.bam.useCEGAR = false

# This flag determines which refinement procedure we should use. We can
# choose between an in-place refinement and a copy-on-write refinement.
cpa.bam.useCopyOnWriteRefinement = false

# In some cases BAM cache can not be easily applied. If the option is enabled
# CPAs can inform BAM that the result states should not be used even if there
# will a cache hit.
cpa.bam.useDynamicAdjustment = false

# max bitsize for values and vars, initial value
cpa.bdd.bitsize = 64

# use a smaller bitsize for all vars, that have only intEqual values
cpa.bdd.compressIntEqual = true

# add some additional variables (with prefix) for each variable that can be
# used for more complex BDD operations later. In the ordering, we declare
# them as narrow as possible to the original variable, such that the overhead
# for using them stays small. A value 0 disables this feature.
cpa.bdd.initAdditionalVariables = 0

# declare the bits of a var from 0 to N or from N to 0
cpa.bdd.initBitsIncreasing = true

# declare first bit of all vars, then second bit,...
cpa.bdd.initBitwise = true

# declare vars partitionwise
cpa.bdd.initPartitions = Ordered = true

# declare partitions ordered
cpa.bdd.initPartitionsOrdered = true

# Dump tracked variables to a file.
cpa.bdd.logfile = "BDDCPA_tracked_variables.log"

# mergeType
cpa.bdd.merge = "join"
  allowed values: [sep, join]

# reduce and expand BDD states for BAM, otherwise use plain identity
cpa.bdd.useBlockAbstraction = false

# Dump tracked variables to a file.
cpa.bdd.variablesFile = "BDDCPA_ordered_variables.txt"

# depth of recursion bound
cpa.callstack.depth = 0

# which abstract domain to use for callstack cpa, typically FLAT which is
# faster since it uses only object equivalence
cpa.callstack.domain = "FLAT"
  allowed values: [FLAT, FLATPCC]

# whether DCPAs should ignore forward callstack
cpa.callstack.ignoreForwardCallstackTransfers = false

# Skip recursion if it happens only by going via a function pointer (this is
# unsound). Imprecise function pointer tracking often lead to false
# recursions.
cpa.callstack.skipFunctionPointerRecursion = false

# Skip recursion (this is unsound). Treat function call as a statement (the
# same as for functions without bodies)
cpa.callstack.skipRecursion = false

# Skip recursion if it happens only by going via a void function with no
# pointers passed as parameters. This is unsound if the function modifies
# global variables.
cpa.callstack.skipVoidRecursion = false

# analyse the CFA backwards
cpa.callstack.traverseBackwards = false

# Blacklist of extern functions that will make the analysis abort if called
cpa.callstack.unsupportedFunctions = {
          "pthread_create",
          "pthread_key_create",
          "_longjmp",
          "longjmp",
          "siglongjmp",
          "__builtin_va_arg",
          "atexit"}

# firing relation to be used in the precision adjustment operator
cpa.chc.firingRelation = "Always"
  allowed values: [Always, Maxcoeff, Sumcoeff, Homeocoeff]

# generalization operator to be used in the precision adjustment operator
cpa.chc.generalizationOperator = "Widen"
  allowed values: [Top, Widen, WidenMax, WidenSum]

# By enabling this option the CompositeTransferRelation will compute abstract
# successors for as many edges as possible in one call. For any chain of
# edges in the CFA which does not have more than one outgoing or leaving edge
# the components of the CompositeCPA are called for each of the edges in this
# chain. Strengthening is still computed after every edge. The main
# difference is that while this option is enabled not every ARGState may have
# a single edge connecting to the child/parent ARGState but it may instead be
# a list.
cpa.composite.aggregateBasicBlocks = false

# inform Composite CPA if it is run in a CPA enabled analysis because then it
# must behave differently during merge.
cpa.composite.inCPAEnabledAnalysis = false

# which composite merge operator to use (plain or agree)
# Both delegate to the component cpas, but agree only allows merging if all
# cpas agree on this. This is probably what you want.
cpa.composite.merge = "AGREE"
  allowed values: [PLAIN, AGREE]

# Limit for Java heap memory used by CPAchecker (in MB, not MiB!; -1 for
# infinite)
cpa.conditions.global.memory.heap = -1

# Limit for process memory used by CPAchecker (in MB, not MiB!; -1 for
# infinite)
cpa.conditions.global.memory.process = -1

# Limit for size of reached set (-1 for infinite)
cpa.conditions.global.reached.size = -1

# Limit for cpu time used by CPAchecker (use milliseconds or specify a unit;
# -1 for infinite)
cpa.conditions.global.time.cpu = -1

# Hard limit for cpu time used by CPAchecker (use milliseconds or specify a
# unit; -1 for infinite)
# When using adjustable conditions, analysis will end after this threshold
cpa.conditions.global.time.cpu.hardlimit = -1

# Limit for wall time used by CPAchecker (use milliseconds or specify a unit;
# -1 for infinite)
cpa.conditions.global.time.wall = -1

# Hard limit for wall time used by CPAchecker (use milliseconds or specify a
# unit; -1 for infinite)
# When using adjustable conditions, analysis will end after this threshold
cpa.conditions.global.time.wall.hardlimit = -1

# Number of times the path condition may be adjusted, i.e., the path
# condition threshold may be increased (-1 to always adjust)
cpa.conditions.path.adjustment.threshold = -1

# determines if there should be one single assignment state per state, one
# per path segment between assume edges, or a global one for the whole
# program.
cpa.conditions.path.assignments.scope = STATE
  enum:     [STATE, PATH, PROGRAM]

# sets the threshold for assignments (-1 for infinite), and it is upto, e.g.,
# ValueAnalysisPrecisionAdjustment to act accordingly to this threshold
# value.
cpa.conditions.path.assignments.threshold = DISABLED

# maximum number of assume edges length (-1 for infinite)
cpa.conditions.path.assumeedges.limit = -1

# The condition
cpa.conditions.path.condition = no default value

# maximum path length (-1 for infinite)
cpa.conditions.path.length.limit = -1

# maximum repetitions of any edge in a path (-1 for infinite)
cpa.conditions.path.repetitions.limit = -1

# Generate congruences for sums of variables (<=> x and y have same/different
# evenness)
cpa.congruence.trackCongruenceSum = false

# Cache formulas produced by path formula manager
cpa.congruence.useCachingPathFormulaManager = true

# Whether to perform caching of constraint satisfiability results
cpa.constraints.cache = true

# Whether to use subset caching
cpa.constraints.cacheSubsets = false

# Whether to use superset caching
cpa.constraints.cacheSupersets = false

# Type of less-or-equal operator to use
cpa.constraints.lessOrEqualType = SUBSET
  enum:     [SUBSET]

# Type of merge operator to use
cpa.constraints.mergeType = SEP
  enum:     [SEP, JOIN_FITTING_CONSTRAINT]

# Whether to perform SAT checks only for the last added constraint
cpa.constraints.minimalSatCheck = true

# enable if variables from value precision should be considered in variable's
# scope instead of scope specified in precision
cpa.constraints.refinement.applyInScope = false

# derive an initial constraint precision from value precision stored in this
# file
cpa.constraints.refinement.initialValuePrecisionFile = no default value

# enable to track constraints based on value precision only if all variables
# occurring in constraint are relevant in variable precision. If disabled it
# is sufficient that one variable is relevant.
cpa.constraints.refinement.mustTrackAll = false

# Type of precision to use. Has to be LOCATION if PredicateExtractionRefiner
# is used.
cpa.constraints.refinement.precisionType = CONSTRAINTS
  enum:     [CONSTRAINTS, LOCATION]

# Whether to remove constraints that can't add any more information
# toanalysis during simplification
cpa.constraints.removeOutdated = true

# Whether to remove trivial constraints from constraints states during
# simplification
cpa.constraints.removeTrivial = false

# Resolve definite assignments
cpa.constraints.resolveDefinites = true

# When to check the satisfiability of constraints
cpa.constraints.satCheckStrategy = AT_ASSUME
  enum:     [AT_ASSUME, AT_TARGET]

# Export the trace-abtraction automaton to a file in dot-format.
cpa.dca.refiner.dotExport = false

# Filename that the interpolation automaton will be written to. %s will get
# replaced by the automaton name.
cpa.dca.refiner.dotExportFile = "%s.dot"

# The max amount of refinements for the trace abstraction algorithm. Setting
# it to 0 leads to an analysis of the ARG without executing any refinements.
# This is used for debugging purposes.
cpa.dca.refiner.maxRefinementIterations = 10

# Skip the analysis (including the refinement) entirely, so that the ARG is
# left unmodified. This is used for debugging purposes.
cpa.dca.refiner.skipAnalysis = false

# which merge operator to use for DefUseCPA
cpa.defuse.merge = "sep"
  allowed values: [sep, join]

# Which strategy to use for forced coverings (empty for none)
cpa.forcedCovering = no default value

# When an invalid function pointer is called, do not assume all functions as
# possible targets and instead call no function.
cpa.functionpointer.ignoreInvalidFunctionPointerCalls = false

# When an unknown function pointer is called, do not assume all functions as
# possible targets and instead call no function (this is unsound).
cpa.functionpointer.ignoreUnknownFunctionPointerCalls = false

# whether function pointers with invalid targets (e.g., 0) should be tracked
# in order to find calls to such pointers
cpa.functionpointer.trackInvalidFunctionPointers = false

# which type of merge operator to use for IntervalAnalysisCPA
cpa.interval.merge = "SEP"
  allowed values: [SEP, JOIN]

# decides whether one (false) or two (true) successors should be created when
# an inequality-check is encountered
cpa.interval.splitIntervals = false

# at most that many intervals will be tracked per variable, -1 if number not
# restricted
cpa.interval.threshold = -1

# controls whether to use abstract evaluation always, never, or depending on
# entering edges.
cpa.invariants.abstractionStateFactory = ENTERING_EDGES
  enum:     [ALWAYS, ENTERING_EDGES, NEVER]

# enables the over-approximation of unsupported features instead of failing
# fast; this is imprecise
cpa.invariants.allowOverapproximationOfUnsupportedFeatures = true

# determine variables relevant to the decision whether or not a target path
# assume edge is taken and limit the analyis to those variables.
cpa.invariants.analyzeRelevantVariablesOnly = true

# determine target locations in advance and analyse paths to the target
# locations only.
cpa.invariants.analyzeTargetPathsOnly = true

# controls the condition adjustment logic: STATIC means that condition
# adjustment is a no-op, INTERESTING_VARIABLES increases the interesting
# variable limit, MAXIMUM_FORMULA_DEPTH increases the maximum formula depth,
# ABSTRACTION_STRATEGY tries to choose a more precise abstraction strategy,
# COMPOUND combines the other strategies (minus STATIC).
cpa.invariants.conditionAdjusterFactory = COMPOUND
  enum:     [STATIC, INTERESTING_VARIABLES, MAXIMUM_FORMULA_DEPTH,
             ABSTRACTION_STRATEGY, COMPOUND]

# include type information for variables, such as x >= MIN_INT && x <=
# MAX_INT
cpa.invariants.includeTypeInformation = true

# the maximum number of variables to consider as interesting. -1 one disables
# the limit, but this is not recommended. 0 means that no variables are
# considered to be interesting.
cpa.invariants.interestingVariableLimit = 2

# the maximum number of adjustments of the interestingVariableLimit. -1 one
# disables the limit
cpa.invariants.maxInterestingVariableAdjustments = -1

# the maximum tree depth of a formula recorded in the environment.
cpa.invariants.maximumFormulaDepth = 4

# which merge operator to use for InvariantCPA
cpa.invariants.merge = "PRECISIONDEPENDENT"
  allowed values: [JOIN, SEP, PRECISIONDEPENDENT]

# use modulo-2 template during widening if applicable.
cpa.invariants.useMod2Template = false

# use pointer-alias information in strengthening, if available.
cpa.invariants.usePointerAliasStrengthening = true

# With this option the handling of global variables during the analysis can
# be fine-tuned. For example while doing a function-wise analysis it is
# important to assume that all global variables are live. In contrast to
# that, while doing a global analysis, we do not need to assume global
# variables being live.
cpa.liveVar.assumeGlobalVariablesAreAlwaysLive = true

# functions, which allocate new free memory
cpa.local.allocateFunctionPattern = {}
cpa.local.allocatefunctions = {}

# functions, which do not change sharedness of parameters
cpa.local.conservativefunctions = {}

# variables, which are always local
cpa.local.localvariables = {}

# With this option enabled, function calls that occur in the CFA are
# followed. By disabling this option one can traverse a function without
# following function calls (in this case FunctionSummaryEdges are used)
cpa.location.followFunctionCalls = true

# What are we searching for: race or deadlock
cpa.lock.analysisMode = RACE
  enum:     [RACE, DEADLOCK]

#  annotated functions, which are known to works right
cpa.lock.annotate = no default value

# contains all lock names
cpa.lock.lockinfo = {}

# which merge operator to use for LockCPA
cpa.lock.merge = "SEP"
  allowed values: [SEP, JOIN]

# reduce recursive locks to a single access
cpa.lock.reduceLockCounters = BLOCK
  enum:     [NONE, BLOCK, ALL]

# reduce unused locks
cpa.lock.reduceUselessLocks = false

# Enable refinement procedure
cpa.lock.refinement = false

# stop path exploration if a lock limit is reached
cpa.lock.stopAfterLockLimit = false

# Consider or not special cases with empty lock sets
cpa.lock.stopMode = DEFAULT
  enum:     [DEFAULT, EMPTYLOCKSET]

# Only checks for targets after loops were unrolled exactly a number of times
# that is contained in this list. The default is an empty list, which means
# targets are checked in every iteration
cpa.loopbound.checkOnlyAtBounds = []

# Use a stop operator that will identify loop states who's depth is congruent
# regarding the modulus of this number. Values smaller or equal to zero will
# deactivate this feature.
cpa.loopbound.cyclicStopModulus = -1

# Number of loop iterations before the loop counter is abstracted. Zero is
# equivalent to no limit.
cpa.loopbound.loopIterationsBeforeAbstraction = 0

# this option controls how the maxLoopIterations condition is adjusted when a
# condition adjustment is invoked.
cpa.loopbound.maxLoopIterationAdjusterFactory = STATIC
  enum:     [STATIC, INCREMENT, DOUBLE]

# threshold for unrolling loops of the program (0 is infinite)
# works only if assumption storage CPA is enabled, because otherwise it would
# be unsound
cpa.loopbound.maxLoopIterations = 0

# threshold for adjusting the threshold for unrolling loops of the program (0
# is infinite).
# only relevant in combination with a non-static maximum loop iteration
# adjuster.
cpa.loopbound.maxLoopIterationsUpperBound = 0

# Only checks for error after loops were unrolled at least this amount of
# times.
cpa.loopbound.startAtBound = 0

# enable stack-based tracking of loops
cpa.loopbound.trackStack = false

# Where to perform abstraction
cpa.lpi.abstractionLocations = LOOPHEAD
  enum:     [ALL, LOOPHEAD, MERGE]

# Attach extra invariant from other CPAs during the value determination
# computation
cpa.lpi.attachExtraInvariantDuringValueDetermination = true

# Check whether the policy depends on the initial value
cpa.lpi.checkPolicyInitialCondition = true

# Check target states reachability
cpa.lpi.checkTargetStates = true

# Compute abstraction for larger templates using decomposition
cpa.lpi.computeAbstractionByDecomposition = false

# Do not compute the abstraction until strengthen is called. This speeds up
# the computation, but does not let other CPAs use the output of LPI.
cpa.lpi.delayAbstractionUntilStrengthen = false

# Value to substitute for the epsilon
cpa.lpi.epsilon = Rational.ONE

# Generate new templates using polyhedra convex hull
cpa.lpi.generateTemplatesUsingConvexHull = false

# Remove UFs and ITEs from policies.
cpa.lpi.linearizePolicy = true

# Attempt to weaken interpolants in order to make them more general
cpa.lpi.refinement.generalizeInterpolants = true

# Run naive value determination first, switch to namespaced if it fails.
cpa.lpi.runHopefulValueDetermination = true

# Remove redundant items when abstract values.
cpa.lpi.simplifyDotOutput = false

# Algorithm for converting a formula to a set of lemmas
cpa.lpi.toLemmasAlgorithm = "RCNF"
  allowed values: [CNF, RCNF, NONE]

# Number of refinements after which the unrolling depth is increased.Set to
# -1 to never increase the depth.
cpa.lpi.unrollingRefinementThreshold = 2

# Cache formulas produced by path formula manager
cpa.lpi.useCachingPathFormulaManager = true

# Syntactically pre-compute dependencies for value determination
cpa.lpi.valDetSyntacticCheck = true

# Number of value determination steps allowed before widening is run. Value
# of '-1' runs value determination until convergence.
cpa.lpi.wideningThreshold = -1

# time limit for a single post computation (use milliseconds or specify a
# unit; 0 for infinite)
cpa.monitor.limit = 0

# time limit for all computations on a path in milliseconds (use milliseconds
# or specify a unit; 0 for infinite)
cpa.monitor.pathcomputationlimit = 0

# keep tracking nondeterministically-assigned variables even if they are used
# in assumptions
cpa.nondeterminism.acceptConstrained = true

# this option determines which initial precision should be used
cpa.octagon.initialPrecisionType = "STATIC_FULL"
  allowed values: [STATIC_FULL, REFINEABLE_EMPTY]

# with this option enabled the states are only merged at loop heads
cpa.octagon.mergeop.onlyMergeAtLoopHeads = false

# of which type should the merge be?
cpa.octagon.mergeop.type = "SEP"
  allowed values: [SEP, JOIN, WIDENING]

# with this option the number representation in the library will be changed
# between floats and ints.
cpa.octagon.octagonLibrary = "INT"
  allowed values: [INT, FLOAT]

# Timelimit for the backup feasibility check with the octagon analysis.(use
# seconds or specify a unit; 0 for infinite)
cpa.octagon.refiner.timeForOctagonFeasibilityCheck = 0ns

# which merge operator to use for PointerCPA
cpa.pointer2.merge = "JOIN"
  allowed values: [JOIN, SEP]

# which merge operator to use for PointerACPA
cpa.pointerA.merge = "JOIN"
  allowed values: [SEP, JOIN]

# which stop operator to use for PointerACPA
cpa.pointerA.stop = "SEP"
  allowed values: [SEP, JOIN, NEVER]

# Whether to give up immediately if a very large array is encountered
# (heuristic, often we would just waste time otherwise)
cpa.predicate.abortOnLargeArrays = true

# Predicate ordering
cpa.predicate.abs.predicateOrdering.method = CHRONOLOGICAL
  enum:     [CHRONOLOGICAL, FRAMEWORK_RANDOM, FRAMEWORK_SIFT, FRAMEWORK_SIFTITE,
             FRAMEWORK_WIN2, FRAMEWORK_WIN2ITE, FRAMEWORK_WIN3, FRAMEWORK_WIN3ITE]

# use caching of abstractions
# use caching of region to formula conversions
cpa.predicate.abs.useCache = true

# DEPRECATED: whether to use Boolean (false) or Cartesian (true) abstraction
cpa.predicate.abstraction.cartesian = false

# whether to use Boolean or Cartesian abstraction or both
cpa.predicate.abstraction.computation = BOOLEAN
  enum:     [CARTESIAN, CARTESIAN_BY_WEAKENING, BOOLEAN, COMBINED, ELIMINATION]

# dump the abstraction formulas if they took to long
cpa.predicate.abstraction.dumpHardQueries = false

# Identify those predicates where the result is trivially known before
# abstraction computation and omit them.
cpa.predicate.abstraction.identifyTrivialPredicates = false

# get an initial map of predicates from a list of files (see source
# doc/examples/predmap.txt for an example)
cpa.predicate.abstraction.initialPredicates = []

# Apply location-specific predicates to all locations in their function
cpa.predicate.abstraction.initialPredicates.applyFunctionWide = false

# Apply location- and function-specific predicates globally (to all locations
# in the program)
cpa.predicate.abstraction.initialPredicates.applyGlobally = false

# when reading predicates from file, convert them from Integer- to BV-theory
# or reverse.
cpa.predicate.abstraction.initialPredicates.encodePredicates = DISABLE
  enum:     [DISABLE, INT2BV, BV2INT]

# initial predicates are added as atomic predicates
cpa.predicate.abstraction.initialPredicates.splitIntoAtoms = false

# An initial set of comptued abstractions that might be reusable
cpa.predicate.abstraction.reuseAbstractionsFrom = no default value

# Simplify the abstraction formula that is stored to represent the state
# space. Helpful when debugging (formulas get smaller).
cpa.predicate.abstraction.simplify = false

# What to use for storing abstractions
cpa.predicate.abstraction.type = "BDD"
  allowed values: [BDD, FORMULA]

# Export abstraction formulas as (way more readable) expressions.
cpa.predicate.abstractions.asExpressions = false

# Export one abstraction formula for each abstraction state into a file?
cpa.predicate.abstractions.export = true

# file that consists of one abstraction formula for each abstraction state
cpa.predicate.abstractions.file = "abstractions.txt"

# Add constraints for the range of the return-value of a nondet-method. For
# example the assignment 'X=nondet_int()' produces the constraint
# 'MIN<=X<=MAX', where MIN and MAX are computed from the type of the method
# (signature, not name!).
cpa.predicate.addRangeConstraintsForNondet = false

# Allow the given extern functions and interpret them as pure functions
# although the predicate analysis does not support their semantics and this
# can produce wrong results.
cpa.predicate.allowedUnsupportedFunctions = {}

# Check satisfiability for plain conjunction of edge and assumptions.
cpa.predicate.assumptionStrengtheningSatCheck = false

# Enable/disable abstraction reduction at the BAM block entry
cpa.predicate.bam.useAbstractionReduction = true

# Enable/disable precision reduction at the BAM block entry
cpa.predicate.bam.usePrecisionReduction = true

# The bitsize is used to encode integers as bitvectors.
cpa.predicate.bitsize = 32

# force abstractions immediately after threshold is reached (no effect if
# threshold = 0)
cpa.predicate.blk.alwaysAfterThreshold = true

# abstraction always and only on explicitly computed abstraction nodes.
cpa.predicate.blk.alwaysAndOnlyAtExplicitNodes = false

# force abstractions at each branch node, regardless of threshold
cpa.predicate.blk.alwaysAtBranch = false

# force abstractions at the head of the analysis-entry function (first node
# in the body), regardless of threshold
cpa.predicate.blk.alwaysAtEntryFunctionHead = false

# abstraction always at explicitly computed abstraction nodes.
cpa.predicate.blk.alwaysAtExplicitNodes = false

# force abstractions at each function call (node before entering the body),
# regardless of threshold
cpa.predicate.blk.alwaysAtFunctionCallNodes = false

# abstraction always at function exit nodes.
cpa.predicate.blk.alwaysAtFunctionExit = false

# force abstractions at each function head (first node in the body),
# regardless of threshold
cpa.predicate.blk.alwaysAtFunctionHeads = false

# force abstractions at each function calls/returns, regardless of threshold
cpa.predicate.blk.alwaysAtFunctions = true

# abstraction always at nodes with outgoing ghost edges
cpa.predicate.blk.alwaysAtGhostEdges = false

# force abstractions at each join node, regardless of threshold
cpa.predicate.blk.alwaysAtJoin = false

# force abstractions at loop heads, regardless of threshold
cpa.predicate.blk.alwaysAtLoops = true

# force abstractions at program exit (program end, abort, etc.), regardless
# of threshold
cpa.predicate.blk.alwaysAtProgramExit = false

# abstractions at function calls/returns if threshold has been reached (no
# effect if threshold = 0)
cpa.predicate.blk.functions = false

# abstractions at CFA nodes with more than one incoming edge if threshold has
# been reached (no effect if threshold = 0)
cpa.predicate.blk.join = false

# abstractions at loop heads if threshold has been reached (no effect if
# threshold = 0)
cpa.predicate.blk.loops = false

# maximum blocksize before abstraction is forced
# (non-negative number, special values: 0 = don't check threshold, 1 = SBE)
cpa.predicate.blk.threshold = 0

# use caching of path formulas
cpa.predicate.blk.useCache = true

# always check satisfiability at end of block, even if precision is empty
cpa.predicate.checkBlockFeasibility = false

# The default size in bytes for memory allocations when the value cannot be
# determined.
cpa.predicate.defaultAllocationSize = 4

# The length for arrays we assume for variably-sized arrays.
cpa.predicate.defaultArrayLength = 20

# Use deferred allocation heuristic that tracks void * variables until the
# actual type of the allocation is figured out.
cpa.predicate.deferUntypedAllocations = true

# Direction of the analysis?
cpa.predicate.direction = FORWARD
  enum:     [FORWARD, BACKWARD]

# Enable the possibility to precompute explicit abstraction locations.
cpa.predicate.enableBlockreducer = false

# Enable handling of functions memset, memcopy, memmove. If disabled, using
# these functions will result in an error.
cpa.predicate.enableMemoryAssignmentFunctions = false

# Enable to share the information via serialization storage.
cpa.predicate.enableSharedInformation = false

# Theory to use as backend for bitvectors. If different from BITVECTOR, the
# specified theory is used to approximate bitvectors. This can be used for
# solvers that do not support bitvectors, or for increased performance. If
# UNSUPPORTED, solvers can be used that support none of the possible
# alternatives, but CPAchecker will crash if bitvectors are required by the
# analysis.
cpa.predicate.encodeBitvectorAs = BITVECTOR
  enum:     [UNSUPPORTED, INTEGER, RATIONAL, BITVECTOR, FLOAT]

# Theory to use as backend for floats. If different from FLOAT, the specified
# theory is used to approximate floats. This can be used for solvers that do
# not support floating-point arithmetic, or for increased performance. If
# UNSUPPORTED, solvers can be used that support none of the possible
# alternatives, but CPAchecker will crash if floats are required by the
# analysis.
cpa.predicate.encodeFloatAs = FLOAT
  enum:     [UNSUPPORTED, INTEGER, RATIONAL, BITVECTOR, FLOAT]

# Theory to use as backend for integers. If different from INTEGER, the
# specified theory is used to approximate integers. This can be used for
# solvers that do not support integers, or for increased performance. If
# UNSUPPORTED, solvers can be used that support none of the possible
# alternatives, but CPAchecker will crash if integers are required by the
# analysis.
cpa.predicate.encodeIntegerAs = INTEGER
  enum:     [UNSUPPORTED, INTEGER, RATIONAL, BITVECTOR, FLOAT]

# Replace possible overflows with an ITE-structure, which returns either the
# normal value or an UF representing the overflow.
cpa.predicate.encodeOverflowsWithUFs = false

# Name of an external function that will be interpreted as if the function
# call would be replaced by an externally defined expression over the program
# variables. This will only work when all variables referenced by the dimacs
# file are global and declared before this function is called.
cpa.predicate.externModelFunctionName = "__VERIFIER_externModelSatisfied"

# where to dump interpolation and abstraction problems (format string)
cpa.predicate.formulaDumpFilePattern = "%s%04d-%s%03d.smt2"

# Handle field access via extract and concat instead of new variables.
cpa.predicate.handleFieldAccess = false

# If disabled, all implicitly initialized fields and elements are treated as
# non-dets
cpa.predicate.handleImplicitInitialization = true

# Handle aliasing of pointers. This adds disjunctions to the formulas, so be
# careful when using cartesian abstraction.
cpa.predicate.handlePointerAliasing = true

# When a string literal initializer is encountered, initialize the contents
# of the char array with the contents of the string literal instead of just
# assigning a fresh non-det address to it
cpa.predicate.handleStringLiteralInitializers = false

# Ignore Extract and Extend operations instead of encoding them with a UF
# when Bitvector theory is replaced with Integer or Rational. This is unsound
# but sometimes more practical in order to not make casts return
# nondeterministic values.
cpa.predicate.ignoreExtractExtend = true

# Ignore fields that are not relevant for reachability properties. This is
# unsound in case fields are accessed by pointer arithmetic with hard-coded
# field offsets. Only relvant if ignoreIrrelevantVariables is enabled.
cpa.predicate.ignoreIrrelevantFields = true

# Ignore variables that are not relevant for reachability properties.
cpa.predicate.ignoreIrrelevantVariables = true

# do not include assumptions of states into path formula during strengthening
cpa.predicate.ignoreStateAssumptions = false

# Prevent functions memset, memcopy, memmove from stopping verification if
# there is unrecognized code. Instead, they will just be skipped (unsound).
# Only relevant if enableMemoryAssignmentFunctions is set to true.
cpa.predicate.ignoreUnrecognizedCodeInMemoryAssignmentFunctions = false

# Add computed invariants to the precision. Invariants do not need to be
# generated with the PredicateCPA they can also be given from outside.
cpa.predicate.invariants.addToPrecision = false

# Strengthen the abstraction formula during abstraction with invariants if
# some are generated. Invariants do not need to be generated with the
# PredicateCPA they can also be given from outside.
cpa.predicate.invariants.appendToAbstractionFormula = false

# Strengthen the pathformula during abstraction with invariants if some are
# generated. Invariants do not need to be generated with the PredicateCPA
# they can also be given from outside.
cpa.predicate.invariants.appendToPathFormula = false

# Should the automata used for invariant generation be dumped to files?
cpa.predicate.invariants.dumpInvariantGenerationAutomata = false

# Where to dump the automata that are used to narrow the analysis used for
# invariant generation.
cpa.predicate.invariants.dumpInvariantGenerationAutomataFile = "invgen.%d.spc"

# export final loop invariants
cpa.predicate.invariants.export = true

# export invariants as precision file?
cpa.predicate.invariants.exportAsPrecision = true

# file for exporting final loop invariants
cpa.predicate.invariants.file = "invariants.txt"

# Which strategy should be used for generating invariants, a comma separated
# list can be specified. Usually later specified strategies serve as fallback
# for earlier ones. (default is no invariant generation at all)
cpa.predicate.invariants.generationStrategy = new ArrayList<>()

# How often should generating invariants from sliced prefixes with
# k-induction be tried?
cpa.predicate.invariants.kInductionTries = 3

# file for precision that consists of invariants.
cpa.predicate.invariants.precisionFile = "invariantPrecs.txt"

# Timelimit for invariant generation which may be used during refinement.
# (Use seconds or specify a unit; 0 for infinite)
cpa.predicate.invariants.timeForInvariantGeneration = 10s

# Should the strategies be used all-together or only as fallback. If all
# together, the computation is done until the timeout is hit and the results
# up to this point are taken.
cpa.predicate.invariants.useAllStrategies = false

# Provide invariants generated with other analyses via the
# PredicateCPAInvariantsManager.
cpa.predicate.invariants.useGlobalInvariants = true

# Invariants that are not strong enough to refute the counterexample can be
# ignored with this option. (Weak invariants will lead to repeated
# counterexamples, thus taking time which could be used for the rest of the
# analysis, however, the found invariants may also be better for loops as
# interpolation.)
cpa.predicate.invariants.useStrongInvariantsOnly = true

# Max. number of edge of the abstraction tree to prescan for reuse
cpa.predicate.maxAbstractionReusePrescan = 1

# The maximum length up to which bulk assignments (e.g., initialization) for
# arrays will be handled. With option useArraysForHeap=false, elements beyond
# this bound will be ignored completely. Use -1 to disable the limit.
cpa.predicate.maxArrayLength = -1

# When builtin functions like memcmp/strlen/etc. are called, unroll them up
# to this bound.If the passed arguments are longer, the return value will be
# overapproximated.
cpa.predicate.maxPreciseStrFunctionSize = 100

# Set of functions that non-deterministically provide new memory on the heap,
# i.e. they can return either a valid pointer or zero.
cpa.predicate.memoryAllocationFunctions = {"malloc", "__kmalloc", "kmalloc", "alloca", "__builtin_alloca"}

# Memory allocation functions of which all parameters but the first should be
# ignored.
cpa.predicate.memoryAllocationFunctionsWithSuperfluousParameters = {"__kmalloc", "kmalloc", "kzalloc"}

# Set of functions that non-deterministically provide new zeroed memory on
# the heap, i.e. they can return either a valid pointer or zero.
cpa.predicate.memoryAllocationFunctionsWithZeroing = {"kzalloc", "calloc"}

# Setting this to true makes memoryAllocationFunctions always return a valid
# pointer.
cpa.predicate.memoryAllocationsAlwaysSucceed = false

# Function that is used to free allocated memory.
cpa.predicate.memoryFreeFunctionName = "free"

# which merge operator to use for predicate cpa (usually ABE should be used)
cpa.predicate.merge = "ABE"
  allowed values: [SEP, ABE]

# merge two abstraction states if their preceeding abstraction states are the
# same
cpa.predicate.merge.mergeAbstractionStatesWithSamePredecessor = false

# Set of functions that should be considered as giving a non-deterministic
# return value. If you specify this option, the default values are not added
# automatically to the list, so you need to specify them explicitly if you
# need them. Mentioning a function in this list has only an effect, if it is
# an 'external function', i.e., no source is given in the code for this
# function.
cpa.predicate.nondetFunctions = {"sscanf", "rand", "random", "rand_r", "srand", "time"}

# Regexp pattern for functions that should be considered as giving a
# non-deterministic return value (c.f. cpa.predicate.nondedFunctions)
cpa.predicate.nondetFunctionsRegexp = "^(__VERIFIER_)?nondet_[a-zA-Z0-9_]*"

# Do not ignore variables that could lead to an overflow (only makes sense if
# ignoreIrrelevantVariables is set to true)
cpa.predicate.overflowVariablesAreRelevant = false

# Which path-formula builder to use.Depending on this setting additional
# terms are added to the path formulas,e.g. SYMBOLICLOCATIONS will add track
# the program counter symbolically with a special variable %pc
cpa.predicate.pathFormulaBuilderVariant = DEFAULT
  enum:     [DEFAULT, SYMBOLICLOCATIONS]

# Where to apply the found predicates to?
cpa.predicate.precision.sharing = LOCATION
  enum:     [GLOBAL, SCOPE, FUNCTION, LOCATION, LOCATION_INSTANCE]

# generate statistics about precisions (may be slow)
cpa.predicate.precisionStatistics = true

# export final predicate map
cpa.predicate.predmap.export = true

# file for exporting final predicate map
cpa.predicate.predmap.file = "predmap.txt"

# Format for exporting predicates from precisions.
cpa.predicate.predmap.predicateFormat = SMTLIB2
  enum:     [PLAIN, SMTLIB2]

# Specify whether to overapproximate quantified formula, if one or more
# quantifiers couldn't be eliminated.(Otherwise an exception will be thrown)
cpa.predicate.pseudoExistQE.overapprox = false

# Which solver tactic to use for Quantifier Elimination(Only used if
# useRealQuantifierElimination=true)
cpa.predicate.pseudoExistQE.solverQeTactic = LIGHT
  enum:     [NONE, LIGHT, FULL]

# Use Destructive Equality Resolution as simplification method
cpa.predicate.pseudoExistQE.useDER = true

# Use Unconnected Parameter Drop as simplification method
cpa.predicate.pseudoExistQE.useUPD = true

# If an abstraction is computed during refinement, use only the interpolant
# as input, not the concrete block.
cpa.predicate.refinement.abstractInterpolantOnly = false

# use only the atoms from the interpolantsas predicates, and not the whole
# interpolant
cpa.predicate.refinement.atomicInterpolants = true

# Direction for doing counterexample analysis: from start of trace, from end
# of trace, or in more complex patterns. In combination with
# incrementalCexTraceCheck=true the generated interpolants will refer to the
# minimal infeasible part of the trace according to this strategy (e.g., with
# FORWARDS a minimal infeasible prefix is found).
cpa.predicate.refinement.cexTraceCheckDirection = ZIGZAG
  enum:     [FORWARDS, BACKWARDS, ZIGZAG, LOOP_FREE_FIRST, RANDOM, LOWEST_AVG_SCORE,
             HIGHEST_AVG_SCORE, LOOP_FREE_FIRST_BACKWARDS]

# Actually compute an abstraction, otherwise just convert the interpolants to
# BDDs as they are.
cpa.predicate.refinement.doAbstractionComputation = false

# dump all interpolation problems
cpa.predicate.refinement.dumpInterpolationProblems = false

# After each refinement, dump the newly found predicates.
cpa.predicate.refinement.dumpPredicates = false

# File name for the predicates dumped after refinements.
cpa.predicate.refinement.dumpPredicatesFile = "refinement%04d-predicates.prec"

# apply deletion-filter to the abstract counterexample, to get a minimal set
# of blocks, before applying interpolation-based refinement
cpa.predicate.refinement.getUsefulBlocks = false

# Do a complete restart (clearing the reached set) after the refinement
cpa.predicate.refinement.global.restartAfterRefinement = false

# Instead of updating precision and arg we say that the refinement was not
# successful after N times of refining. A real error state is not necessary
# to be found. Use 0 for unlimited refinements (default).
cpa.predicate.refinement.global.stopAfterNRefinements = 0

# BlockFormulaStrategy for graph-like ARGs (e.g. Slicing Abstractions)
cpa.predicate.refinement.graphblockformulastrategy = false

# Enable/Disable adding partial state invariants into the PathFormulas
cpa.predicate.refinement.includePartialInvariants = AbstractionPosition.BOTH

# Use incremental search in counterexample analysis to find a minimal
# infeasible part of the trace. This will typically lead to interpolants that
# refer to this part only. The option cexTraceCheckDirection defines in which
# order the blocks of the trace are looked at.
cpa.predicate.refinement.incrementalCexTraceCheck = true

# Max. number of prefixes to extract
cpa.predicate.refinement.maxPrefixCount = 64

# Max. length of feasible prefixes to extract from if at least one prefix was
# already extracted
cpa.predicate.refinement.maxPrefixLength = 1024

# skip refinement if input formula is larger than this amount of bytes
# (ignored if 0)
cpa.predicate.refinement.maxRefinementSize = 0

# sets the level of the pathformulas to use for abstraction. 
#   EDGE : Based on Pathformulas of every edge in ARGPath
#   BLOCK: Based on Pathformulas at Abstractionstates
cpa.predicate.refinement.newtonrefinement.abstractionLevel = EDGE
  enum:     [BLOCK, EDGE]

# Activate fallback to interpolation. Typically in case of a repeated
# counterexample.
cpa.predicate.refinement.newtonrefinement.fallback = false

# use unsatisfiable Core in order to abstract the predicates produced while
# NewtonRefinement
cpa.predicate.refinement.newtonrefinement.infeasibleCore = true

# use live variables in order to abstract the predicates produced while
# NewtonRefinement
cpa.predicate.refinement.newtonrefinement.liveVariables = true

# use heuristic to extract predicates from the CFA statically on first
# refinement
cpa.predicate.refinement.performInitialStaticRefinement = false

# Which predicates should be used as basis for the new precision that will be
# attached to the refined part of the ARG:
# ALL: Collect predicates from the complete ARG.
# SUBGRAPH: Collect predicates from the removed subgraph of the ARG.
# CUTPOINT: Only predicates from the cut-point's (pivot state) precision are
# kept.
# TARGET: Only predicates from the target state's precision are kept.
cpa.predicate.refinement.predicateBasisStrategy = SUBGRAPH
  enum:     [ALL, SUBGRAPH, TARGET, CUTPOINT]

# which sliced prefix should be used for interpolation
cpa.predicate.refinement.prefixPreference = PrefixSelector.NO_SELECTION

# Do a complete restart (clearing the reached set) after N refinements. 0 to
# disable, 1 for always.
cpa.predicate.refinement.restartAfterRefinements = 0

# Use a single SMT solver environment for all interpolation queries and keep
# formulas pushed on solver stack between interpolation queries.
cpa.predicate.refinement.reuseInterpolationEnvironment = false

# In case we apply sequential interpolation, forward and backward directions
# return valid interpolants. We can either choose one of the directions,
# fallback to the other if one does not succeed, or even combine the
# interpolants.
cpa.predicate.refinement.sequentialStrategy = FWD
  enum:     [FWD, FWD_FALLBACK, BWD, BWD_FALLBACK, CONJUNCTION, DISJUNCTION, WEIGHTED,
             RANDOM]

# During refinement, add all new predicates to the precisions of all abstract
# states in the reached set.
cpa.predicate.refinement.sharePredicates = false

# slice block formulas, experimental feature!
cpa.predicate.refinement.sliceBlockFormulas = false

# split each arithmetic equality into two inequalities when extracting
# predicates from interpolants
cpa.predicate.refinement.splitItpAtoms = false

# Stop after refining the n-th spurious counterexample and export that. If 0,
# stop after finding the first spurious counterexample but before refinement.
# If -1, never stop. If this option is used with a value different from -1,
# option counterexample.export.alwaysUseImpreciseCounterexamples=true should
# be set. Then, an actually infeasible counterexample will be handed to
# export. So this option will also not work with additional counterexample
# checks or similar, because these may reject the (infeasible)
# counterexample.
cpa.predicate.refinement.stopAfter = -1

# Strategy how to interact with the intepolating prover. The analysis must
# support the strategy, otherwise the result will be useless!
# - SEQ_CPACHECKER: Generate an inductive sequence of interpolants by asking
# the solver individually for each of them. This allows us to fine-tune the
# queries with the option sequentialStrategy and is supported by all solvers.
# - SEQ: Generate an inductive sequence of interpolants by asking the solver
# for the whole sequence at once.
# - TREE: Use the tree-interpolation feature of the solver to get
# interpolants.
# - TREE_WELLSCOPED: Return each interpolant for i={0..n-1} for the
# partitions A=[lastFunctionEntryIndex..i] and
# B=[0..lastFunctionEntryIndex-1]+[i+1..n]. Based on a tree-like scheme.
# - TREE_NESTED: Use callstack and previous interpolants for next
# interpolants (cf. 'Nested Interpolants').
# - TREE_CPACHECKER: similar to TREE_NESTED, but the algorithm is taken from
# 'Tree Interpolation in Vampire'
cpa.predicate.refinement.strategy = SEQ_CPACHECKER
  enum:     [SEQ, SEQ_CPACHECKER, TREE, TREE_WELLSCOPED, TREE_NESTED, TREE_CPACHECKER]

# time limit for refinement (use milliseconds or specify a unit; 0 for
# infinite)
cpa.predicate.refinement.timelimit = 0ms

# After a failed interpolation query, try to solve the formulas again with
# different options instead of giving up immediately.
cpa.predicate.refinement.tryAgainOnInterpolationError = true

# When interpolation query fails, attempt to check feasibility of the current
# counterexample without interpolation
cpa.predicate.refinement.tryWithoutInterpolation = true

# Use BDDs to simplify interpolants (removing irrelevant predicates)
cpa.predicate.refinement.useBddInterpolantSimplification = false

# use Newton-based Algorithm for the CPA-Refinement, experimental feature!
cpa.predicate.refinement.useNewtonRefinement = false

# Should the path invariants be created and used (potentially additionally to
# the other invariants)
cpa.predicate.refinement.usePathInvariants = false

# use UCB predicates for the CPA-Refinement, experimental feature!
cpa.predicate.refinement.useUCBRefinement = false

# verify if the interpolants fulfill the interpolant properties
cpa.predicate.refinement.verifyInterpolants = false

# Enable the option to allow detecting the allocation type by type of the LHS
# of the assignment, e.g. char *arr = malloc(size) is detected as char[size]
cpa.predicate.revealAllocationTypeFromLhs = true

# maximum blocksize before a satisfiability check is done
# (non-negative number, 0 means never, if positive should be smaller than
# blocksize)
cpa.predicate.satCheck = 0

# Enables sat checks at abstraction location.
# Infeasible paths are already excluded by transfer relation and not later by
# precision adjustment. This property is required in proof checking.
cpa.predicate.satCheckAtAbstraction = false

# Call 'simplify' on generated formulas.
cpa.predicate.simplifyGeneratedPathFormulas = false

# Whether to perform dynamic block encoding as part of each refinement
# iteration
cpa.predicate.slicingabstractions.dynamicBlockEncoding = false

# Only slices the minimal amount of edges to guarantuee progress
cpa.predicate.slicingabstractions.minimalslicing = false

# Reduces the amount of solver calls by directely slicing some edgesthat are
# mathematically proven to be infeasible in any case
cpa.predicate.slicingabstractions.optimizeslicing = true

# Whether to remove parts fo the ARG from which no target state is reachable
cpa.predicate.slicingabstractions.removeSafeRegions = true

# C99 only defines the overflow of unsigned integer type.
cpa.predicate.solver.ufCheckingProver.isSignedOverflowSafe = true

# How often should we try to get a better evaluation?
cpa.predicate.solver.ufCheckingProver.maxIterationNum = 5

# which stop operator to use for predicate cpa (usually SEP should be used in
# analysis). SEPNAA works the same as SEP, except that it Never stops At
# Abstraction states. SEPNAA is used in bmc-IMC.properties for config
# bmc-incremental-ABEl to keep exploring covered states.
cpa.predicate.stop = "SEP"
  allowed values: [SEP, SEPPCC, SEPNAA]

# Use formula reporting states for strengthening.
cpa.predicate.strengthenWithFormulaReportingStates = false

# try to reuse old abstractions from file during strengthening
cpa.predicate.strengthenWithReusedAbstractions = false

# file that consists of old abstractions, to be used during strengthening
cpa.predicate.strengthenWithReusedAbstractionsFile = "abstractions.txt"

# The function used to model successful heap object allocation. This is only
# used, when pointer analysis with UFs is enabled.
cpa.predicate.successfulAllocFunctionName = "__VERIFIER_successful_alloc"

# The function used to model successful heap object allocation with zeroing.
# This is only used, when pointer analysis with UFs is enabled.
cpa.predicate.successfulZallocFunctionName = "__VERIFIER_successful_zalloc"

# whether to include the symbolic path formula in the coverage checks or do
# only the fast abstract checks
cpa.predicate.symbolicCoverageCheck = false

# check satisfiability when a target state has been found
cpa.predicate.targetStateSatCheck = false

# Whether to track values stored in variables of function-pointer type.
cpa.predicate.trackFunctionPointers = true

# Use SMT arrays for encoding heap memory instead of uninterpreted function
# (ignored if useByteArrayForHeap=true). This is more precise but may lead to
# interpolation failures.
cpa.predicate.useArraysForHeap = true

# try to add some useful static-learning-like axioms for bitwise operations
# (which are encoded as UFs): essentially, we simply collect all the numbers
# used in bitwise operations, and add axioms like (0 & n = 0)
cpa.predicate.useBitwiseAxioms = false

# Use SMT byte array for encoding heap memory instead of uninterpreted
# function. This is more close to c heap implementation but may be to
# expensive.
cpa.predicate.useByteArrayForHeap = false

# Use an optimisation for constraint generation
cpa.predicate.useConstraintOptimization = true

# For multithreaded programs this is an overapproximation of possible values
# of shared variables.
cpa.predicate.useHavocAbstraction = false

# Use regions for pointer analysis. So called Burstall&Bornat (BnB) memory
# regions will be used for pointer analysis. BnB regions are based not only
# on type, but also on structure field names. If the field is not accessed by
# an address then it is placed into a separate region.
cpa.predicate.useMemoryRegions = false

# add special information to formulas about non-deterministic functions
cpa.predicate.useNondetFlags = false

# Insert tmp-variables for parameters at function-entries. The variables are
# similar to return-variables at function-exit.
cpa.predicate.useParameterVariables = false

# Insert tmp-parameters for global variables at function-entries. The global
# variables are also encoded with return-variables at function-exit.
cpa.predicate.useParameterVariablesForGlobals = false

# Use quantifiers when encoding heap accesses. This requires an SMT solver
# that is capable of quantifiers (e.g. Z3 or PRINCESS).
cpa.predicate.useQuantifiersOnArrays = false

# Do not follow states which can not syntactically lead to a target location
cpa.property_reachability.noFollowBackwardsUnreachable = true

# Qualified name for class which checks that the computed abstraction adheres
# to the desired property.
cpa.propertychecker.className = org.sosy_lab.cpachecker.pcc.propertychecker.DefaultPropertyChecker.class

# List of parameters for constructor of propertychecker.className. Parameter
# values are specified in the order the parameters are defined in the
# respective constructor. Every parameter value is finished with ",". The
# empty string represents an empty parameter list.
cpa.propertychecker.parameters = ""

# Whether to consider constraints on program variables (e.g., x > 10) as
# definitions)
cpa.reachdef.constraintIsDef = false

# which merge operator to use for ReachingDefCPA
cpa.reachdef.merge = "JOIN"
  allowed values: [SEP, JOIN, IGNORECALLSTACK]

# which stop operator to use for ReachingDefCPA
cpa.reachdef.stop = "SEP"
  allowed values: [SEP, JOIN, IGNORECALLSTACK]

# Do not report 'False' result, return UNKNOWN instead.  Useful for
# incomplete analysis with no counterexample checking.
cpa.reportFalseAsUnknown = false

# which merge operator to use for SignCPA
cpa.sign.merge = "JOIN"
  allowed values: [SEP, JOIN]

# which stop operator to use for SignCPA
cpa.sign.stop = "SEP"
  allowed values: [SEP, JOIN]

# max length of a chain of states, -1 for infinity
cpa.singleSuccessorCompactor.maxChainLength = -1

# Apply AND- LBE transformation to loop transition relation.
cpa.slicing.applyLBETransformation = true

# Check target states reachability
cpa.slicing.checkTargetStates = true

# Filter lemmas by liveness
cpa.slicing.filterByLiveness = true

# Depth limit for the 'LEAST_REMOVALS' strategy.
cpa.slicing.leastRemovalsDepthLimit = 2

# Pre-run syntactic weakening
cpa.slicing.preRunSyntacticWeakening = true

# Whether to use a refinable slicing precision that starts with an empty
# slice, or a statically computed, fixed slicing precision
cpa.slicing.refinableSlice = false

# Allow counterexamples that are valid only on the program slice. If you set
# this to `false`, you may have to set takeEagerSlice=true to avoid failed
# refinements. If this is set to true, the counterexample check won't work
# (in general), so you have to turn it off.
cpa.slicing.refinement.counterexampleCheckOnSlice = false

# Which prefix provider to use? (give class name) If the package name starts
# with 'org.sosy_lab.cpachecker.', this prefix can be omitted.
cpa.slicing.refinement.prefixProvider = no default value

# How to refine the slice:
# - CEX_ASSUME_DEPS: Add the dependencies of all counterexample assume edges
# to the slice.
# - INFEASIBLE_PREFIX_ASSUME_DEPS: Find an infeasible prefix and add the
# dependencies of all assume edges that are part of the infeasible prefix to
# the slice. Requires a prefix provider
# ('cpa.slicing.refinement.prefixProvider').
# - CEX_FIRST_ASSUME_DEPS: Add the dependencies of the first counterexample
# assume edges, that is not already part of the slice, to the slice.
# - CEX_LAST_ASSUME_DEPS: Add the dependencies of the last counterexample
# assume edges, that is not already part of the slice, to the slice.
cpa.slicing.refinement.refineStrategy = CEX_ASSUME_DEPS
  enum:     [CEX_ASSUME_DEPS, INFEASIBLE_PREFIX_ASSUME_DEPS, CEX_FIRST_ASSUME_DEPS,
             CEX_LAST_ASSUME_DEPS]

# What kind of restart to do after a successful refinement
cpa.slicing.refinement.restartStrategy = PIVOT
  enum:     [PIVOT, ROOT]

# Use all assumptions of a target path as slicing criteria, not just the edge
# to the target location.
cpa.slicing.refinement.takeEagerSlice = false

# Strategy for abstracting children during CEX weakening
cpa.slicing.removalSelectionStrategy = ALL
  enum:     [ALL, FIRST, RANDOM, LEAST_REMOVALS]

# Time for loop generation before aborting.
# (Use seconds or specify a unit; 0 for infinite)
cpa.slicing.timeForLoopGeneration = 0s

# Inductive weakening strategy
cpa.slicing.weakeningStrategy = CEX
  enum:     [SYNTACTIC, DESTRUCTIVE, CEX]

# Enable GCC extension 'Arrays of Length Zero'.
cpa.smg.GCCZeroLengthArray = false

# Allocate memory on declaration of external variable
cpa.smg.allocateExternalVariables = true

# Array allocation functions
cpa.smg.arrayAllocationFunctions = {"calloc"}

# with this option enabled, a check for unreachable memory occurs whenever a
# function returns, and not only at the end of the main function
cpa.smg.checkForMemLeaksAtEveryFrameDrop = true

# Crash on unknown array dereferences
cpa.smg.crashOnUnknown = false

# Deallocation functions
cpa.smg.deallocationFunctions = {"free"}

# with this option enabled, heap abstraction will be enabled.
cpa.smg.enableHeapAbstraction = false

# If this Option is enabled, failure of malloc is simulated
cpa.smg.enableMallocFail = true

# Filename format for SMG graph dumps
cpa.smg.exportSMG.file = "smg/smg-%s.dot"

# Describes when SMG graphs should be dumped.
cpa.smg.exportSMGwhen = NEVER
  enum:     [NEVER, LEAF, INTERESTING, EVERY]

# Functions which indicate on external allocated memory
cpa.smg.externalAllocationFunction = {"ext_allocation"}

# Default size of externally allocated memory
cpa.smg.externalAllocationSize = Integer.MAX_VALUE

# Allocation size of memory that cannot be calculated.
cpa.smg.guessSize = 2

# Size of memory that cannot be calculated will be guessed.
cpa.smg.guessSizeOfUnknownMemorySize = false

# Handle external variables with incomplete type (extern int array[]) as
# external allocation
cpa.smg.handleIncompleteExternalVariableAsExternalAllocation = false

# with this option enabled, memory that is not freed before the end of main
# is reported as memleak even if it is reachable from local variables in main
cpa.smg.handleNonFreedMemoryInMainAsMemLeak = true

# Handle unknown dereference as safe and check error based on error
# predicate, depends on trackPredicates
cpa.smg.handleUnknownDereferenceAsSafe = false

# Sets how unknown functions are handled.
cpa.smg.handleUnknownFunctions = STRICT
  enum:     [STRICT, ASSUME_SAFE, ASSUME_EXTERNAL_ALLOCATED]

# Perform merge SMGStates by SMGJoin on ends of code block. Works with
# 'merge=JOIN'
cpa.smg.joinOnBlockEnd = true

# Memory allocation functions
cpa.smg.memoryAllocationFunctions = {"malloc", "__kmalloc", "kmalloc", "realloc"}

# Size parameter of memory allocation functions
cpa.smg.memoryAllocationFunctionsSizeParameter = 0

# Position of element size parameter for array allocation functions
cpa.smg.memoryArrayAllocationFunctionsElemSizeParameter = 1

# Position of number of element parameter for array allocation functions
cpa.smg.memoryArrayAllocationFunctionsNumParameter = 0

# Determines if memory errors are target states
cpa.smg.memoryErrors = true

# which merge operator to use for the SMGCPA
cpa.smg.merge = "SEP"
  allowed values: [SEP, JOIN]

# export interpolant smgs for every path interpolation to this path template
cpa.smg.refinement.exportInterpolantSMGs = "smg/interpolation-%d/%s"

# when to export the interpolation tree
# NEVER:   never export the interpolation tree
# FINAL:   export the interpolation tree once after each refinement
# ALWAYS:  export the interpolation tree once after each interpolation, i.e.
# multiple times per refinement
cpa.smg.refinement.exportInterpolationTree = "NEVER"
  allowed values: [NEVER, FINAL, ALWAYS]

# export interpolant smgs for every path interpolation to this path template
cpa.smg.refinement.exportRefinementSMGs = "smg/refinement-%d/smg-%s"

# export interpolation trees to this file template
cpa.smg.refinement.interpolationTreeExportFile = "interpolationTree.%d-%d.dot"

# Sets the level of runtime checking: NONE, HALF, FULL
cpa.smg.runtimeCheck = NONE
  enum:     [FORCED, NONE, HALF, FULL]

# Patterns of unknown functions which are always considered as safe
# functions, i.e., free of memory-related side-effects.
cpa.smg.safeUnknownFunctionsPatterns = {"abort"}

# which stop operator to use for the SMGCPA
cpa.smg.stop = "SEP"
  allowed values: [SEP, NEVER, END_BLOCK]

# Enable track predicates for possible memory safety error on SMG state
cpa.smg.trackErrorPredicates = false

# Enable track predicates on SMG state
cpa.smg.trackPredicates = false

# Emit messages when we encounter non-target undefined behavior
cpa.smg.unknownOnUndefined = true

# Allow SMG to check predicates
cpa.smg.verifyPredicates = false

# Allocation functions which set memory to zero
cpa.smg.zeroingMemoryAllocation = {"calloc", "kzalloc"}

# Enable GCC extension 'Arrays of Length Zero'.
cpa.smg2.GCCZeroLengthArray = false

# aborts the analysis for a non-concrete (this includes symbolic values)
# memory allocation of any kind.
cpa.smg2.abortOnNonConcreteMemorySize = true

# If heap values are to be abstracted based on CEGAR.
cpa.smg2.abstraction.abstractHeapValues = false

# Abstraction of all detected linked lists at loop heads.
cpa.smg2.abstraction.abstractLinkedLists = true

# Abstraction of program variables via CEGAR.
cpa.smg2.abstraction.abstractProgramVariables = false

# restrict abstraction computations to branching points
cpa.smg2.abstraction.alwaysAtBranch = false

# restrict abstraction computations to function calls/returns
cpa.smg2.abstraction.alwaysAtFunction = false

# restrict abstraction computations to join points
cpa.smg2.abstraction.alwaysAtJoin = false

# If enabled, abstraction computations at loop-heads are enabled. List
# abstraction has to be enabled for this.
cpa.smg2.abstraction.alwaysAtLoop = false

# threshold for level of determinism, in percent, up-to which abstraction
# computations are performed (and iteration threshold was reached)
cpa.smg2.abstraction.determinismThreshold = 85

# toggle liveness abstraction
cpa.smg2.abstraction.doLivenessAbstraction = false

# skip abstraction computations until the given number of iterations are
# reached, after that decision is based on then current level of determinism,
# setting the option to -1 always performs abstraction computations
cpa.smg2.abstraction.iterationThreshold = -1

# The minimum list segments directly following each other with the same value
# needed to abstract them.Minimum is 2.
cpa.smg2.abstraction.listAbstractionMinimumLengthThreshhold = 12

# restrict liveness abstractions to nodes with more than one entering and/or
# leaving edge
cpa.smg2.abstraction.onlyAtNonLinearCFA = false

# Allocate memory on declaration of external variable
cpa.smg2.allocateExternalVariables = true

# Array allocation functions
cpa.smg2.arrayAllocationFunctions = {"calloc"}

# Use equality assumptions to assign values (e.g., (x == 0) => x = 0)
cpa.smg2.assignEqualityAssumptions = true

# Whether to perform caching of constraint satisfiability results
cpa.smg2.cache = true

# Whether to use subset caching
cpa.smg2.cacheSubsets = false

# Whether to use superset caching
cpa.smg2.cacheSupersets = false

# with this option enabled, memory addresses (pointers) are transformed into
# a numeric assumption upon casting the pointer to a number. This assumption
# can be returned to a proper pointer by casting it back. This enables
# numeric operations beyond pointer arithmetics, but loses precision for
# comparisons/assumptions, as the numeric assumption is static. May be
# unsound!
cpa.smg2.castMemoryAddressesToNumeric = false

# with this option enabled, a check for unreachable memory occurs whenever a
# function returns, and not only at the end of the main function
cpa.smg2.checkForMemLeaksAtEveryFrameDrop = true

# Crash on unknown value when creating constraints of any form.
cpa.smg2.crashOnUnknownInConstraint = false

# Deallocation functions
cpa.smg2.deallocationFunctions = {"free"}

# with this option enabled, heap abstraction will be enabled.
cpa.smg2.enableHeapAbstraction = false

# If this Option is enabled, failure of malloc is simulated
cpa.smg2.enableMallocFail = true

# Filename format for SMG graph dumps
cpa.smg2.exportSMG.file = "smg/smg-%s.dot"

# Describes when SMG graphs should be dumped.
cpa.smg2.exportSMGwhen = NEVER
  enum:     [NEVER, LEAF, INTERESTING, EVERY]

# Functions which indicate on external allocated memory
cpa.smg2.externalAllocationFunction = {"ext_allocation"}

# Default size of externally allocated memory
cpa.smg2.externalAllocationSize = Integer.MAX_VALUE

# Allocation size of memory that cannot be calculated.
cpa.smg2.guessSize = BigInteger.valueOf(2)

# Size of memory that cannot be calculated will be guessed.
cpa.smg2.guessSizeOfUnknownMemorySize = false

# Handle external variables with incomplete type (extern int array[]) as
# external allocation
cpa.smg2.handleIncompleteExternalVariableAsExternalAllocation = false

# with this option enabled, memory that is not freed before the end of main
# is reported as memleak even if it is reachable from local variables in main
cpa.smg2.handleNonFreedMemoryInMainAsMemLeak = true

# Handle unknown dereference as safe and check error based on error
# predicate, depends on trackPredicates
cpa.smg2.handleUnknownDereferenceAsSafe = false

# Sets how unknown functions are handled.
cpa.smg2.handleUnknownFunctions = STRICT
  enum:     [STRICT, ASSUME_SAFE, ASSUME_EXTERNAL_ALLOCATED]

# If this option is enabled, a memory allocation (e.g. malloc or array
# declaration) for unknown memory sizes does not abort, but also does not
# create any memory.
cpa.smg2.handleUnknownMemoryAllocation = STOP_ANALYSIS
  enum:     [IGNORE, MEMORY_ERROR, STOP_ANALYSIS]

# if there is an assumption like (x!=0), this option sets unknown
# (uninitialized) variables to 1L, when the true-branch is handled.
cpa.smg2.initAssumptionVars = false

# get an initial precision from file
cpa.smg2.initialPrecisionFile = no default value

# get an initial precision from a predicate precision file
cpa.smg2.initialPredicatePrecisionFile = no default value

# Perform merge SMGStates by SMGJoin on ends of code block. Works with
# 'merge=JOIN'
cpa.smg2.joinOnBlockEnd = false

# If this option is enabled, a call to malloc with value zero results in a
# return value that is equal to zero. If this option is disabled, a non-zero
# memory section that may not be accessed but freed is returned.
cpa.smg2.mallocZeroReturnsZero = false

# Memory allocation functions
cpa.smg2.memoryAllocationFunctions = {"malloc", "__kmalloc", "kmalloc"}

# Size parameter of memory allocation functions
cpa.smg2.memoryAllocationFunctionsSizeParameter = 0

# Position of element size parameter for array allocation functions
cpa.smg2.memoryArrayAllocationFunctionsElemSizeParameter = 1

# Position of number of element parameter for array allocation functions
cpa.smg2.memoryArrayAllocationFunctionsNumParameter = 0

# Determines if memory errors are target states
cpa.smg2.memoryErrors = true

# which merge operator to use for the SMGCPA
cpa.smg2.merge = "SEP"
  allowed values: [SEP]

# Whether to perform SAT checks only for the last added constraint
cpa.smg2.minimalSatCheck = true

# Assume that variables used only in a boolean context are either zero or
# one.
cpa.smg2.optimizeBooleanVariables = true

# If this Option is enabled, all values of a memory region that is written to
# with a symbolic and non unique offset are deleted and the value itself is
# overapproximated to unknown in the memory region.
cpa.smg2.overapproximateForSymbolicWrite = true

# If this Option is enabled, all values of a memory region that is written to
# with a symbolic and non-unique offset in symbolically sized memory are
# deleted and the value itself is overapproximated to unknown in the memory
# region.
cpa.smg2.overapproximateValuesForSymbolicSize = false

# with this option enabled, we try to gather information on memory reads from
# values that are overlapping but not exactly fitting to the read parameters.
# Example: int value = 1111; char a = (char)((char[])&value)[1];
cpa.smg2.preciseSMGRead = true

# target file to hold the exported precision
cpa.smg2.precisionFile = no default value

# whether or not to use heuristic to avoid similar, repeated refinements
cpa.smg2.refinement.avoidSimilarRepeatedRefinement = false

# Which base precision should be used for a new precision? ALL: During
# refinement, collect precisions from the complete ARG. SUBGRAPH: During
# refinement, keep precision from all removed parts (subgraph) of the ARG.
# CUTPOINT: Only the cut-point's precision is kept. TARGET: Only the target
# state's precision is kept.
cpa.smg2.refinement.basisStrategy = SUBGRAPH
  enum:     [ALL, SUBGRAPH, TARGET, CUTPOINT]

# whether or not to do lazy-abstraction
cpa.smg2.refinement.doLazyAbstraction = true

# whether to perform (more precise) edge-based interpolation or (more
# efficient) path-based interpolation
cpa.smg2.refinement.performEdgeBasedInterpolation = true

# whether or not to do lazy-abstraction
cpa.smg2.refinement.restart = PIVOT
  enum:     [ROOT, PIVOT, COMMON]

# Resolve definite assignments
cpa.smg2.resolveDefinites = true

# Sets the level of runtime checking: NONE, HALF, FULL
cpa.smg2.runtimeCheck = NONE
  enum:     [FORCED, NONE, HALF, FULL]

# Which unknown function are always considered as safe functions, i.e., free
# of memory-related side-effects?
cpa.smg2.safeUnknownFunctions = {"abort"}

# When to check the satisfiability of constraints
cpa.smg2.satCheckStrategy = AT_ASSUME
  enum:     [AT_ASSUME, AT_TARGET]

# which stop operator to use for the SMGCPA
cpa.smg2.stop = "SEP"
  allowed values: [SEP, NEVER, END_BLOCK]

# Enable track predicates for possible memory safety error on SMG state
cpa.smg2.trackErrorPredicates = false

# Enable track predicates on SMG state
cpa.smg2.trackPredicates = false

# Treat symbolic values as unknowns and assign new concrete values to them.
cpa.smg2.treatSymbolicValuesAsUnknown = false

# Emit messages when we encounter non-target undefined behavior
cpa.smg2.unknownOnUndefined = true

# Allocation functions which set memory to zero
cpa.smg2.zeroingMemoryAllocation = {"calloc", "kzalloc"}

# set this to true when you only want to do a code analysis. If StatisticsCPA
# is combined with other CPAs to do queries use false.
cpa.statistics.analysis = true

# which merge operator to use for StatisticsCPA? Ignored when analysis is set
# to true
cpa.statistics.mergeSep = "sep"
  allowed values: [sep, join]

# count the number of traversed arithmetic operations.
cpa.statistics.metric.arithmeticOperationCount = true

# count the number of traversed variable definitions with array type.
cpa.statistics.metric.arrayVariablesCount = true

# count the number of traversed assume statements.
cpa.statistics.metric.assumeCount = true

# count the number of traversed bitwise operations.
cpa.statistics.metric.bitwiseOperationCount = true

# count the number of traversed edges with more then one outgoing edge.
cpa.statistics.metric.branchCount = true

# count the number of traversed dereference operations.
cpa.statistics.metric.dereferenceCount = true

# count the number of traversed variable definitions with floating type
# (float or double).
cpa.statistics.metric.floatVariablesCount = true

# count the number of traversed function calls.
cpa.statistics.metric.functionCallCount = true

# count the number of traversed function definitions.
cpa.statistics.metric.functionDefCount = true

# count the number of traversed global variable definitions.
cpa.statistics.metric.globalVariablesCount = true

# count the number of traversed gotos.
cpa.statistics.metric.gotoCount = true

# count the number of traversed variable definitions with integer type.
cpa.statistics.metric.integerVariablesCount = true

# count the number of traversed jumps.
cpa.statistics.metric.jumpCount = true

# count the number of traversed local variable definitions.
cpa.statistics.metric.localVariablesCount = true

# count the number of traversed loops.
cpa.statistics.metric.loopCount = true

# count the number of traversed nodes.
cpa.statistics.metric.nodeCount = true

# count the number of traversed variable definitions with pointer type.
cpa.statistics.metric.pointerVariablesCount = true

# count the number of traversed variable definitions with a complex structure
# type.
cpa.statistics.metric.structVariablesCount = true

# target file to hold the statistics
cpa.statistics.statisticsCPAFile = no default value

# Which refinement algorithm to use? (give class name, required for
# termination algorithm with CEGAR) If the package name starts with
# 'org.sosy_lab.cpachecker.', this prefix can be omitted.
cpa.termination.refiner = no default value

# Simple thread analysis from theory paper
cpa.thread.simpleMode = false

# The case when the same thread is created several times we do not support.We
# may skip or fail in this case.
cpa.thread.skipTheSameThread = false

# The case when the same thread is created several times we do not support.We
# may try to support it with self-parallelizm.
cpa.thread.supportSelfCreation = false

# allow assignments of a new thread to the same left-hand-side as an existing
# thread.
cpa.threading.allowMultipleLHS = false

# the maximal number of parallel threads, -1 for infinite. When combined with
# 'useClonedFunctions=true', we need at least N cloned functions. The option
# 'cfa.cfaCloner.numberOfCopies' should be set to N.
cpa.threading.maxNumberOfThreads = 5

# in case of witness validation we need to check all possible function calls
# of cloned CFAs.
cpa.threading.useAllPossibleClones = false

# atomic locks are used to simulate atomic statements, as described in the
# rules of SV-Comp.
cpa.threading.useAtomicLocks = true

# do not use the original functions from the CFA, but cloned ones. See
# cfa.postprocessing.CFACloner for detail.
cpa.threading.useClonedFunctions = true

# local access locks are used to avoid expensive interleaving, if a thread
# only reads and writes its own variables.
cpa.threading.useLocalAccessLocks = true

# The max amount of refinements for the trace abstraction algorithm. Setting
# it to 0 leads to an analysis of the ARG without executing any refinements.
# This is used for debugging purposes.
cpa.traceabstraction.refinementStrategy.maxRefinementIterations = -1

# which merge operator to use for UninitializedVariablesCPA?
cpa.uninitvars.merge = "sep"
  allowed values: [sep, join]

# print warnings during analysis when uninitialized variables are used
cpa.uninitvars.printWarnings = "true"

# which stop operator to use for UninitializedVariablesCPA?
cpa.uninitvars.stop = "sep"
  allowed values: [sep, join]

# functions, which stops analysis
cpa.usage.abortfunctions = {}

# functions, which are used to bind variables (like list elements are binded
# to list variable)
cpa.usage.binderFunctions = {}

# export counterexample core as text file
cpa.usage.export.witnessTemplate = "witness.%s.graphml"

# path to write results
cpa.usage.falseUnsafesOutput = "FalseUnsafes"

# if a file do not exist, do not include the corresponding edge
cpa.usage.filterMissedFiles = true

# filtered unsafes, which can not be removed using precision, may be hidden
cpa.usage.hideFilteredUnsafes = false

# The functions, which cannot be executed in parallel with themselves
cpa.usage.notSelfParallelFunctions = new HashSet<>()

# path to write results
cpa.usage.output = "unsafe_rawdata"

# all variables should be printed to the one file or to the different
cpa.usage.outputType = KLEVER
  enum:     [ETV, KLEVER, KLEVER_OLD]

# The way how to identify two paths as equal
cpa.usage.pathEquality = CFANodeId
  enum:     [ARGStateId, CFANodeId]

# The value of marked unsafes, after which the precision should be cleaned
cpa.usage.precisionReset = Integer.MAX_VALUE

# print all unsafe cases in report
cpa.usage.printFalseUnsafes = false

# output only true unsafes
cpa.usage.printOnlyTrueUnsafes = false

# print found unsafes in case of unknown verdict
cpa.usage.printUnsafesIfUnknown = true

# The order of refinement blocks
cpa.usage.refinementChain = no default value

# use single file for output or dump every error trace to its own file
cpa.usage.singleFileOutput = false

# The functions, which are executed in one thread
cpa.usage.singleThreadFunctions = new HashSet<>()

# functions, which we don't analize
cpa.usage.skippedfunctions = {}

# variables, which will be filtered by function location
cpa.usage.skippedvariables.byFunction = {}

# variables, which will be filtered by function prefix
cpa.usage.skippedvariables.byFunctionPrefix = {}

# variables, which will be filtered by its name
cpa.usage.skippedvariables.byName = {}

# variables, which will be filtered by its name prefix
cpa.usage.skippedvariables.byNamePrefix = {}

# variables, which will be filtered by its type
cpa.usage.skippedvariables.byType = {}

# clean all ARG or try to reuse some parts of it (memory consuming)
cpa.usage.totalARGCleaning = true

# ignore unsafes only with empty callstacks
cpa.usage.unsafedetector.ignoreEmptyLockset = true

# A name of interrupt lock for checking deadlock free
cpa.usage.unsafedetector.intLock = no default value

# defines what is unsafe
cpa.usage.unsafedetector.unsafeMode = RACE
  enum:     [RACE, DEADLOCKCIRCULAR, DEADLOCKDISPATCH]

# functions, which are marked as write access
cpa.usage.writeAccessFunctions = {}

# which merge operator to use for ValidVarsCPA
cpa.validVars.merge = "JOIN"
  allowed values: [SEP, JOIN]

# restrict abstraction computations to branching points
cpa.value.abstraction.alwaysAtBranch = false

# restrict abstraction computations to function calls/returns
cpa.value.abstraction.alwaysAtFunction = false

# restrict abstraction computations to join points
cpa.value.abstraction.alwaysAtJoin = false

# restrict abstraction computations to loop heads
cpa.value.abstraction.alwaysAtLoop = false

# threshold for level of determinism, in percent, up-to which abstraction
# computations are performed (and iteration threshold was reached)
cpa.value.abstraction.determinismThreshold = 85

# toggle liveness abstraction
cpa.value.abstraction.doLivenessAbstraction = false

# skip abstraction computations until the given number of iterations are
# reached, after that decision is based on then current level of determinism,
# setting the option to -1 always performs abstraction computations
cpa.value.abstraction.iterationThreshold = -1

# restrict liveness abstractions to nodes with more than one entering and/or
# leaving edge
cpa.value.abstraction.onlyAtNonLinearCFA = false

# Allow the given extern functions and interpret them as pure functions
# although the value analysis does not support their semantics and this can
# produce wrong results.
cpa.value.allowedUnsupportedFunctions = {}

# Use equality assumptions to assign values (e.g., (x == 0) => x = 0)
cpa.value.assignEqualityAssumptions = true

# Fixed set of values for function calls to VERIFIER_nondet_*. Does only
# work, if ignoreFunctionValueExceptRandom is enabled 
cpa.value.functionValuesForRandom = no default value

# Track or not function pointer values
cpa.value.ignoreFunctionValue = true

# If 'ignoreFunctionValue' is set to true, this option allows to provide a
# fixed set of values in the TestComp format. It is used for function-calls
# to calls of VERIFIER_nondet_*. The file is provided via the option
# functionValuesForRandom 
cpa.value.ignoreFunctionValueExceptRandom = false

# if there is an assumption like (x!=0), this option sets unknown
# (uninitialized) variables to 1L, when the true-branch is handled.
cpa.value.initAssumptionVars = false

# get an initial precision from file
cpa.value.initialPrecisionFile = no default value

# get an initial precision from a predicate precision file
cpa.value.initialPredicatePrecisionFile = no default value

# apply optimizations based on equality of input interpolant and candidate
# interpolant
cpa.value.interpolation.applyItpEqualityOptimization = true

# apply optimizations based on CFA edges with only variable-renaming
# semantics
cpa.value.interpolation.applyRenamingOptimization = true

# apply optimizations based on infeasibility of suffix
cpa.value.interpolation.applyUnsatSuffixOptimization = true

# whether or not to manage the callstack, which is needed for BAM
cpa.value.interpolation.manageCallstack = true

# which merge operator to use for ValueAnalysisCPA
cpa.value.merge = "SEP"
  allowed values: [SEP, JOIN]

# Assume that variables used only in a boolean context are either zero or
# one.
cpa.value.optimizeBooleanVariables = true

# target file to hold the exported precision
cpa.value.precisionFile = no default value

# whether or not to add assumptions to counterexamples, e.g., for supporting
# counterexample checks
cpa.value.refinement.addAssumptionsToCex = true

# whether or not to use heuristic to avoid similar, repeated refinements
cpa.value.refinement.avoidSimilarRepeatedRefinement = false

# Which base precision should be used for a new precision? ALL: During
# refinement, collect precisions from the complete ARG. SUBGRAPH: During
# refinement, keep precision from all removed parts (subgraph) of the ARG.
# CUTPOINT: Only the cut-point's precision is kept. TARGET: Only the target
# state's precision is kept.
cpa.value.refinement.basisStrategy = SUBGRAPH
  enum:     [ALL, SUBGRAPH, TARGET, CUTPOINT]

# completely disable the tracking of found error paths in the refiner, i.e.,
# disable the detection of repeated counterexamples
cpa.value.refinement.disableErrorPathTracking = false

# whether or not to do lazy-abstraction
cpa.value.refinement.doLazyAbstraction = true

# when to export the interpolation tree
# NEVER:   never export the interpolation tree
# FINAL:   export the interpolation tree once after each refinement
# ALWAYS:  export the interpolation tree once after each interpolation, i.e.
# multiple times per refinement
cpa.value.refinement.exportInterpolationTree = "NEVER"
  allowed values: [NEVER, FINAL, ALWAYS]

# export interpolation trees to this file template
cpa.value.refinement.interpolationTreeExportFile = "interpolationTree.%d-%d.dot"

# heuristic to sort targets based on the quality of interpolants derivable
# from them
cpa.value.refinement.itpSortedTargets = false

# File to which path constraints should be written.
cpa.value.refinement.pathConstraintsFile = "Counterexample.%d.symbolic-trace.txt"

# whether or not to perform path slicing before interpolation
cpa.value.refinement.pathSlicing = true

# whether to perform (more precise) edge-based interpolation or (more
# efficient) path-based interpolation
cpa.value.refinement.performEdgeBasedInterpolation = true

# which prefix of an actual counterexample trace should be used for
# interpolation
cpa.value.refinement.prefixPreference = [PrefixPreference.DOMAIN_MIN, PrefixPreference.LENGTH_MIN]

# whether or not to do lazy-abstraction
cpa.value.refinement.restart = PIVOT
  enum:     [ROOT, PIVOT, COMMON]

# instead of reporting a repeated counter-example, search and refine another
# error-path for the same target-state.
cpa.value.refinement.searchForFurtherErrorPaths = false

# store all refined paths
cpa.value.refinement.storeAllRefinedPaths = false

# if this option is set to false, constraints are never kept
cpa.value.refinement.trackConstraints = true

# whether to use the top-down interpolation strategy or the bottom-up
# interpolation strategy
cpa.value.refinement.useTopDownInterpolationStrategy = true

# Whether to write symbolic trace (including path constraints) for found
# erexamples
cpa.value.refinement.writePathConstraints = true

# Overall timelimit for computing initial value precision from given
# predicate precision(use seconds or specify a unit; 0 for infinite)
cpa.value.reuse.precision.predicate.adaptionLimit = 0ns

# also consider other binary operators then ==, !== when considering control
# dependencies while adapting predicate precision
cpa.value.reuse.precision.predicate.includeControlNonEquiv = false

# comma-separated list of files with property specifications that should be
# considered when determining the relevant edges for predicate precision
# adaption
cpa.value.reuse.precision.predicate.relevantProperties = []

# which strategy to use to convert predicate to value precision
cpa.value.reuse.precision.predicate.strategy = CONVERT_ONLY
  enum:     [CONVERT_ONLY, CONVERT_AND_ADD_FLOW_BACKWARD,
             CONVERT_AND_ADD_FLOW_BIDIRECTED]

# also consider control dependencies during adaption of predicate precision
cpa.value.reuse.precision.predicate.useControl = false

# which stop operator to use for ValueAnalysisCPA
cpa.value.stop = "SEP"
  allowed values: [SEP, JOIN, NEVER, EQUALS]

# Default size of arrays whose length can't be determined.
cpa.value.symbolic.defaultArraySize = 20

# If this option is set to true, an own symbolic identifier is assigned to
# each array slot when handling non-deterministic arrays of fixed length. If
# the length of the array can't be determined, it won't be handled in either
# cases.
cpa.value.symbolic.handleArrays = false

# Whether to handle non-deterministic pointers in symbolic value analysis.
cpa.value.symbolic.handlePointers = true

# If this option is set to true, an own symbolic identifier is assigned to
# each struct member when handling non-deterministic structs.
cpa.value.symbolic.handleStructs = true

# Whether to try to not use any constraints in refinement
cpa.value.symbolic.refinement.avoidConstraints = true

# The refinement strategy to use
cpa.value.symbolic.refinement.strategy = CONSTRAINTS_FIRST
  enum:     [CONSTRAINTS_FIRST, VALUES_FIRST, ALTERNATING, VALUES_ONLY]

# Whether to simplify symbolic expressions, if possible.
cpa.value.symbolic.simplifySymbolics = false

# Track Java array values in explicit value analysis. This may be costly if
# the verified program uses big or lots of arrays. Arrays in C programs will
# always be tracked, even if this value is false.
cpa.value.trackJavaArrayValues = true

# Tells the value analysis how to handle unknown values.
cpa.value.unknownValueHandling = DISCARD
  enum:     [DISCARD, INTRODUCE_SYMBOLIC]

# Specify simple custom instruction by specifying the binary operator op. All
# simple cis are of the form r = x op y. Leave empty (default) if you specify
# a more complex custom instruction within code.
custominstructions.binaryOperatorForSimpleCustomInstruction = PLUS
  enum:     [MULTIPLY, DIVIDE, MODULO, PLUS, MINUS, SHIFT_LEFT, SHIFT_RIGHT, LESS_THAN,
             GREATER_THAN, LESS_EQUAL, GREATER_EQUAL, BINARY_AND, BINARY_XOR, BINARY_OR,
             EQUALS, NOT_EQUALS]

# Name of function containing the custom instruction definition
custominstructions.ciFun = no default value

# Signature for custom instruction, describes names and order of input and
# output variables of a custom instruction
custominstructions.ciSignature = "ci_spec.txt"

# File specifying start locations of custom instruction applications
# File to dump start location of identified custom instruction applications
custominstructions.definitionFile = "ci_def.txt"

# Where to dump the requirements on custom instruction extracted from
# analysis
custominstructions.dumpCIRequirements = "ci%d.smt"

# Try to remove parts of requirements that are not related to custom
# instruction and are, thus, irrelevant for custom instruction behavior
custominstructions.enableRequirementsSlicing = false

# Specifies the mode how custom instruction applications in program are
# identified.
custominstructions.mode = OPERATOR
  enum:     [MANUAL, OPERATOR, AUTOMATIC]

# Try to remove requirements that are covered by another requirment and are,
# thus, irrelevant for custom instruction behavior
custominstructions.removeCoveredRequirements = false

# Qualified name of class for abstract state which provides custom
# instruction requirements.
custominstructions.requirementsStateClassName = no default value

# Option to change the behaviour of the loop detection for generating the
# Counterexample-C-Code that will probably be used to generate invariants.
# Note that last loop means the first loop encountered when backwards
# traversing the given ARGPath, thus, the last loop may contain other loops,
# which are in turn also counted to the last loop.
cwriter.withLoops.loopDetectionStrategy = ALL_LOOPS
  enum:     [ALL_LOOPS, ONLY_LAST_LOOP]

# toggle checking forward conditions
dar.checkForwardConditions = true

# toggle falling back if interpolation or forward-condition is disabled
dar.fallBack = true

# toggle removing unreachable stop states in ARG
dar.removeUnreachableStopStates = false

# toggle replace global phase with BMC
dar.replaceGlobalPhaseWithBMC = false

# When checking for the data race property, use this configuration file
# instead of the current one.
datarace.config = no default value

# Whether to consider pointees. Only if this option is set to true, a pointer
# analysis is run during system dependence graph (SDG) construction and
# dependencies of pointees are inserted into the SDG. If this option is set
# to false, pointers are completely ignored and the resulting SDG is an
# under-approximation that lacks all pointee dependencies.
dependencegraph.considerPointees = true

# Whether to take an assumption edge 'p' as control dependence if edge 'not
# p' is a control dependence. This creates a larger slice, but may reduce the
# size of the state space for deterministic programs. This behavior is also
# closer to the static program slicing based on control-flow graphs (CFGs),
# where branching is represented by a single assumption (with true- and
# false-edges)
dependencegraph.controldeps.considerInverseAssumption = true

# Whether to consider control dependencies.
dependencegraph.controldeps.use = true

# File to export dependence graph to. If `null`, dependence graph will not be
# exported as dot.
dependencegraph.exportDot = "DependenceGraph.dot"

# Whether to consider (data-)flow dependencies.
dependencegraph.flowdeps.use = true

# Whether to include only functions reachable from the main function in the
# dependence graph.
dependencegraph.onlyReachableFunctions = true

# The maximum duration a single pointer analysis method is allowed to run
# (use seconds or specify a unit; 0 for infinite).
dependencegraph.pointerAnalysisTime = 0s

# The computation methods used for pointer analysis. If no method is
# specified, an imprecise over-approximation of the global pointer state is
# created without running any actual pointer analysis. If at least one
# computation method is specified, the first one in the list is run with the
# time limit set by 'dependencegraph.pointerAnalysisTime'. If this method is
# able to create a valid global pointer state in time, the state is used and
# no other methods are run. Otherwise, if a second computation method is
# specified, the second method is run with the same time limit. If the method
# is able to create a valid global pointer state in time, the state is used
# and no other methods are run. The same is true for all subsequent
# computation methods specified in the list. If no computation method is able
# to create a valid global pointer state in time, an imprecise
# over-approximation of the global pointer state is created without running
# any actual pointer analysis. A pointer analysis is only run if
# 'dependencegraph.considerPointees' is set to true. Available computation
# methods: PointerStateComputationMethod.FLOW_SENSITIVE,
# PointerStateComputationMethod.FLOW_INSENSITIVE
dependencegraph.pointerStateComputationMethods = [PointerStateComputationMethod.FLOW_SENSITIVE]

# comma-separated list of files with property specifications that should be
# considered when determining the nodes that are in the reachability
# property.
differential.badstateProperties = []

# ignore declarations when detecting modifications, be careful when variables
# are renamed (could be unsound)
differential.ignoreDeclarations = false

# perform assumption implication check
differential.implicationCheck = true

# perform preprocessing to detect states from which error locations are
# reachable
differential.performPreprocessing = false

# Program to check against
differential.program = no default value

# safely stop analysis on pointer accesses and similar
differential.stopOnPointers = false

# Switch on/off to form the union of variable sets at identical location
# pairs. Set cpa.automaton.deleteDoubleEdges as well!
differential.variableSetMerge = false

# Abstraction nodes are added to each block after they are created. They are
# needed to strengthen the preconditions of blocks. Missing blocks make the
# analysis slower but not impossible.
distributedSummaries.allowMissingAbstractionNodes = true

# The number of blocks is dependent by the number of functions in the
# program.A tolerance of 1 means, that we subtract 1 of the total number of
# functions.
distributedSummaries.allowSingleBlockDecompositionWhenMerging = false

# Where to store the block graph in JSON format
distributedSummaries.blockCFAFile = "block_analysis/blocks.json"

# Allows to set the algorithm for decomposing the CFA. LINEAR_DECOMPOSITION
# creates blocks from each merge/branching point to the next merge/branching
# point. MERGE_DECOMPOSITION merges blocks obtained by LINEAR_DECOMPOSITION.
# The final number of blocks should converge to the number of functions in
# the program. NO_DECOMPOSITION creates one block around the CFA.
distributedSummaries.decompositionType = MERGE_DECOMPOSITION
  enum:     [LINEAR_DECOMPOSITION, MERGE_DECOMPOSITION, BRIDGE_DECOMPOSITION,
             NO_DECOMPOSITION]

# Whether to stop after exporting the blockgraph
distributedSummaries.generateBlockGraphOnly = false

# Import an existing decomposition from a file
distributedSummaries.importDecomposition = no default value

# Where to find messages in a file format
distributedSummaries.inputMessages = "input/"

# Where to write responses
distributedSummaries.outputMessages = "messages/"

# Change the queue type. ERRROR_CONDITION prioritizes the processing
# ofErrorConditionMessages. DEFAULT does not differ between PostCondition and
# ErrorCondition messages.
distributedSummaries.queue = DEFAULT
  enum:     [ERROR_CONDITION, DEFAULT]

# Whether to spawn util workers. Util workers listen to every message and
# create visual output for debugging. Workers consume resources and should
# not be used for benchmarks.
distributedSummaries.spawnUtilWorkers = false

# Whether to spawn a worker for only one block id
distributedSummaries.spawnWorkerForId = ""

# How workers should behave. Unlike DSS, INVARIANTS works with guessed
# summaries.
distributedSummaries.strategy = DSS
  enum:     [DSS, INVARIANTS]

# Configuration for forward analysis in computation of distributed summaries
distributedSummaries.worker.forwardConfiguration = "config/distributed-block-summaries/predicateAnalysis-block-forward.properties"

# Destination directory for the logfiles of all BlockSummaryWorkers. The
# logfiles have the same name as the ID of the worker.
distributedSummaries.worker.logDirectory = "block_summary/logfiles"

# output file for visualizing message exchange
dss.logging.reportFiles = "block_analysis/block_analysis"

# Enable to use lazy refinement in current analysis instead of restarting
# from root after each refinement.
enabledanalysis.allowLazyRefinement = false

# Which CPA is used as enabler in the current analysis.
enabledanalysis.enablerCPA = PREDICATE
  enum:     [APRON, INTERVAL, OCTAGON, PREDICATE, VALUE]

# Ranking algorithm to use for fault localization
faultLocalization.by_coverage.type = TARANTULA
  enum:     [TARANTULA, DSTAR, OCHIAI]

# Configuration to use for initial program-state exploration
faultLocalization.by_distance.analysis = no default value

# The distance metric that ought to be used for the computation of the
# distance
faultLocalization.by_distance.metric = ADM
  enum:     [ADM, CFDM, PG]

# Maximum number of explorations to run for collecting error paths, before
# performing fault localization.  Exploration runs stop when the program
# under analysis is fully explored or the specified number of runs is
# reached. Fault localization may be more precise if more error paths are
# available.
faultLocalization.by_distance.stopAfter = 40

# whether to include variables beginning with
# __FAULT_LOCALIZATION_precondition
faultLocalization.by_traceformula.includeDeclared = true

# Do not show faults that contain a certain variable. Use, e.g., 'main::x' to
# ban variable 'x' in the main function. Use, e.g., '::x' to ban all
# variables named 'x'. This is especially useful to filter specific faults if
# the first run results in many candidates. Provide a comma separated string
# to add variables, e.g., main::x,doStuff::y,::z
faultLocalization.by_traceformula.maxsat.ban = []

# which post-condition type to use
faultLocalization.by_traceformula.postConditionType = LAST_ASSUME_EDGES_ON_SAME_LINE
  enum:     [LAST_ASSUME_EDGE, LAST_ASSUME_EDGES_ON_SAME_LINE,
             LAST_ASSUME_EDGE_CLUSTER]

# By default, the precondition only contains the failing variable assignment
# of all nondet variables. Choose INITIAL_ASSIGNMENT to add assignments like
# '<datatype> <variable-name> = <value>' to the precondition.
faultLocalization.by_traceformula.preconditionType = NONDETERMINISTIC_VARIABLES_ONLY
  enum:     [NONDETERMINISTIC_VARIABLES_ONLY, INITIAL_ASSIGNMENT, ALWAYS_TRUE]

# Whether the found counterexample needs to be precise
faultLocalization.by_traceformula.requirePreciseCounterexample = true

# Whether to stop searching for further faults if first fault was found.
faultLocalization.by_traceformula.stopAfterFirstFault = false

# which algorithm to use
faultLocalization.by_traceformula.type = UNSAT
  enum:     [UNSAT, MAXSAT, MAXORG, ERRINV]

# Whether to zip the resulting JSON file.
faultLocalization.export.compressed = false

# Where to write machine readable faults.
faultLocalization.export.outputFile = "faultlocalization.json"

# Whether to run specified analysis
faultLocalization.import.algorithmActivated = false

# which explanations to use
faultLocalization.import.explanations = []

# path to the input json file with faults
faultLocalization.import.importFile = no default value

# which scoring functions to use
faultLocalization.import.scorings = []

# Configuration for programs containing more than @Option adressedRatio
# addressed vars.
heuristicSelection.addressedConfig = no default value

# Ratio of addressed vars. Values bigger than the passed value lead to
# @option addressedConfig.
heuristicSelection.addressedRatio = 0

# Configuration for programs containing arrays.
heuristicSelection.arrayConfig = no default value

# Configuration for programs with loops and complex datastructures.
heuristicSelection.complexLoopConfig = no default value

# Configuration for programs containing composite types.
heuristicSelection.compositeTypeConfig = no default value

# Configuration for programs with loops.
heuristicSelection.loopConfig = no default value

# Configuration for loop-free programs.
heuristicSelection.loopFreeConfig = no default value

# Configuration for programs containing only relevant bool vars.
heuristicSelection.onlyBoolConfig = no default value

# Configuration for preliminary algorithm.
heuristicSelection.preAnalysisAlgorithmConfig = no default value

# Configuration for programs containing recursion.
heuristicSelection.recursionConfig = no default value

# Configuration for programs with a single loop.
heuristicSelection.singleLoopConfig = no default value

# toggle asserting targets at every iteration for IMC
imc.assertTargetsAtEveryIteration = false

# toggle whether to compute fixed-point backward by swapping initial-state
# (prefix) and assertion (target) formulas
imc.backwardAnalysis = false

# toggle checking forward conditions
imc.checkForwardConditions = true

# toggle checking whether the safety property is inductive
imc.checkPropertyInductiveness = false

# toggle falling back if interpolation or forward-condition is disabled
imc.fallBack = true

# toggle which strategy is used for computing fixed points in order to verify
# programs with loops. ITP enables IMC algorithm, and ITPSEQ enables ISMC
# algorithm. ITPSEQ_AND_ITP runs ISMC first, and if a fixed point is not
# reached by ISMC, IMC is invoked.
imc.fixedPointComputeStrategy = ITP
  enum:     [NONE, ITP, ITPSEQ, ITPSEQ_AND_ITP]

# toggle Impact-like covering for the ISMC fixed-point check
imc.impactLikeCovering = false

# toggle the strategy to determine the next loop iteration
# to execute BMC phase of IMC or ISMC
# CONST: increased by one (to guarantee a shortest counterexample)
# EAGER: skip all iterations where a bug cannot be found
imc.loopBoundIncrementStrategyForBMC = CONST
  enum:     [CONST, EAGER]

# toggle the strategy to determine the next loop iteration
# to execute interpolation phase of IMC
# CONST: increased by a constant (specified via
# loopBoundIncrementValueForIMC)
# EAGER: skip all iterations where a bug cannot be found
imc.loopBoundIncrementStrategyForIMC = CONST
  enum:     [CONST, EAGER]

# toggle the strategy to determine the next loop iteration
# to execute k-inductive check if "checkPropertyInductiveness" is enabled
# CONST: increased by by a constant (specified via
# loopBoundIncrementValueForKI)
# EAGER: skip all iterations where a bug cannot be found
imc.loopBoundIncrementStrategyForKI = CONST
  enum:     [CONST, EAGER]

# toggle the value to increment the loop bound by at each step for IMC
imc.loopBoundIncrementValueForIMC = 1

# toggle the value to increment the loop bound by at each step for KI
imc.loopBoundIncrementValueForKI = 1

# toggle removing unreachable stop states in ARG
imc.removeUnreachableStopStates = false

# enable the Forced Covering optimization
impact.useForcedCovering = true

# Configuration file for the K-Induction algorithm for checking candidates on
# invariance.
invariantChecker.kInductionConfig = "config/bmc-invgen.properties"

# configuration file for invariant generation
invariantGeneration.config = no default value

# Check candidate invariants in a separate thread asynchronously.
invariantGeneration.kInduction.async = true

# Guess some candidates for the k-induction invariant generator from the CFA.
invariantGeneration.kInduction.guessCandidatesFromCFA = ASSUME_EDGES_PLAIN
  enum:     [NONE, ASSUME_EDGES_PLAIN, ASSUME_EDGE_TEMPLATES, LINEAR_TEMPLATES]

# Provides additional candidate invariants to the k-induction invariant
# generator.
invariantGeneration.kInduction.invariantsAutomatonFile = no default value

# For correctness-witness validation: Shut down if a candidate invariant is
# found to be incorrect.
invariantGeneration.kInduction.terminateOnCounterexample = false

# Specify the class code path to search for java class or interface
# definitions
java.classpath = ""

# use the following encoding for java files
java.encoding = StandardCharsets.UTF_8

# export TypeHierarchy as .dot file
java.exportTypeHierarchy = true

# Specify the source code path to search for java class or interface
# definitions
java.sourcepath = ""

# export TypeHierarchy as .dot file
java.typeHierarchyFile = "typeHierarchy.dot"

# Specifies the java version of source code accepted
java.version = JavaCore.VERSION_1_7

# Programming language of the input program. If not given explicitly,
# auto-detection will occur
# C, Java, or LLVM IR?
language = C
  enum:     [C, JAVA, LLVM]
language = no default value
  enum:     [C, JAVA, LLVM]
language = C
  enum:     [C, JAVA, LLVM]

# Limit for cpu time used by CPAchecker (use seconds or specify a unit; -1
# for infinite)
limits.time.cpu = -1ns

# Limit for thread cpu time used by CPAchecker. This option will in general
# not work when multi-threading is used in more than one place, use only with
# great caution! (use seconds or specify a unit; -1 for infinite)
limits.time.cpu.thread = -1ns

# Enforce that the given CPU time limit is set as the value of
# limits.time.cpu.
limits.time.cpu::required = -1ns

# Limit for wall time used by CPAchecker (use seconds or specify a unit; -1
# for infinite)
limits.time.wall = -1ns

# By changing this option one can adjust the way how live variables are
# created. Function-wise means that each function is handled separately,
# global means that the whole cfa is used for the computation.
liveVar.evaluationStrategy = FUNCTION_WISE
  enum:     [FUNCTION_WISE, GLOBAL]

# Overall timelimit for collecting the liveness information.(use seconds or
# specify a unit; 0 for infinite)
liveVar.overallLivenessCheckTime = 0ns

# Timelimit for collecting the liveness information with one approach, (p.e.
# if global analysis is selected and fails in the specified timelimit the
# function wise approach will have the same time-limit afterwards to compute
# the live variables).(use seconds or specify a unit; 0 for infinite)
liveVar.partwiseLivenessCheckTime = 20s

# Write the tokenized version of the input program to this file.
locmapper.dumpTokenizedProgramToFile = no default value

# all used options are printed
log.usedOptions.export = false

# When checking for memory cleanup properties, use this configuration file
# instead of the current one.
memorycleanup.config = no default value

# When checking for memory safety properties, use this configuration file
# instead of the current one.
memorysafety.config = no default value

# which merge operator to use for LiveVariablesCPA
merge = "JOIN"
  allowed values: [SEP, JOIN]

# List of property-files to be run by the subprocesses.
mpiAlgorithm.configFiles = no default value

# The MCA parameter ('Modular Component Architecture') is available only on
# Open MPI frameworks. It might thus need to be disabled if unavailable on
# the working machine.
mpiAlgorithm.disableMCAOptions = no default value

# File containing the ip addresses to be used by MPI.
mpiAlgorithm.hostfile = no default value

# Max. amount of processes to be used by MPI.
mpiAlgorithm.numberProcesses = no default value

# Find all violations of each checked property.
mpv.findAllViolations = false

# Ignore exceptions, which may be caused by checking of some properties, to
# successfully check the others.
mpv.ignoreInnerExceptions = false

# Adjust resource limitations during the analysis.
# - NONE: do not adjust resource limitations (default).
# - DISTRIBUTE_REMAINING: distribute resources, which were allocated for some
# already checked property, but were not fully spent, between other
# properties, which are still checking.
# - DISTRIBUTE_BY_PROPERTY: scale resources for each property in accordance
# with the given ratio in the property distribution file.
mpv.limits.adjustmentStrategy = NONE
  enum:     [NONE, DISTRIBUTE_REMAINING, DISTRIBUTE_BY_PROPERTY]

# Set CPU time limit per each property in multi-property verification (use
# seconds or specify a unit; -1 to disable)
mpv.limits.cpuTimePerProperty = -1ns

# Change resource limitations for the first partition by the given ratio.
# This option will be ignored if NONE limits adjustment strategy is used.
mpv.limits.firstPartitionRatio = 1.0

# The ratio of CPU time limit in the first phase of Joint partitioning
# operator to CPU time limit per each property.
mpv.limits.joint.firstPhaseRatio = 1.3

# Get a resource limitation distribution per property from file. This option
# should be used only together with DISTRIBUTE_BY_PROPERTY limits adjustment
# strategy. The following format should be used in the file:
# '<property name>':<ratio>
mpv.limits.propertyDistributionFile = no default value

# The ratio of CPU time limit in the first phase of Relevance partitioning
# operator to CPU time limit per each property.
mpv.limits.relevance.firstPhaseRatio = 0.2

# The ratio of CPU time limit in the second phase of Relevance partitioning
# operator to CPU time limit per each property.
mpv.limits.relevance.secondPhaseRatio = 1.3

# Partitioning operator for multi-property verification.
mpv.partitionOperator = no default value

# Specifies how to separate a single property.
# - FILE: each .spc file represent a single property (i.e., property is
# represented by several automata).
# - AUTOMATON: each automaton represent a single property.
mpv.propertySeparator = FILE
  enum:     [FILE, AUTOMATON]

# Check for unsigned integer overflows
overflow.checkUnsigned = false

# When checking for the overflow property, use this configuration file
# instead of the current one.
overflow.config = no default value

# Simplify overflow assumptions.
overflow.simplifyExpressions = true

# Track overflows in additive(+/-) operations.
overflow.trackAdditiveOperations = true

# Track overflows in division(/ or %) operations.
overflow.trackDivisions = true

# Track overflows in left-shift operations.
overflow.trackLeftShifts = true

# Track overflows in multiplication operations.
overflow.trackMultiplications = true

# Track overflows in binary expressions involving pointers.
overflow.trackPointers = false

# Only check live variables for overflow, as compiler can remove dead
# variables.
overflow.useLiveness = true

# List of files with configurations to use. Files can be suffixed with
# ::supply-reached this signalizes that the (finished) reached set of an
# analysis can be used in other analyses (e.g. for invariants computation).
# If you use the suffix ::supply-reached-refinable instead this means that
# the reached set supplier is additionally continously refined (so one of the
# analysis has to be instanceof ReachedSetAdjustingCPA) to make this work
# properly.
parallelAlgorithm.configFiles = no default value

# The command line for calling the clang preprocessor. May contain binary
# name and arguments, but won't be expanded by a shell. The source file name
# will be appended to this string. Clang needs to print the output to stdout.
parser.clang = "clang-" + LlvmUtils.extractVersionNumberFromLlvmJ() + " -S -emit-llvm -o /dev/stdout"

# Whether to dump the results of the preprocessor to disk.
parser.clang.dumpResults = true

# Whether to collect ACSL annotations if present
parser.collectACSLAnnotations = false

# C dialect for parser
parser.dialect = GNUC
  enum:     [C99, GNUC]

# The command line for calling the preprocessor. May contain binary name and
# arguments, but won't be expanded by a shell. The source file name will be
# appended to this string. The preprocessor needs to print the output to
# stdout.
parser.preprocessor = "cpp"

# Directory where to dump the results of the preprocessor.
parser.preprocessor.dumpDirectory = "preprocessed"

# Whether to dump the results of the preprocessor to disk for debugging.
parser.preprocessor.dumpResults = false

# For C files, read #line preprocessor directives and use their information
# for outputting line numbers. (Always enabled when pre-processing is used.)
parser.readLineDirectives = false

# Preprocess the given C files before parsing: Put every single token onto a
# new line. Then the line number corresponds to the token number.
parser.transformTokensToLines = false

# For C files, convert to LLVM IR with clang first and then use the LLVM
# parser.
parser.useClang = false

# For C files, run the preprocessor on them before parsing. Note that all
# line numbers printed by CPAchecker will refer to the pre-processed file,
# not the original input file.
parser.usePreprocessor = false

# Specifies the mode how HW requirements are detected in the proof.
pcc.HWrequirements.extraction.mode = OPERATOR
  enum:     [MANUAL, OPERATOR, AUTOMATIC]

# Enable if used property checker implements satisfiesProperty(AbstractState)
# and checked property is violated for a set iff an element in this set
# exists for which violates the property
pcc.arg.checkPropertyPerElement = false

# Enable to store ARG states instead of abstract states wrapped by ARG state
pcc.backwardtargets.certificateStatesAsARGStates = false

# List of files with configurations to use. 
pcc.cmc.configFiles = no default value

# write collected assumptions to file
pcc.cmc.file = "AssumptionAutomaton.txt"

# collects information about value analysis states in proof
pcc.collectValueAnalysisStateInfo = false

# The number of cores used exclusively for proof reading. Must be less than
# pcc.useCores and may not be negative. Value 0 means that the cores used for
# reading and checking are shared
pcc.interleaved.useReadCores = 0

# enables parallel checking of partial certificate
pcc.parallel.io.enableParallelCheck = false

# Selects the strategy used for partial certificate construction
pcc.partial.certificateType = HEURISTIC
  enum:     [ALL, HEURISTIC, ARG, MONOTONESTOPARG]

# If enabled, distributes checking of partial elements depending on actual
# checking costs, else uses the number of elements
pcc.partial.enableLoadDistribution = false

# Enables proper PCC but may not work correctly for heuristics. Stops adding
# newly computed elements to reached set if size saved in proof is reached.
# If another element must be added, stops certificate checking and returns
# false.
pcc.partial.stopAddingAtReachedSetSize = false

# [Best-first] Balance criterion for pairwise optimization of partitions
pcc.partitioning.bestfirst.balancePrecision = 1.0d

# Evaluation function to determine exploration order of best-first-search
pcc.partitioning.bestfirst.chosenFunction = BEST_IMPROVEMENT_FIRST
  enum:     [BREADTH_FIRST, DEPTH_FIRST, BEST_IMPROVEMENT_FIRST]

# Balance criterion for pairwise optimization of partitions
pcc.partitioning.fm.balanceCriterion = 1.5d

# Heuristic for computing an initial partitioning of proof
pcc.partitioning.fm.initialPartitioningStrategy = RANDOM
  enum:     [RANDOM]

# [FM-k-way] Balance criterion for pairwise optimization of partitions
pcc.partitioning.kwayfm.balancePrecision = 1.3d

# [FM-k-way] Partitioning method to compute initial partitioning.
pcc.partitioning.kwayfm.globalHeuristic = BEST_IMPROVEMENT_FIRST
  enum:     [RANDOM, DFS, BFS, BEST_IMPROVEMENT_FIRST]

# [FM-k-way] Local optimization criterion to be minimized druing
# Fiduccia/Mattheyses refinment
pcc.partitioning.kwayfm.optimizationCriterion = NODECUT
  enum:     [EDGECUT, NODECUT]

# Specifies the maximum size of the partition. This size is used to compute
# the number of partitions if a proof (reached set) should be written.
# Default value 0 means always a single partition.
pcc.partitioning.maxNumElemsPerPartition = 0

# Partitioning method applied in multilevel heuristic to compute initial
# partitioning.
pcc.partitioning.multilevel.globalHeuristic = BEST_IMPROVEMENT_FIRST
  enum:     [RANDOM, DFS, BFS, BEST_IMPROVEMENT_FIRST]

# Matching method applied to coarsen graph down in multilevel heuristic.
pcc.partitioning.multilevel.matchingGenerator = HEAVY_EDGE
  enum:     [RANDOM, HEAVY_EDGE]

# Refinement method applied in multilevel heuristic's uncoarsening phase.
pcc.partitioning.multilevel.refinementHeuristic = FM_NODECUT
  enum:     [FM_NODECUT, FM_EDGECUT]

# Heuristic for computing partitioning of proof (partial reached set).
pcc.partitioning.partitioningStrategy = RANDOM
  enum:     [RANDOM, DFS, BFS, OPTIMAL, BEST_FIRST, FM, FM_K_WAY, MULTILEVEL]

# If enabled uses the number of nodes saved in certificate to compute
# partition number otherwise the number of states explored during analysis
pcc.partitioning.useGraphSizeToComputePartitionNumber = false

# file in which proof representation needed for proof checking is stored
pcc.proof = "arg.obj"

# file in which proof representation will be stored
pcc.proofFile = "arg.obj"

# Generate and dump a proof
pcc.proofgen.doPCC = false

# Configuration for proof checking if differs from analysis configuration
pcc.resultcheck.checkerConfig = no default value

# Enable to write proof and read it again for validation instead of using the
# in memory solution
pcc.resultcheck.writeProof = false

# Make proof more abstract, remove some of the information not needed to
# prove the property.
pcc.sliceProof = false

# writes the validation configuration required for checking to proof
pcc.storeConfig = false

# Qualified name for class which implements certification strategy, hence
# proof writing, to be used.
pcc.strategy = no default value

# number of cpus/cores which should be used in parallel for proof checking
pcc.useCores = 1

# Which strategy to use to perform abstraction of successful proof results or
# when lifting with the lifting strategy ABSTRACTION_BASED_LIFTING.
pdr.abstractionStrategy = NO_ABSTRACTION
  enum:     [NO_ABSTRACTION, ALLSAT_BASED_PREDICATE_ABSTRACTION]

# Whether to adjust conditions (i.e. increment k) after frontier extension.
pdr.conditionAdjustmentCriterion = NEVER
  enum:     [NEVER, ALWAYS]

# Which strategy to use to perform invariant refinement on successful proof
# results.
pdr.invariantRefinementStrategy = NO_STRENGTHENING
  enum:     [NO_STRENGTHENING, UNSAT_CORE_BASED_STRENGTHENING]

# Maximum number of ignored lifting abstraction failures within a
# proof-obligation trace.
pdr.liftingAbstractionFailureThreshold = 0

# Which strategy to use to abstract counterexamples to inductivity.
pdr.liftingStrategy = NO_LIFTING
  enum:     [NO_LIFTING, UNSAT_CORE_BASED_LIFTING, ABSTRACTION_BASED_LIFTING]

# Maximum number of accepted spurious transitions within a proof-obligation
# trace before a consecution abstraction failure triggers a refinement.
pdr.spuriousTransitionCountThreshold = 0

# Format to use for image output
pixelgraphic.export.format = "svg"

# Height of the bitmap in pixels. If set to -1, height is  computed in
# relation to the width. If both are set to -1, the optimal bitmap size to
# represent the graph is used. The final height is height*scaling
pixelgraphic.export.height = -1

# Scaling of the bitmap. If set to 1, 1 pixel represents one graph node. If
# set to 2, 2 * 2 pixels represent one graph node, and so on.
pixelgraphic.export.scaling = 2

# Highlight not only corresponding graph nodes, but background of
# corresponding line, too. This may give an better overview, but also
# introduces more clutter
pixelgraphic.export.strongHighlight = false

# Width of the bitmap in pixels. If set to -1, width is computed in relation
# to the height. If both are set to -1, the optimal bitmap size to represent
# the graph is used. The final width is width*scaling
pixelgraphic.export.width = -1

# Padding of the bitmap on the left and right (each) in pixels
pixelgraphic.export.xPadding = 2

# Padding of the bitmap on the top and bottom (each) in pixels
pixelgraphic.export.yPadding = 2

# A path to a precision output
# A path to precision
precision.path = "localsave"

# whether to track relevant variables only at the exact program location
# (sharing=location), or within their respective (function-/global-) scope
# (sharing=scoped).
precision.sharing = SCOPE
  enum:     [SCOPE, LOCATION]

# Allowed coefficients in a template.
precision.template.allowedCoefficients = {Rational.NEG_ONE, Rational.ONE}

# Generate difference constraints.This option is redundant for
# `maxExpressionSize` >= 2.
precision.template.generateDifferences = false

# Generate templates from assert statements
precision.template.generateFromAsserts = true

# Generate templates from all program statements
precision.template.generateFromStatements = false

# Force the inclusion of function parameters into the generated templates.
# Required for summaries computation.
precision.template.includeFunctionParameters = false

# Maximum size for the generated template
precision.template.maxExpressionSize = 1

# Perform refinement using enumerative template synthesis.
precision.template.performEnumerativeRefinement = true

# Do not generate templates with threshold larger than specified. Set to '-1'
# for no limit.
precision.template.templateConstantThreshold = 100

# Strategy for filtering variables out of templates using liveness
precision.template.varFiltering = ALL_LIVE
  enum:     [INTERPOLATION_BASED, ALL_LIVE, ONE_LIVE, ALL]

# If this option is used, variables that are addressed may get tracked
# depending on the rest of the precision. When this option is disabled, a
# variable that is addressed is definitely not tracked.
precision.trackAddressedVariables = true

# If this option is used, booleans from the cfa are tracked.
precision.trackBooleanVariables = true

# If this option is used, variables that have type double or float are
# tracked.
precision.trackFloatVariables = true

# If this option is used, variables, that are only used in simple
# calculations (add, sub, lt, gt, eq) are tracked.
precision.trackIntAddVariables = true

# If this option is used, variables that are only compared for equality are
# tracked.
precision.trackIntEqualVariables = true

# If this option is used, variables that are irrelevantare also tracked.
precision.trackIrrelevantVariables = true

# If this option is used, all variables that are of a different
# classification than IntAdd, IntEq and Boolean get tracked by the precision.
precision.trackVariablesBesidesEqAddBool = true

# blacklist regex for variables that won't be tracked by the CPA using this
# precision
precision.variableBlacklist = ""

# whitelist regex for variables that will always be tracked by the CPA using
# this precision
precision.variableWhitelist = ""

# where to export conditions
program.splitter.conditionFile = "Condition.%d.txt"

# export program splitting as conditions (assumption automata)
program.splitter.exportAsCondition = true

# Which program split heuristic to use
program.splitter.heuristic = no default value

# maximal number
program.splitter.max = 2

# Quantifier elimination strategy
rcnf.boundVarsHandling = QE_LIGHT_THEN_DROP
  enum:     [QE_LIGHT_THEN_DROP, QE, DROP]

# Expand equality atoms. E.g. 'x=a' gets expanded into 'x >= a AND x <= a'.
# Can lead to stronger weakenings.
rcnf.expandEquality = false

# Limit on the size of the resulting number of lemmas from the explicit
# expansion
rcnf.expansionResultSizeLimit = 100

# print reached set to graph file
reachedSet.dot = "reached.dot"

# print reached set to text file
reachedSet.export = false
reachedSet.file = "reached.txt"

# Generate HTML report with analysis result.
report.export = true

# File name for analysis report in case no counterexample was found.
report.file = "Report.html"

# set path to file which contains the condition
residualprogram.assumptionFile = no default value

# set specification file to automaton which guides analysis along assumption
# produced by incomplete analysis,e.g.,
# config/specification/AssumptionGuidingAutomaton.spc, to enable residual
# program from combination of program and assumption condition
residualprogram.assumptionGuider = no default value

# Export CFA of residual program as pixel graphic to the given file name. The
# suffix is added corresponding to the value of option
# pixelgraphic.export.formatIf set to 'null', no pixel graphic is exported.
residualprogram.cfa.pixelGraphicFile = "residProgPixel"

# Export residual program as pixel graphic
residualprogram.export.pixel = false

# write residual program to file
residualprogram.file = "residualProgram.c"

# Define kind of folder to use when combining condition with folding approach
# in residual program generation
residualprogram.folderType = CFA
  enum:     [CFA, FOLD_EXCEPT_LOOPS, LOOP_ALWAYS, LOOP_BOUND, LOOP_BOUND_SAME_CONTEXT,
             LOOP_SAME_CONTEXT]

# Collect statistical data about size of residual program
residualprogram.statistics.size = false

# which strategy to use to generate the residual program
residualprogram.strategy = CONDITION
  enum:     [REACHABILITY, SLICING, CONDITION, CONDITION_PLUS_FOLD, COMBINATION]

# How often may a loop be unrolled before it must be folded
residualprogram.unrollBound = 2

# wether to start next algorithm independently from the previous result
restartAlgorithm.alwaysRestart = false

# combine (partial) ARGs obtained by restarts of the analysis after an
# unknown result with a different configuration
restartAlgorithm.combineARGsAfterRestart = false

# List of files with configurations to use. A filename can be suffixed with
# :if-interrupted, :if-failed, and :if-terminated which means that this
# configuration will only be used if the previous configuration ended with a
# matching condition. What also can be added is :use-reached then the reached
# set of the preceding analysis is taken and provided to the next analysis.
restartAlgorithm.configFiles = no default value

# print the statistics of each component of the restart algorithm directly
# after the components computation is finished
restartAlgorithm.printIntermediateStatistics = true

# let each component of the restart algorithm write output files and not only
# the last one that is excuted
restartAlgorithm.writeIntermediateOutputFiles = false

# path to condition file
slicing.conditionFile = "output/AssumptionAutomaton.txt"

# path to condition files plus additional assumption guiding automaton when
# condition itself is in propriertary format and not in witness format
slicing.conditionFiles = {
          Path.of("output/AssumptionAutomaton.txt"),
          Classes.getCodeLocation(ReducerExtractor.class)
              .resolveSibling("config/specification/AssumptionGuidingAutomaton.spc")}

# Export the used slicing criteria to file
slicing.exportCriteria.enable = false

# File template for export of used slicing criteria
slicing.exportCriteria.file = "programSlice.%d.criteria.txt"

# Whether to export slices as C program files
slicing.exportToC.enable = false

# File template for exported C program slices
slicing.exportToC.file = "programSlice.%d.c"

# Whether to export program slices as DOT files.
slicing.exportToDot.enable = true

# File template for exported program slice DOT files.
slicing.exportToDot.file = "programSlice.%d.dot"

# which type of extractor for slicing criteria to use
slicing.extractor = ALL
  enum:     [ALL, REDUCER, SYNTAX]

# Whether to allow edges in the resulting slice that are only partially
# relevant (e.g. function calls where not every parameter is relevant).
# Setting this parameter to true can decrease the size of the resulting
# slice.
slicing.partiallyRelevantEdges = true

# what kind of slicing to use
slicing.type = STATIC
  enum:     [STATIC, IDENTITY]

# Extract and cache unsat cores for satisfiability checking
solver.cacheUnsatCores = true

# improve sat-checks with additional constraints for UFs
solver.checkUFs = false

# whether CPAchecker's logger should be used as logger for the solver,
# otherwise nothing is logged from the solver.
solver.enableLoggingInSolver = false

# Which solver to use specifically for interpolation (default is to use the
# main one).
solver.interpolationSolver = no default value
  enum:     [MATHSAT5, SMTINTERPOL, Z3, PRINCESS, BOOLECTOR, CVC4, CVC5, YICES2]

# Which SMT solver to use.
solver.solver = MATHSAT5
  enum:     [MATHSAT5, SMTINTERPOL, Z3, PRINCESS, BOOLECTOR, CVC4, CVC5, YICES2]

# Comma-separated list of files with specifications that should be checked
# (cf. config/specification/ for examples). Property files as used in SV-COMP
# can also be used here, but when these are specified inside a configuration
# file instead of on the command line, CPAchecker will ignore the entry
# function in the property file.
specification = []

# export abstract states as formula, e.g. for re-using them as
# PredicatePrecision.
statesToFormulas.exportFile = no default value

# export formulas for all program locations or just the important
# locations,which include loop-heads, funtion-calls and function-exits.
statesToFormulas.exportOnlyImporantLocations = false

# instead of writing the exact state-representation as a single formula,
# write its atoms as a list of formulas. Therefore we ignore operators for
# conjunction and disjunction.
statesToFormulas.splitFormulas = LOCATION
  enum:     [LOCATION, STATE, ATOM]

# Add all assumptions from the control flow automaton to the precision.
staticRefiner.addAllControlFlowAssumes = false

# Add all assumptions along a error trace to the precision.
staticRefiner.addAllErrorTraceAssumes = false

# Add all assumptions along the error trace to the precision.
staticRefiner.addAssumesByBoundedBackscan = true

# Apply mined predicates on the corresponding scope. false = add them to the
# global precision.
staticRefiner.applyScoped = true

# Dump CFA assume edges as SMTLIB2 formulas to a file.
staticRefiner.assumePredicatesFile = no default value

# split generated heuristic predicates into atoms
staticRefiner.atomicPredicates = true

# collect at most this number of assumes along a path, backwards from each
# target (= error) location
staticRefiner.maxBackscanPathAssumes = 1

# write some statistics to disk
statistics.export = true
statistics.file = "Statistics.txt"

# track memory usage of JVM during runtime
statistics.memory = true

# print statistics to console
statistics.print = false

# which stop operator to use for LiveVariablesCPA
stop = "SEP"
  allowed values: [SEP, JOIN, NEVER]

# compress the produced violation-witness automata using GZIP compression.
termination.compressWitness = true

# When checking for the termination property, use this configuration file
# instead of the current one.
termination.config = no default value

# enable to also analyze whether recursive calls terminate
termination.considerRecursion = false

# Number of generalized eigenvectors in the geometric nontermination
# argument.
termination.lassoAnalysis.eigenvectors = 3

# Shell command used to call the external SMT solver.
termination.lassoAnalysis.externalSolverCommand = NativeLibraries.getNativeLibraryPath().resolve("z3") + " -smt2 -in SMTLIB2_COMPLIANT=true "

# Analysis type used for synthesis of linear termination arguments.
termination.lassoAnalysis.linear.analysisType = LINEAR_WITH_GUESSES
  enum:     [DISABLED, LINEAR, LINEAR_WITH_GUESSES, NONLINEAR]

# If true, an external tool is used as SMT solver instead of SMTInterpol.
# This affects only synthesis of linear termination arguments.
termination.lassoAnalysis.linear.externalSolver = false

# Maximal number of functions used in a ranking function template.
termination.lassoAnalysis.maxTemplateFunctions = 3

# Number of non-strict supporting invariants for each Motzkin transformation
# during synthesis of termination arguments.
termination.lassoAnalysis.nonStrictInvariants = 3

# Analysis type used for synthesis of non-linear termination arguments.
termination.lassoAnalysis.nonlinear.analysisType = LINEAR_WITH_GUESSES
  enum:     [DISABLED, LINEAR, LINEAR_WITH_GUESSES, NONLINEAR]

# If true, an external tool is used as SMT solver instead of SMTInterpol.
# This affects only synthesis of non-linear termination arguments and
# non-termination arguments.
termination.lassoAnalysis.nonlinear.externalSolver = false

# Number of strict supporting invariants for each Motzkin transformation
# during synthesis of termination arguments.
termination.lassoAnalysis.strictInvariants = 2

# Simplifies loop and stem formulas.
termination.lassoBuilder.simplify = false

# maximal number of repeated ranking functions per loop before stopping
# analysis
termination.maxRepeatedRankingFunctionsPerLoop = 10

# Strategy used to prepare reched set and ARG for next iteration after
# successful refinement of the termination argument.
termination.resetReachedSetStrategy = REMOVE_LOOP
  enum:     [REMOVE_TARGET_STATE, REMOVE_LOOP, RESET]

# A human readable representation of the synthesized (non-)termination
# arguments is exported to this file.
termination.resultFile = "terminationAnalysisResult.txt"

# consider counterexamples for loops for which only pointer variables are
# relevant or which check that pointer is unequal to null pointer to be
# imprecise
termination.useCexImpreciseHeuristic = false

# Export termination counterexample to file as GraphML automaton 
termination.violation.witness = "nontermination_witness.graphml"

# Export termination counterexample to file as dot/graphviz automaton 
termination.violation.witness.dot = "nontermination_witness.dot"

# compress the produced violation-witness automata using GZIP compression.
terminationtoreach.compressWitness = false

# do not produce witness for validation
terminationtoreach.validation = false

# Export termination counterexample to file as GraphML automaton 
terminationtoreach.violation.witness = "witness.graphml"

# Export termination counterexample to file as dot/graphviz automaton 
terminationtoreach.violation.witness.dot = "witness.dot"

# Only genenerate for __VERIFIER_nondet calls
testHarnessExport.onlyVerifierNondet = false

# Provide dummy values for external variable declarations. This is useful
# when definitions are not implemented yet or missing. But it may introduce
# conflicts with values from standard libraries.
testHarnessExport.provideDummyValues = false

# Use the counterexample model to provide test-vector values
testHarnessExport.useModel = true

# zip all exported test cases into a single file
testcase.compress = false

# Do not output values for variables that are not initialized when declared
testcase.excludeInitialization = false

# export test harness to file as code
testcase.file = no default value

# set to true if run multiple test case generation instances in parallel
testcase.generate.parallel = false

# display all test targets and non-covered test targets in statistics
testcase.inStats = false

# how many mutated test cases should be additionally generated (disabled if
# <= 0)
testcase.mutants = 0

# Random seed for mutation of test cases
testcase.mutationSeed = 0

# Number of random test cases that should be generated
testcase.numRandomTests = 1

# Only convert literal value and do not add suffix, e.g., for unsigned, etc.
testcase.plainLiteralValue = false

# defines how progress is computed
testcase.progress = RELATIVE_TOTAL
  enum:     [ABSOLUTE, RELATIVE_TOTAL]

# Maximum value randomly generated
testcase.random.max = 20

# Number of random test cases that should be generated
testcase.random.maxLength = 20

# Minimum value randomly generated
testcase.random.min = 0

# Random seed for random test-case generation
testcase.randomInputSeed = 0

# when generating tests covering error call stop as soon as generated one
# test case and report false (only possible in combination with error call
# property specification
testcase.reportCoveredErrorCallAsError = false

# CFA edge if only a specific edge should be considered, e.g., in
# counterexample check
testcase.targets.edge = no default value

# Name of target function if target type is FUN_CALL
testcase.targets.funName = no default value

# Set to enable optimizations to be applied to result of previous
# optimizations
testcase.targets.optimization.nested = false

# Which strategy or which strategies (comma separated list of strategies) to
# use to optimize set of test target edges. If more than one strategy is
# provided, all strategies are applied and if targets.optimization.nested is
# disabled the smallest result is taken otherwise see description of option
# targets.optimization.nested.If no strategy is provided, no optimization is
# performed. 
testcase.targets.optimization.strategy = []

# enable to track coverage of test targets removed in optimization
testcase.targets.optimization.trackAll = false

# Which CFA edges to use as test targets
testcase.targets.type = ASSUME
  enum:     [ASSUME, TEST_COMP_ASSUME, ERROR_CALL, FUN_CALL, STATEMENT]

# export test values to file (line separated)
testcase.values = no default value

# export test cases to xm file (Test-Comp format)
testcase.xml = no default value

# Zip file into which all test case files are bundled
testcase.zip.file = no default value

# Usually every statement that is not part of the precondition gets a
# selector. If a certain variable is known to not cause the error, add it to
# this option, e.g., main::x,doStuff::y
traceformula.disable = []

# The alternative precondition consists of all initial variable assignments
# and a failing variable assignment for all nondet variables. By default only
#  variables in the main function are part of the precondition. Overwrite the
# default by adding functions to this option, e.g., "main,doStuff"
traceformula.filter = ["main"]

# The alternative precondition consists of all initial variable assignments.
# If a variable assignment seems suspicious, it might be useful to exclude it
# from the precondition. To do this, add these variables to this option,
# e.g., main::x,doStuff::y. Make sure to add the function in which the
# variable is used as prefix, separated by two ':'
traceformula.ignore = []

# if enabled, nondet declarations get a selector, otherwise they don't
traceformula.inlinePrecondition = true

# Make trace formula flow-sensitive, i.e., assume edges imply the edges that
# are only reachable through the assume edge. Flow-sensitive traces remove
# assume edges from the trace. Hence, no assume edge will be part of a fault.
traceformula.makeFlowSensitive = false

# By default, every executed statement gets its own selector. If a loop is
# part of the program to analyze, the number of selectors can increase which
# also increases the run time of max-sat drastically. To use the same
# selector for equal statements (on the same line), set this option to true.
# Note that enabling this option  also decreases the quality of results.
traceformula.reduceSelectors = false

# Ignore functions that are defined by C11
undefinedFunctionsCollector.allowC11Functions = true

# Ignore functions that are defined by GNU C and not by C11/POSIX
undefinedFunctionsCollector.allowGnuCFunctions = true

# Ignore functions that are defined by POSIX
undefinedFunctionsCollector.allowPosixFunctions = true

# Set of functions that should be ignored
undefinedFunctionsCollector.allowedFunctions = ImmutableSet.of(

# Regexp matching function names that are allowed to be undefined
undefinedFunctionsCollector.allowedFunctionsRegexp = "^(__VERIFIER|pthread)_[a-zA-Z0-9_]*"

# Regexp matching function names that need not be declared
undefinedFunctionsCollector.allowedUndeclaredFunctionsRegexp = "^__builtin_[a-zA-Z0-9_]*"

# Memory-allocation function that will be used in stubs
undefinedFunctionsCollector.externAllocFunction = "external_alloc"

# export undefined functions as C file
undefinedFunctionsCollector.stubsFile = "stubs.c"

# select an analysis from a set of analyses after unknown result
useCompositionAnalysis = false

# Whether or not one wants to refine MemorySafety errors.
util.refinement.refineMemorySafety = false

# Instead of comments, output the assertions into the original program as
# violations to unreach_call.prp
wacsl.makeDirectAssertions = false

# The directory where generated, ACSL annotated programs are stored.
wacsl.outDir = "annotated"

# Makes the annotated file's name identical to the original source file's
# name.
wacsl.useSameFileName = false

# The witness from which ACSL annotations should be generated.
wacsl.witness = no default value

# File for exporting the witness automaton in DOT format.
witness.automatonDumpFile = no default value

# remove assumptions from transitions in the ISA where they are not strictly
# neccessary.This option is intended to be used with an ISA (c.f. option
# witness.invariantsSpecificationAutomaton)
witness.checkInvariantViolations = true

# Check that the value of the programhash field of the witness matches the
# SHA-256 hash value computed for the source code.
witness.checkProgramHash = true

# Consider assumptions that are provided with the path automaton?
witness.considerAssumptions = true

# Fail-fast if invariants in the witness exist that would not be accounted
# for. There are cases where unaccounted invariants are perfectly fine, e.g.
# if those states in the witness automaton are actually unreachable in the
# program. This is however rarely the intention of the original producer of
# the witness, so this options can be used to debug those cases.
witness.debug.checkForMissedInvariants = false

# Validate correctness witness by specifying an invariants specification
# automaton
witness.invariantsSpecificationAutomaton = NO_ISA
  enum:     [NO_ISA, WITNESSBASED_ISA, TWOSTATES_ISA, CFABASED_ISA]

# Match the branching information at a branching location.
witness.matchAssumeCase = true

# Match the character offset within the file.
witness.matchOffset = true

# Match the line numbers within the origin (mapping done by preprocessor line
# markers).
witness.matchOriginLine = true

# This option can be used to ensure that no correctness witnesses are
# checked.
witness.noCorrectnessValidation = false

# This option can be used to ensure that no violation witnesses are checked.
witness.noViolationValidation = false

# remove assumptions from transitions in the ISA where they are not strictly
# neccessary.This option is intended to be used with an ISA (c.f. option
# witness.invariantsSpecificationAutomaton)
witness.optimizeInvariantsSpecificationAutomaton = true

# Represent sink states by bottom state instead of break state
witness.stopNotBreakAtSinkStates = true

# Enforce strict validity checks regarding the witness format, such as
# checking for the presence of required fields.
witness.strictChecking = true

# remove assumptions from transitions in the ISA where they are not strictly
# neccessary.This option is intended to be used with an ISA (c.f. option
# witness.invariantsSpecificationAutomaton)
witness.useInvariantsAsAssumptions = true

# extend name of each witness automaton with a unique id
witness.useUniqueName = false

# Validate program using invariants from ACSL annotations.
witness.validation.correctness.acsl = false

# When validating a correctness witness, use this configuration file instead
# of the current one.
witness.validation.correctness.config = no default value

# Use correctness witness as invariants specification automaton (ISA).
witness.validation.correctness.isa = false

# The witness to validate.
witness.validation.file = no default value

# Use this configuration when checking that when reach recurrent set,
# execution can be extended to an infinite one
witness.validation.termination.inspectCycle.config = no default value

# Use this configuration when checking that recurrent set (at cycle head) is
# reachable. Configuration must be precise, i.e., may only report real
# counterexamples
witness.validation.termination.reachCycle.config = no default value

# Report a successful validation of the witness, i.e., a confirmation of the
# nontermination, as termination violation.
witness.validation.termination.successAsViolation = true

# Path to automaton specification describing which statements let the program
# terminate.
witness.validation.termination.terminatingStatements = "config/specification/TerminatingStatements.spc"

# When validating a violation witness, use this configuration file instead of
# the current one.
witness.validation.violation.config = no default value

# Export all information contained in the counterexample as a witness.
witness.yamlexporter.exportCompleteCounterexample = false

# The version for which to export the witness.
witness.yamlexporter.witnessVersions = [YAMLWitnessVersion.V2]<|MERGE_RESOLUTION|>--- conflicted
+++ resolved
@@ -336,10 +336,6 @@
 # run interprocedural analysis
 analysis.interprocedural = true
 
-<<<<<<< HEAD
-# Runs an algorithm that produces and exports invariants
-analysis.invariantExport = false
-
 # for benchmarking, the argument to -spec needs to be defined in the task
 # definitions. However, the goal of the backwards analysis is mostly not
 # equivalent to the defined specifications in the benchmark set. With this
@@ -348,8 +344,6 @@
 # used to create the CPA algorithm.
 analysis.invertSpecifications = false
 
-=======
->>>>>>> 32b7483a
 # the machine model, which determines the sizes of types like int
 analysis.machineModel = LINUX32
   enum:     [LINUX32, LINUX64, ARM, ARM64]
