# This is an auto-generated file, DO NOT EDIT!
# Run ant to generate it.

# This file is part of CPAchecker,
# a tool for configurable software verification:
# https://cpachecker.sosy-lab.org
#
# SPDX-FileCopyrightText: 2007-2020 Dirk Beyer <https://www.sosy-lab.org>
#
# SPDX-License-Identifier: Apache-2.0

# Possible log levels in descending order 
# (lower levels include higher ones):
# OFF:      no logs published
# SEVERE:   error messages
# WARNING:  warnings
# INFO:     messages
# FINE:     logs on main application level
# FINER:    logs on central CPA algorithm level
# FINEST:   logs published by specific CPAs
# ALL:      debugging information
# Care must be taken with levels of FINER or lower, as output files may
# become quite large and memory usage might become an issue.

# single levels to be excluded from being logged
log.consoleExclude = []

# log level of console output
log.consoleLevel = Level.INFO

# name of the log file
log.file = "CPALog.txt"

# single levels to be excluded from being logged
log.fileExclude = []

# log level of file output
log.level = Level.OFF

# Maximum size of log output strings before they will be truncated. Note that
# truncation is not precise and truncation to small values has no effect. Use
# 0 for disabling truncation completely.
log.truncateSize = 10000

# use colors for log messages on console
log.useColors = true

# disable all default output files
# (any explicitly given file will still be written)
output.disable = false

# directory to put all output files in
output.path = "output/"

# base directory for all paths in default values
rootDirectory = "."

# SPDX-FileCopyrightText: 2020 Dirk Beyer <https://www.sosy-lab.org>
# SPDX-FileCopyrightText: 2023 Dirk Beyer <https://www.sosy-lab.org>
# SPDX-FileCopyrightText: 2024 Dirk Beyer <https://www.sosy-lab.org>
# SPDX-FileCopyrightText: 2025 Dirk Beyer <https://www.sosy-lab.org>
#
# SPDX-License-Identifier: Apache-2.0

# Further options for Bitwuzla in addition to the default options. Format: 
# "option_name=value" with ’,’ to separate options. Option names and values
# can be found in the Bitwuzla documentation online:
# https://bitwuzla.github.io/docs/cpp/enums/option.html#_CPPv4N8bitwuzla6OptionE
# Example: "PRODUCE_MODELS=2,SAT_SOLVER=kissat".
solver.bitwuzla.furtherOptions = ""

# The SAT solver used by Bitwuzla.
solver.bitwuzla.satSolver = CADICAL
  enum:     [LINGELING, CMS, CADICAL, KISSAT]

# Further options for Boolector in addition to the default options. Format: 
# "Optionname=value" with ’,’ to separate options. Option names and values
# can be found in BtorOption or Boolector C Api. Example:
# "BTOR_OPT_MODEL_GEN=2,BTOR_OPT_INCREMENTAL=1".
solver.boolector.furtherOptions = ""

# The SAT solver used by Boolector.
solver.boolector.satSolver = CADICAL
  enum:     [LINGELING, PICOSAT, MINISAT, CMS, CADICAL]

# Counts all operations and interactions towards the SMT solver.
solver.collectStatistics = false

# Further options that will be passed to CVC5 in addition to the default
# options. Format is 'key1=value1,key2=value2'
solver.cvc5.furtherOptions = ""

# apply additional validation checks for interpolation results
solver.cvc5.validateInterpolants = false

# Enable assertions that make sure that functions are only used in the
# context that declared them.
solver.debugMode.noSharedDeclarations = false

# Enable assertions that make sure formula terms are only used in the context
# that created them.
solver.debugMode.noSharedFormulas = false

# Enable assertions that make sure that solver instances are only used on the
# thread that created them.
solver.debugMode.threadLocal = false

# Default rounding mode for floating point operations.
solver.floatingPointRoundingMode = NEAREST_TIES_TO_EVEN
  enum:     [NEAREST_TIES_TO_EVEN, NEAREST_TIES_AWAY, TOWARD_POSITIVE, TOWARD_NEGATIVE,
             TOWARD_ZERO]

# Export solver queries in SmtLib format into a file.
solver.logAllQueries = false
solver.logfile = no default value

# Further options that will be passed to Mathsat in addition to the default
# options. Format is 'key1=value1,key2=value2'
solver.mathsat5.furtherOptions = ""

# Load less stable optimizing version of mathsat5 solver.
solver.mathsat5.loadOptimathsat5 = false

# Use non-linear arithmetic of the solver if supported and throw exception
# otherwise, approximate non-linear arithmetic with UFs if unsupported, or
# always approximate non-linear arithmetic. This affects only the theories of
# integer and rational arithmetic.
solver.nonLinearArithmetic = USE
  enum:     [USE, APPROXIMATE_FALLBACK, APPROXIMATE_ALWAYS]

# Algorithm for boolean interpolation
solver.opensmt.algBool = MCMILLAN
  enum:     [MCMILLAN, PUDLAK, MCMILLAN_PRIME, PROOF_SENSITIVE, PROOF_SENSITIVE_WEAK,
             PROOF_SENSITIVE_STRONG]

# Algorithm for LRA interpolation
solver.opensmt.algLra = STRONG
  enum:     [STRONG, WEAK, FACTOR, DECOMPOSING_STRONG, DECOMPOSING_WEAK]

# Algorithm for UF interpolation
solver.opensmt.algUf = STRONG
  enum:     [STRONG, WEAK, RANDOM]

# SMT-LIB2 name of the logic to be used by the solver.
solver.opensmt.logic = QF_AUFLIRA
  enum:     [CORE, QF_AX, QF_UF, QF_IDL, QF_RDL, QF_LIA, QF_LRA, QF_ALIA, QF_ALRA,
             QF_UFLIA, QF_UFLRA, QF_AUFLIA, QF_AUFLRA, QF_AUFLIRA]

# Level of simplification for interpolants,ranging from 0 (no simplification)
# to 4 (maximum simplification).
solver.opensmt.simplifyInterpolants = 0

# Enable additional assertion checks within Princess. The main usage is
# debugging. This option can cause a performance overhead.
solver.princess.enableAssertions = false

# log all queries as Princess-specific Scala code
solver.princess.logAllQueriesAsScala = false

# file for Princess-specific dump of queries as Scala code
solver.princess.logAllQueriesAsScalaFile = "princess-query-%03d-"

# The number of atoms a term has to have before it gets abbreviated if there
# are more identical terms.
solver.princess.minAtomsForAbbreviation = 100

# Random seed for SMT solver.
solver.randomSeed = 42

# If logging from the same application, avoid conflicting logfile names.
solver.renameLogfileToAvoidConflicts = true

# Double check generated results like interpolants and models whether they
# are correct
solver.smtinterpol.checkResults = false

# Further options that will be set to true for SMTInterpol in addition to the
# default options. Format is 'option1,option2,option3'
solver.smtinterpol.furtherOptions = []

# Which SMT solver to use.
solver.solver = SMTINTERPOL
  enum:     [OPENSMT, MATHSAT5, SMTINTERPOL, Z3, PRINCESS, BOOLECTOR, CVC4, CVC5,
             YICES2, BITWUZLA]

# Sequentialize all solver actions to allow concurrent access!
solver.synchronize = false

# Use provers from a seperate context to solve queries. This allows more
# parallelity when solving larger queries.
solver.synchronized.useSeperateProvers = false

# Apply additional checks to catch common user errors.
solver.useDebugMode = false

# Log solver actions, this may be slow!
solver.useLogger = false

# Activate replayable logging in Z3. The log can be given as an input to the
# solver and replayed.
solver.z3.log = no default value

# Ordering for objectives in the optimization context
solver.z3.objectivePrioritizationMode = "box"
  allowed values: [lex, pareto, box]

# Engine to use for the optimization
solver.z3.optimizationEngine = "basic"
  allowed values: [basic, farkas, symba]

# Require proofs from SMT solver
solver.z3.requireProofs = false

# Whether to use PhantomReferences for discarding Z3 AST
solver.z3.usePhantomReferences = false

# SPDX-FileCopyrightText: 2007-2020 Dirk Beyer <https://www.sosy-lab.org>
# SPDX-FileCopyrightText: 2007-2021 Dirk Beyer <https://www.sosy-lab.org>
# SPDX-FileCopyrightText: 2007-2022 Dirk Beyer <https://www.sosy-lab.org>
# SPDX-FileCopyrightText: 2007-2023 Dirk Beyer <https://www.sosy-lab.org>
# SPDX-FileCopyrightText: 2007-2025 Dirk Beyer <https://www.sosy-lab.org>
# SPDX-FileCopyrightText: 2014-2017 Université Grenoble Alpes
# SPDX-FileCopyrightText: 2020 Dirk Beyer <https://www.sosy-lab.org>
# SPDX-FileCopyrightText: 2021 Dirk Beyer <https://www.sosy-lab.org>
# SPDX-FileCopyrightText: 2022 Dirk Beyer <https://www.sosy-lab.org>
# SPDX-FileCopyrightText: 2023 Dirk Beyer <https://www.sosy-lab.org>
# SPDX-FileCopyrightText: 2024 Dirk Beyer <https://www.sosy-lab.org>
# SPDX-FileCopyrightText: 2025 Dirk Beyer <https://www.sosy-lab.org>
#
# SPDX-License-Identifier: Apache-2.0

# Refiner that SlicingDelegatingRefiner should delegate to
SlicingDelegatingRefiner.refiner = no default value

# maximum number of condition adjustments (-1 for infinite)
adjustableconditions.adjustmentLimit = -1

# number of threads, positive values match exactly, with -1 we use the number
# of available cores or the machine automatically.
algorithm.parallelBam.numberOfThreads = -1

# export number of running RSE instances as CSV
algorithm.parallelBam.runningRSESeriesFile = "RSESeries.csv"

# use a BMC like algorithm that checks for satisfiability after the analysis
# has finished, works only with PredicateCPA
analysis.algorithm.BMC = false

# use CEGAR algorithm for lazy counter-example guided analysis
# You need to specify a refiner with the cegar.refiner option.
# Currently all refiner require the use of the ARGCPA.
analysis.algorithm.CEGAR = false

# use dual approximated reachability model checking algorithm, works only
# with PredicateCPA and large-block encoding
analysis.algorithm.DAR = false

# use McMillan's interpolation-based model checking algorithm, works only
# with PredicateCPA and large-block encoding
analysis.algorithm.IMC = false

# Use MPI for running analyses in new subprocesses. The resulting reachedset
# is the one of the first analysis returning in time. All other mpi-processes
# will get aborted.
analysis.algorithm.MPI = false

# use MPV algorithm for checking multiple properties
analysis.algorithm.MPV = false

# use an analysis which proves if the program satisfies a specified property
# with the help of an enabler CPA to separate differnt program paths
analysis.algorithm.analysisWithEnabler = false

# use adjustable conditions algorithm
analysis.algorithm.conditionAdjustment = false

# Everything constructed in the CoreComponentsFactory is done on a copy of
# the original CFA, if the option is set to true. One of the possible
# use-cases are modifications of the CFA by the algorithm. For example, if we
# run algorithms in parallel or in sequence, they are expected to get the CFA
# corresponding to the original program. Hence, to prevent these
# modifications from influencing other algorithms, each algorithm can claim 
# a copy of the original CFA to modify.
analysis.algorithm.copyCFA = false

# Use distributed summary synthesis. This decomposes the input program into
# smaller units that are analyzed concurrently. See
# https://doi.org/10.1145/3660766 for details.
analysis.algorithm.distributedSummarySynthesis = false

# for found property violation, perform fault localization with coverage
analysis.algorithm.faultLocalization.by_coverage = false

# Use fault localization with distance metrics
analysis.algorithm.faultLocalization.by_distance = false

# for found property violation, perform fault localization with trace
# formulas
analysis.algorithm.faultLocalization.by_traceformula = false

# Use McMillan's Impact algorithm for lazy interpolation
analysis.algorithm.impact = false

# Import faults stored in a JSON format.
analysis.algorithm.importFaults = false

# use nontermination witness validator to check a violation witness for
# termination
analysis.algorithm.nonterminationWitnessCheck = false

# use PDR algorithm
analysis.algorithm.pdr = false

# use a proof check algorithm to validate a previously generated proof
analysis.algorithm.proofCheck = false

# use a proof check algorithm to validate a previously generated proofand
# extract requirements on a (reconfigurable) HW from the proof
analysis.algorithm.proofCheckAndGetHWRequirements = false

# use a proof check algorithm to validate a previously generated proofand
# read the configuration for checking from the proof
analysis.algorithm.proofCheckReadConfig = false

# use a proof check algorithm that using pcc.strategy=arg.ARG_CMCStrategy to
# validate a previously generated proof
analysis.algorithm.proofCheckWithARGCMCStrategy = false

# do analysis and then check if reached set fulfills property specified by
# ConfigurableProgramAnalysisWithPropertyChecker
analysis.algorithm.propertyCheck = false

# Use termination algorithm to prove (non-)termination. This needs the
# TerminationCPA as root CPA and an automaton CPA with
# termination_as_reach.spc in the tree of CPAs.
analysis.algorithm.termination = false

<<<<<<< HEAD
# use termination witness validator to check a correctness witness for
# termination
analysis.algorithm.terminationWitnessCheck = false
=======
# Use termination-to-safety algorithm to prove (non-)termination. This needs
# the TerminationToReachCPA,PredicateCPA, LocationCPA and CallStackCPA in the
# CompositeCPA.
analysis.algorithm.terminationToSafety = false
>>>>>>> 69374a5f

# collect undefined functions
analysis.algorithm.undefinedFunctionCollector = false

# run the parallel BAM algortihm.
analysis.algorithm.useParallelBAM = false

# Generate samples using the provided algorithm. Currently this only works
# using the configuration 'config/valueAnalysis-NoCegar.properties' as an
# algorithm.Ideally never use this option directly, but only through a
# configuration
analysis.algorithm.useSamplingAlgorithm = false

# If not already done by the analysis, store a found counterexample in the
# ARG for later re-use. Does nothing if no ARGCPA is used
analysis.alwaysStoreCounterexamples = false

# Construct a residual program from condition and verify residual program
analysis.asConditionalVerifier = false

# use a second model checking run (e.g., with CBMC or a different CPAchecker
# configuration) to double-check counter-examples
analysis.checkCounterexamples = false

# use counterexample check and the BDDCPA Restriction option
analysis.checkCounterexamplesWithBDDCPARestriction = false

# do analysis and then check analysis result
analysis.checkProof = false

# use assumption collecting algorithm
analysis.collectAssumptions = false

# Construct the program slice for the given configuration.
analysis.constructProgramSlice = false

# Solely construct the residual program for a given condition/assumption.
analysis.constructResidualProgram = false

# continue analysis after an unsupported code was found on one path
analysis.continueAfterUnsupportedCode = false

# Maximum number of counterexamples to be created.
analysis.counterexampleLimit = 0

# stop CPAchecker after startup (internal option, not intended for users)
analysis.disable = false

# entry function
analysis.entryFunction = "main"

# do analysis and then extract pre- and post conditions for custom
# instruction from analysis result
analysis.extractRequirements.customInstruction = false

# create all potential function pointer call edges
analysis.functionPointerCalls = true

# Create edge for skipping a function pointer call if its value is unknown.
analysis.functionPointerEdgesForUnknownPointer = true

# potential targets for call edges created for function pointer parameter
# calls
analysis.functionPointerParameterTargets = {
          FunctionSet.USED_IN_CODE, FunctionSet.RETURN_VALUE, FunctionSet.EQ_PARAM_TYPES}

# potential targets for call edges created for function pointer calls
analysis.functionPointerTargets = {
          FunctionSet.USED_IN_CODE,
          FunctionSet.RETURN_VALUE,
          FunctionSet.EQ_PARAM_TYPES,
          FunctionSet.EQ_PARAM_SIZES,
          FunctionSet.EQ_PARAM_COUNT}

# What CFA nodes should be the starting point of the analysis?
analysis.initialStatesFor = {InitialStatesFor.ENTRY}

# run interprocedural analysis
analysis.interprocedural = true

# the machine model, which determines the sizes of types like int:
# - LINUX32: ILP32 for Linux on 32-bit x86
# - LINUX64: LP64 for Linux on 64-bit x86
# - ARM: ILP32 for Linux on 32-bit ARM
# - ARM64: LP64 for Linux on 64-bit ARM
analysis.machineModel = LINUX32
  enum:     [LINUX32, LINUX64, ARM, ARM64]

# Use as targets for call edges only those shich are assigned to the
# particular expression (structure field).
analysis.matchAssignedFunctionPointers = false

# If a no target function was assigned to a function pointer, use the origin
# heuristic instead of replacing with empty calls
analysis.matchAssignedFunctionPointers.ignoreUnknownAssignments = false

# memorize previously used (incomplete) reached sets after a restart of the
# analysis
analysis.memorizeReachedAfterRestart = false

# Name of the used analysis, defaults to the name of the used configuration
analysis.name = no default value

# Partition the initial states based on the type of location they were
# created for (see 'initialStatesFor')
analysis.partitionInitialStates = false

# A String, denoting the programs to be analyzed
analysis.programNames = []

# which reached set implementation to use?
# NORMAL: just a simple set
# LOCATIONMAPPED: a different set per location (faster, states with different
# locations cannot be merged)
# PARTITIONED: partitioning depending on CPAs (e.g. Location, Callstack etc.)
# PSEUDOPARTITIONED: based on PARTITIONED, uses additional info about the
# states' lattice (maybe faster for some special analyses which use merge_sep
# and stop_sep
analysis.reachedSet = PARTITIONED
  enum:     [NORMAL, LOCATIONMAPPED, PARTITIONED, PSEUDOPARTITIONED, USAGE]

# track more statistics about the reachedset
analysis.reachedSet.withStatistics = false

# Use if you are going to change function with function pionter parameter
analysis.replaceFunctionWithParameterPointer = false

# Functions with function pointer parameter which will be instrumented
analysis.replacedFunctionsWithParameters = {"pthread_create"}

# restart the analysis using a different configuration after unknown result
analysis.restartAfterUnknown = false

# Use heuristics to select the analysis
analysis.selectAnalysisHeuristically = false

# Split program in subprograms which can be analyzed separately afterward
analysis.split.program = false

# stop after the first error has been found
analysis.stopAfterError = true

# create summary call statement edges
analysis.summaryEdges = false

# Enable converting test goals to conditions.
analysis.testGoalConverter = no default value

# Replace thread creation operations with a special function callsso, any
# analysis can go through the function
analysis.threadOperationsTransform = false

# Patterns for detecting block starts (ldv_ like functions)
analysis.traversal.blockFunctionPatterns = {"ldv_%_instance_%"}

# resource limit for the block
analysis.traversal.blockResourceLimit = 1000

# save resources for the block if it is empty
analysis.traversal.blockSaveResources = true

# traverse in the order defined by the values of an automaton variable
analysis.traversal.byAutomatonVariable = no default value

# resource limit for the entry block
analysis.traversal.entryResourceLimit = 100000

# which strategy to adopt for visiting states?
analysis.traversal.order = DFS
  enum:     [DFS, BFS, RAND, RANDOM_PATH, ROUND_ROBIN]

# Exponent of random function.This value influences the probability
# distribution over the waitlist elementswhen choosing the next element.Has
# to be a double in the range [0, INF)
analysis.traversal.random.exponent = 8

# Seed for random values.
analysis.traversal.random.seed = 0

# handle abstract states with more automaton matches first? (only if
# AutomatonCPA enabled)
analysis.traversal.useAutomatonInformation = false

# use blocks and set resource limits for its traversal, blocks are handled in
# DFS order
analysis.traversal.useBlocks = false

# handle states with a deeper callstack first
# This needs the CallstackCPA instance to have any effect.
analysis.traversal.useCallstack = false

# handle more abstract states (with less information) first? (only for
# ExplicitCPA)
analysis.traversal.useExplicitInformation = false

# handle states with more loop iterations first.
analysis.traversal.useLoopIterationCount = false

# handle states with a deeper loopstack first.
analysis.traversal.useLoopstack = false

# handle abstract states with fewer heap objects first? (needs SMGCPA)
analysis.traversal.useNumberOfHeapObjects = false

# handle abstract states with fewer running threads first? (needs
# ThreadingCPA)
analysis.traversal.useNumberOfThreads = false

# Use an implementation of postorder strategy that allows to select a
# secondary strategy that is used if there are two states with the same
# postorder id. The secondary strategy is selected with
# 'analysis.traversal.order'.
analysis.traversal.usePostorder = false

# handle states with fewer loop iterations first.
analysis.traversal.useReverseLoopIterationCount = false

# handle states with a more shallow loopstack first.
analysis.traversal.useReverseLoopstack = false

# Use an implementation of reverse postorder strategy that allows to select a
# secondary strategy that is used if there are two states with the same
# reverse postorder id. The secondary strategy is selected with
# 'analysis.traversal.order'.
analysis.traversal.useReversePostorder = false

# perform a weighted random selection based on the branching depth
analysis.traversal.weightedBranches = false

# perform a weighted random selection based on the depth in the ARG
analysis.traversal.weightedDepth = false

# After an incomplete analysis constructs a residual program which contains
# all program paths which are not fully explored
analysis.unexploredPathsAsProgram = false

# Do not report unknown if analysis terminated, report true (UNSOUND!).
analysis.unknownAsTrue = false

# stop the analysis with the result unknown if the program does not satisfies
# certain restrictions.
analysis.unknownIfUnrestrictedProgram = false

# Use array abstraction by program transformation.
analysis.useArrayAbstraction = false

# select an analysis from a set of analyses after unknown result
analysis.useCompositionAnalysis = false

# add declarations for global variables before entry function
analysis.useGlobalVars = true

# add loop-structure information to CFA.
analysis.useLoopStructure = true

# Use analyses parallely. The resulting reachedset is the one of the first
# analysis finishing in time. All other analyses are terminated.
analysis.useParallelAnalyses = false

# generate random test cases
analysis.useRandomTestCaseGeneratorAlgorithm = false

# generate test cases for covered test targets
analysis.useTestCaseGeneratorAlgorithm = false

# converts a witness to an ACSL annotated program
analysis.useWitnessToACSLAlgorithm = false

# Whether to allow imprecise array abstraction that may lead to false alarms.
arrayAbstraction.allowImprecision = false

# Whether to export the CFA with abstracted arrays as C source file.
arrayAbstraction.cfa.c.export = true

# C source file path for CFA with abstracted arrays.
arrayAbstraction.cfa.c.file = "abstracted-arrays.c"

# Whether to export the CFA with abstracted arrays as DOT file.
arrayAbstraction.cfa.dot.export = true

# DOT file path for CFA with abstracted arrays.
arrayAbstraction.cfa.dot.file = "cfa-abstracted-arrays.dot"

# Use a second delegate analysis run to check counterexamples on the original
# program that contains (non-abstracted) arrays for imprecise array
# abstractions.
arrayAbstraction.checkCounterexamples = false

# Configuration file path of the delegate analysis running on the transformed
# program.
arrayAbstraction.delegateAnalysis = no default value

# Add a threshold to the automaton, after so many branches on a path the
# automaton will be ignored (0 to disable)
assumptions.automatonBranchingThreshold = 0

# write collected assumptions as automaton to file
assumptions.automatonFile = "AssumptionAutomaton.txt"

# If it is enabled, automaton does not add assumption which is considered to
# continue path with corresponding this edge.
assumptions.automatonIgnoreAssumptions = false

# If it is enabled, automaton adds transitions to later ARG states first
assumptions.automatonOrderedTransitions = false

# compress the produced assumption automaton using GZIP compression.
assumptions.compressAutomaton = false

# export assumptions as automaton to dot file
assumptions.dotExport = false

# write collected assumptions as automaton to dot file
assumptions.dotFile = "AssumptionAutomaton.dot"

# write collected assumptions to file
assumptions.export = true

# export assumptions collected per location
assumptions.export.location = true

# write collected assumptions to file
assumptions.file = "assumptions.txt"

# If it is enabled, check if a state that should lead to false state indeed
# has successors.
assumptions.removeNonExploredWithoutSuccessors = false

# comma-separated list of files with specifications that should be used 
# in a backwards analysis; used if the analysis starts at the target states!
# (see config/specification/ for examples)
backwardSpecification = []

# Count accesses for the BDD library. Counting works for concurrent accesses.
bdd.countLibraryAccess = false

# Size of the BDD cache in relation to the node table size (set to 0 to use
# fixed BDD cache size).
bdd.javabdd.cacheRatio = 0.1

# Initial size of the BDD cache, use 0 for cacheRatio*initTableSize.
bdd.javabdd.cacheSize = 0

# Initial size of the BDD node table in percentage of available Java heap
# memory (only used if initTableSize is 0).
bdd.javabdd.initTableRatio = 0.001

# Initial size of the BDD node table, use 0 for size based on initTableRatio.
bdd.javabdd.initTableSize = 0

# Measure the time spent in the BDD library. The behaviour in case of
# concurrent accesses is undefined!
bdd.measureLibraryAccess = false

# Which BDD package should be used?
# - java:   JavaBDD (default, no dependencies, many features)
# - sylvan: Sylvan (only 64bit Linux, uses multiple threads)
# - cudd:   CUDD (native library required, reordering not supported)
# - micro:  MicroFactory (maximum number of BDD variables is 1024, slow, but
# less memory-comsumption)
# - buddy:  Buddy (native library required)
# - cal:    CAL (native library required)
# - jdd:    JDD
# - pjbdd:  A java native parallel bdd framework
bdd.package = "JAVA"
  allowed values: [JAVA, SYLVAN, CUDD, MICRO, BUDDY, CAL, JDD, PJBDD]

# Size of the BDD cache in relation to the node table size (set to 0 to use
# fixed BDD cache size).
bdd.pjbdd.cacheRatio = 0.1

# size of the BDD cache.
bdd.pjbdd.cacheSize = 0

# Disable thread safe bdd operations.
bdd.pjbdd.disableThreadSafety = false

# increase factor for resizing tables
bdd.pjbdd.increaseFactor = 1

# Initial size of the BDD node table in percentage of available Java heap
# memory (only used if initTableSize is 0).
bdd.pjbdd.initTableRatio = 0.001

# Initial size of the BDD node table, use 0 for size based on initTableRatio.
bdd.pjbdd.initTableSize = 0

# unique table's concurrency factor
bdd.pjbdd.tableParallelism = 10000

# Number of worker threads, Runtime.getRuntime().availableProcessors()
# default
bdd.pjbdd.threads = Runtime.getRuntime().availableProcessors()

# Type of BDD used in PJBDD.
bdd.pjbdd.useBDDType = "BDD"
  allowed values: [BDD, ChainedBDD]

# Use internal an int based bdd representation.
bdd.pjbdd.useInts = false

# initial variable count
bdd.pjbdd.varCount = 100

# Granularity of the Sylvan BDD operations cache (recommended values 4-8).
bdd.sylvan.cacheGranularity = 4

# Log2 size of the BDD cache.
bdd.sylvan.cacheSize = 24

# Log2 size of the BDD node table.
bdd.sylvan.tableSize = 26

# Number of worker threads, 0 for automatic.
bdd.sylvan.threads = 0

# sequentialize all accesses to the BDD library.
bdd.synchronizeLibraryAccess = false

# output file for visualizing the block graph
blockCFAFile = "block_analysis/blocks.json"

# Allow reduction of function entries; calculate abstractions always at
# function entries?
blockreducer.allowReduceFunctionEntries = true

# Allow reduction of function exits; calculate abstractions always at
# function exits?
blockreducer.allowReduceFunctionExits = true

# Allow reduction of loop heads; calculate abstractions always at loop heads?
blockreducer.allowReduceLoopHeads = false

# write the reduced CFA to the specified file.
blockreducer.reducedCfaFile = "ReducedCfa.rsf"

# Do at most n summarizations on a node.
blockreducer.reductionThreshold = 100

# If BMC did not find a bug, check whether the bounding did actually remove
# parts of the state space (this is similar to CBMC's unwinding assertions).
bmc.boundingAssertions = true

# If BMC did not find a bug, check which parts of the boundary actually
# reachableand prevent them from being unrolled any further.
bmc.boundingAssertionsSlicing = false

# Check reachability of target states after analysis (classical BMC). The
# alternative is to check the reachability as soon as the target states are
# discovered, which is done if cpa.predicate.targetStateSatCheck=true.
bmc.checkTargetStates = true

# try using induction to verify programs with loops
bmc.induction = false

# Strategy for generating auxiliary invariants
bmc.invariantGenerationStrategy = REACHED_SET
  enum:     [INDUCTION, REACHED_SET, DO_NOTHING]

# k-induction configuration to be used as an invariant generator for
# k-induction (ki-ki(-ai)).
bmc.invariantGeneratorConfig = no default value

# Controls how long the invariant generator is allowed to run before the
# k-induction procedure starts.
bmc.invariantGeneratorHeadStartStrategy = NONE
  enum:     [NONE, AWAIT_TERMINATION, WAIT_UNTIL_EXPENSIVE_ADJUSTMENT]

# Export auxiliary invariants used for induction.
bmc.invariantsExport = no default value

# File with predicate precisions that should be used as candidate invariants
# in k-induction
bmc.kinduction.predicatePrecisionFile = no default value

# Maximum number of invariants candidates that are generated for a witness
# invariants when ignoring the function information of the witness and only
# using the line number. The option has no effect if the heuristic is not
# NEAREST_N_LOOPS and option enableSecondaryHeuristic is disabled.
bmc.kinduction.regression.witness.allowedLineMappings = 3

# Enable to use NEAREST_N_LOOPS heuristic for witness invariants for which
# the primary heuristic did not generate candidate invariants
bmc.kinduction.regression.witness.enableSecondaryMappingHeuristic = false

# Heuristic for generating candidate invariants from witness invariants,which
# determines how witness invariants are mapped to loops 
bmc.kinduction.regression.witness.mappingHeuristic = ALL_LOOPS_IN_FUNCTION
  enum:     [ALL_LOOPS_IN_FUNCTION, NEAREST_LOOP_IN_FUNCTION_WITHOUT_CANDIDATE,
             LOOPS_IN_FUNCTION_IN_ORDER, NEAREST_N_LOOPS]

# Correctness witness in 2.x format (for previous program version) that
# should be used in regression verificationto get candidate invariants for
# k-induction
bmc.kinduction.regression.witnessFile = no default value

# which strategy to use to convert predicate precision to k-induction
# invariant
bmc.kinduction.reuse.pred.strategy = GLOBAL
  enum:     [ALL, GLOBAL, FUNCTION, LOCAL, GLOBAL_AND_FUNCTION, GLOBAL_AND_LOCAL,
             FUNCTION_AND_LOCAL]

# Propagates the interrupts of the invariant generator.
bmc.propagateInvGenInterrupts = false

# Try to simplify the structure of formulas for the sat check of BMC. The
# improvement depends on the underlying SMT solver.
bmc.simplifyBooleanFormula = false

# Use generalized counterexamples to induction as candidate invariants.
bmc.usePropertyDirection = false

# File name where to put the path program that is generated as input for
# CBMC. A temporary file is used if this is unspecified. If specified, the
# file name should end with '.i' because otherwise CBMC runs the
# pre-processor on the file.
cbmc.dumpCBMCfile = no default value

# maximum time limit for CBMC (use milliseconds or specify a unit; 0 for
# infinite)
cbmc.timelimit = 0ms

# continue analysis after a failed refinement (e.g. due to interpolation)
# other paths may still contain errors that could be found
cegar.continueAfterFailedRefinement = false

# if this score is exceeded by the first analysis, the auxilliary analysis
# will be refined
cegar.domainScoreThreshold = 1024

# Whether to do refinement immediately after finding an error state, or
# globally after the ARG has been unrolled completely.
# whether global refinement is performed
cegar.globalRefinement = false

# Max number of refinement iterations, -1 for no limit
cegar.maxIterations = -1

# Which refinement algorithm to use? (give class name, required for CEGAR) If
# the package name starts with 'org.sosy_lab.cpachecker.', this prefix can be
# omitted.
cegar.refiner = no default value

# whether to use refinement selection to decide which domain to refine
cegar.useRefinementSelection = false

# Which functions should be interpreted as encoding assumptions
cfa.assumeFunctions = {"__VERIFIER_assume"}

# dump a simple call graph
cfa.callgraph.export = true

# file name for call graph as .dot file
cfa.callgraph.file = "functionCalls.dot"
cfa.callgraph.fileUsed = "functionCallsUsed.dot"

# how often do we clone a function?
cfa.cfaCloner.numberOfCopies = 5

# while this option is activated, before each use of a PointerExpression, or
# a dereferenced field access the expression is checked if it is 0
cfa.checkNullPointers = false

# Whether to have a single target node per function for all invalid null
# pointer dereferences or to have separate nodes for each dereference
cfa.checkNullPointers.singleTargetPerFunction = true

# When a function pointer array element is written with a variable as index,
# create a series of if-else edges with explicit indizes instead.
cfa.expandFunctionPointerArrayAssignments = false

# export CFA as .dot file
cfa.export = true

# export individual CFAs for function as .dot files
cfa.exportPerFunction = true

# export CFA as C file
cfa.exportToC = false
cfa.exportToC.file = "cfa.c"

# export CFA as .dot file
cfa.file = "cfa.dot"

# By enabling this option the variables that are live are computed for each
# edge of the CFA. Live means that their value is read later on.
cfa.findLiveVariables = false

# how often can a function appear in the callstack as a clone of the original
# function?
cfa.functionCalls.recursionDepth = 5

# Also initialize local variables with default values, or leave them
# uninitialized.
cfa.initializeAllVariables = false

# With this option, all declarations in each function will be movedto the
# beginning of each function. Do only use this option if you arenot able to
# handle initializer lists and designated initializers (like they can be used
# for arrays and structs) in your analysis anyway. this option will otherwise
# create c code which is not the same as the original one
cfa.moveDeclarationsToFunctionStart = false

# Which functions should be interpreted as never returning to their call site
cfa.nonReturningFunctions = {"abort", "exit"}

# the path to export a json mapping which for each location contains the
# variables in scope and their type. Please be aware that this is **not** a
# stable interface and the output format of the file may change in future
# versions.
cfa.pathForExportingVariablesInScopeWithTheirType = no default value

# Export CFA as pixel graphic to the given file name. The suffix is added
# corresponding to the value of option pixelgraphic.export.formatIf set to
# 'null', no pixel graphic is exported.
cfa.pixelGraphicFile = no default value

# Show messages when dead code is encountered during parsing.
cfa.showDeadCode = true

# Remove all edges which don't have any effect on the program
cfa.simplifyCfa = true

# simplify simple const expressions like 1+2
cfa.simplifyConstExpressions = true

# simplify pointer expressions like s->f to (*s).f with this option the CFA
# is simplified until at maximum one pointer is allowed for left- and
# rightHandSide
cfa.simplifyPointerExpressions = false

# A name of thread_create function
cfa.threads.threadCreate = "pthread_create"

# A name of thread_join function
cfa.threads.threadJoin = "pthread_join"

# A name of thread_create_N function
cfa.threads.threadSelfCreate = "pthread_create_N"

# A name of thread_join_N function
cfa.threads.threadSelfJoin = "pthread_join_N"

# clone functions of the CFA, such that there are several identical CFAs for
# each function, only with different names.
cfa.useCFACloningForMultiThreadedPrograms = false

# unwind recursive functioncalls (bounded to max call stack size)
cfa.useFunctionCallUnwinding = false

# Dump domain type statistics to a CSV file.
cfa.variableClassification.domainTypeStatisticsFile = no default value

# Dump variable classification to a file.
cfa.variableClassification.logfile = "VariableClassification.log"

# Print some information about the variable classification.
cfa.variableClassification.printStatsOnStartup = false

# Dump variable type mapping to a file.
cfa.variableClassification.typeMapFile = "VariableTypeMapping.txt"

# Output an input file, with invariants embedded as assume constraints.
cinvariants.export = false

# File name for exporting invariants. Only supported if invariant export for
# specified lines is enabled.
cinvariants.external.file = no default value

# Specify lines for which an invariant should be written. Lines are specified
# as comma separated list of individual lines x and line ranges x-y.
cinvariants.forLines = ""

# If enabled only export invariants for specified lines.
cinvariants.onlyForSpecifiedLines = false

# Prefix to add to an output file, which would contain assumed invariants.
cinvariants.prefix = no default value

# Attempt to simplify the invariant before exporting [may be very expensive].
cinvariants.simplify = false

# If adaptTimeLimits is set and all configurations support progress reports,
# in each cycle the time limits per configuration are newly calculated based
# on the progress
compositionAlgorithm.circular.adaptTimeLimits = false

# where to store initial condition, when generated
compositionAlgorithm.condition.file = "AssumptionAutomaton.txt"

# list of files with configurations to use, which are optionally suffixed
# according to one of the followig schemes:either ::MODE or ::MODE_LIMIT,
# where MODE and LIMIT are place holders.MODE may take one of the following
# values continue (i.e., continue analysis with same CPA and reached set),
# reuse-precision (i.e., reuse the aggregation of the precisions from the
# previous analysis run), noreuse (i.e., start from scratch).LIMIT is a
# positive integer number specifying the time limit of the analysis in each
# round.If no (correct) limit is given a default limit is used.
compositionAlgorithm.configFiles = no default value

# Whether to create an initial condition, that excludes no paths, before
# first analysis is run.Required when first analysis uses condition from
# conditional model checking
compositionAlgorithm.initCondition = false

# print the statistics of each component of the composition algorithm
# directly after the component's computation is finished
compositionAlgorithm.intermediateStatistics = NONE
  enum:     [EXECUTE, NONE, PRINT]

# Enable when composition algorithm is used to check a specification
compositionAlgorithm.propertyChecked = true

# Qualified name for class which implements strategy that decides how to
# compose given analyses
compositionAlgorithm.strategy = no default value

# let each analysis part of the composition algorithm write output files and
# not only the last one that is executed
compositionAlgorithm.writeIntermediateOutputFiles = true

# configuration of the residual program generator
conditional.verifier.generatorConfig = no default value

# configuration for the verification of the residual program which is
# constructed from another verifier's condition
conditional.verifier.verifierConfig = no default value

# The input file with all goals that were previously reached
conditional_testing.inputfile = no default value

# The strategy to use
conditional_testing.strategy = no default value
  enum:     [NAIVE, PROPAGATION]

# Dump the complete configuration to a file.
configuration.dumpFile = "UsedConfiguration.properties"

# True if the path to the error state can not always be uniquely determined
# from the ARG.
# This is the case e.g. for Slicing Abstractions, where the abstraction
# states in the ARG
# do not form a tree!
counterexample.ambigiousARG = false

# Which model checker to use for verifying counterexamples as a second check.
# Currently CBMC or CPAchecker with a different config or the concrete
# execution 
# checker can be used.
counterexample.checker = CBMC
  enum:     [CBMC, CPACHECKER, CONCRETE_EXECUTION]

# counterexample information should provide more precise information from
# counterexample check, if available
counterexample.checker.changeCEXInfo = false

# counterexample check checks MemSafety sub-properties (valid-deref,
# valid-free, valid-memtrack) additionally to the path. This is generally
# only needed if there are multiple sub-properties.
counterexample.checker.checkMemorySafetySubproperty = false

# configuration file for counterexample checks with CPAchecker. The config is
# only loaded once a CEX-check is performed and is not influenced by settings
# of other configs besides the loaded config and command-line settings.
counterexample.checker.config = no default value

# counterexample check should fully replace existing counterexamples with own
# ones, if available
counterexample.checker.forceCEXChange = false

# File name where to put the path specification that is generated as input
# for the counterexample check. A temporary file is used if this is
# unspecified.
counterexample.checker.path.file = no default value

# The file in which the generated C code is saved.
counterexample.concrete.dumpFile = no default value

# Path to the compiler. Can be absolute or only the name of the program if it
# is in the PATH
counterexample.concrete.pathToCompiler = "/usr/bin/gcc"

# Maximum time limit for the concrete execution checker.
# This limit is used for compilation as well as execution so overall, twice
# the time of this limit may be consumed.
# (use milliseconds or specify a unit; 0 for infinite)
counterexample.concrete.timelimit = 0ms

# continue analysis after a counterexample was found that was denied by the
# second check
counterexample.continueAfterInfeasibleError = true

# An imprecise counterexample of the Predicate CPA is usually a bug, but
# expected in some configurations. Should it be treated as a bug or accepted?
counterexample.export.allowImpreciseCounterexamples = false

# Always use imprecise counterexamples of the predicate analysis. If this
# option is set to true, counterexamples generated by the predicate analysis
# will be exported as-is. This means that no information like variable
# assignments will be added and imprecise or potentially wrong program paths
# will be exported as counterexample.
counterexample.export.alwaysUseImpreciseCounterexamples = false

# If the option assumeLinearArithmetics is set, this option can be used to
# allow division and modulo by constants.
counterexample.export.assumptions.allowDivisionAndModuloByConstants = false

# If the option assumeLinearArithmetics is set, this option can be used to
# allow multiplication between operands with at least one constant.
counterexample.export.assumptions.allowMultiplicationWithConstants = false

# Try to avoid using operations that exceed the capabilities of linear
# arithmetics when extracting assumptions from the model. This option aims to
# prevent witnesses that are inconsistent with  models that are, due to an
# analysis limited to linear arithmetics, actually incorrect.
#  This option does not magically produce a correct witness from an incorrect
# model, and since the difference between an incorrect witness consistent
# with the model and an incorrect witness that is inconsistent with the model
# is academic, you usually want this option to be off.
counterexample.export.assumptions.assumeLinearArithmetics = false

# export counterexample as automaton
counterexample.export.automaton = "Counterexample.%d.spc"

# exports either CMBC format or a concrete path program
counterexample.export.codeStyle = CBMC
  enum:     [CBMC, CONCRETE_EXECUTION]

# compress the produced error-witness automata using GZIP compression.
counterexample.export.compressWitness = true

# export counterexample core as text file
counterexample.export.core = "Counterexample.%d.core.txt"

# export counterexample to file, if one is found
counterexample.export.enabled = true

# export error paths to files immediately after they were found, including
# spurious error-paths before executing a refinement. Note that we do not
# track already exported error-paths and export them at every refinement as
# long as they are not removed from the reached-set. Most helpful for
# debugging refinements.
counterexample.export.exportAllFoundErrorPaths = false

# export counterexample as source file
counterexample.export.exportAsSource = true

# export coverage information for every witness: requires using an Assumption
# Automaton as part of the specification. Lines are considered to be covered
# only when the path reaching the statement does not reach the __FALSE state
# in the Assumption Automaton.
counterexample.export.exportCounterexampleCoverage = false

# Export extended witness in addition to regular witness
counterexample.export.exportExtendedWitness = false

# exports a JSON file describing found faults, if fault localization is
# activated
counterexample.export.exportFaults = true

# export test harness
counterexample.export.exportHarness = true

# export error paths to files immediately after they were found
counterexample.export.exportImmediately = false

# export test case that represents the counterexample. Further options can be
# set with options 'testcase.*'
counterexample.export.exportTestCase = false

# export counterexample as witness/graphml file
counterexample.export.exportWitness = true

# export counterexample as witness/YML file
counterexample.export.exportWitnessV2 = true

# Extended witness with specific analysis information file
counterexample.export.extendedWitnessFile = "extendedWitness.%d.graphml"

# export counterexample as text file
counterexample.export.file = "Counterexample.%d.txt"

# Filter for irrelevant counterexamples to reduce the number of similar
# counterexamples reported. Only relevant with analysis.stopAfterError=false
# and counterexample.export.exportImmediately=true. Put the weakest and
# cheapest filter first, e.g., PathEqualityCounterexampleFilter.
counterexample.export.filters = no default value

# where to dump the counterexample formula in case a specification violation
# is found
counterexample.export.formula = "Counterexample.%d.smt2"

# export counterexample as Dot/Graphviz visualization
counterexample.export.graph = "Counterexample.%d.dot"

# export counterexample witness as GraphML automaton
counterexample.export.graphml = "Counterexample.%d.graphml"

# export test harness to file as code
counterexample.export.harness = "Counterexample.%d.harness.c"

# where to dump the counterexample model in case a specification violation is
# found
counterexample.export.model = "Counterexample.%d.assignment.txt"

# export counterexample coverage information, considering only spec prefix as
# covered (up until reaching __FALSE state in Assumption Automaton).
counterexample.export.prefixCoverageFile = "Counterexample.%d.aa-prefix.coverage-info"

# The files where the BDDCPARestrictionAlgorithm should write the presence
# conditions for the counterexamples to.
counterexample.export.presenceCondition = "Counterexample.%d.presenceCondition.txt"

# File name for analysis report in case a counterexample was found.
counterexample.export.report = "Counterexample.%d.html"

# export counterexample as source file
counterexample.export.source = "Counterexample.%d.c"

# export counterexample witness as Dot/Graphviz visualization
counterexample.export.witnessGraph = "Counterexample.%d.witness.dot"

# The template from which the different versions of the violation witnesses
# will be exported. Each version replaces the string '%s' with its version
# number. The string %d is replace with the number of the counterexample.
counterexample.export.yaml = "Counterexample.%d.witness-%s.yml"

# deprecated name for counterexample.export.presenceCondition
counterexample.presenceConditionFile = "Counterexample.%d.presenceCondition.txt"

# If continueAfterInfeasibleError is true, remove the error state that is
# proven to be unreachable before continuing. Set this to false if
# analyis.collectAssumptions=true is also set.
counterexample.removeInfeasibleErrorState = true

# If continueAfterInfeasibleError is true, attempt to remove the whole path
# of the infeasible counterexample before continuing. Setting this to false
# may prevent a lot of similar infeasible counterexamples to get discovered,
# but is unsound
counterexample.removeInfeasibleErrors = false

# If true, the counterexample checker will not assume a counterexample as
# infeasible because of unsupported code. But will try different paths
# anyway.
counterexample.skipCounterexampleForUnsupportedCode = false

# Compute and export information about the verification coverage?
coverage.enabled = true

# print coverage info to file
coverage.file = "coverage.info"

# CPA to use (see doc/Configuration.md for more documentation on this)
cpa = CompositeCPA.class.getCanonicalName()

# Where to perform abstraction
cpa.abe.abstractionLocations = LOOPHEAD
  enum:     [ALL, LOOPHEAD, MERGE]

# Check target states reachability
cpa.abe.checkTargetStates = true

# Cache formulas produced by path formula manager
cpa.abe.useCachingPathFormulaManager = true

# only store pure C expressions without ACSL-specific constructs
cpa.acsl.usePureExpressionsOnly = true

# Use this to change the underlying abstract domain in the APRON library
cpa.apron.domain = OCTAGON
  enum:     [BOX, OCTAGON, POLKA, POLKA_STRICT, POLKA_EQ]

# get an initial precision from file
cpa.apron.initialPrecisionFile = no default value

# this option determines which initial precision should be used
cpa.apron.initialPrecisionType = "STATIC_FULL"
  allowed values: [STATIC_FULL, REFINEABLE_EMPTY]

# with this option enabled the states are only merged at loop heads
cpa.apron.mergeop.onlyMergeAtLoopHeads = false

# of which type should the merge be?
cpa.apron.mergeop.type = "SEP"
  allowed values: [SEP, JOIN, WIDENING]

# target file to hold the exported precision
cpa.apron.precisionFile = no default value

# Timelimit for the backup feasibility check with the apron analysis.(use
# seconds or specify a unit; 0 for infinite)
cpa.apron.refiner.timeForApronFeasibilityCheck = 0ns

# split disequalities considering integer operands into two states or use
# disequality provided by apron library 
cpa.apron.splitDisequalities = true

# translate final ARG into this C file
cpa.arg.CTranslation.file = "ARG.c"

# minimum ratio of branch compared to whole program to be exported
cpa.arg.automaton.branchRatio = 0.5

# what data should be exported from the ARG nodes? A different strategy might
# result in a smaller automaton.
cpa.arg.automaton.dataStrategy = LOCATION
  enum:     [LOCATION, CALLSTACK]

# translate final ARG into an automaton
cpa.arg.automaton.export = false

# export as zip-files, depends on 'automaton.export=true'
cpa.arg.automaton.exportCompressed = true

# translate final ARG into an automaton, depends on 'automaton.export=true'
cpa.arg.automaton.exportDotFile = "ARG_parts/ARG.%06d.spc.dot"
cpa.arg.automaton.exportSpcFile = "ARG_parts/ARG.%06d.spc"
cpa.arg.automaton.exportSpcZipFile = "ARG_parts.zip"

# export all automata into one zip-file, depends on 'automaton.export=true'
cpa.arg.automaton.exportZipped = true

# after determining branches, which one of them should be exported?
cpa.arg.automaton.selectionStrategy = LEAVES
  enum:     [NONE, ALL, LEAVES, WEIGHTED, FIRST_BFS]

# minimum ratio of siblings such that one of them will be exported
cpa.arg.automaton.siblingRatio = 0.4

# when using FIRST_BFS, how many nodes should be skipped? ZERO will only
# export the root itself, MAX_INT will export only LEAFS.
cpa.arg.automaton.skipFirstNum = 10

# which coarse strategy should be applied when analyzing the ARG?
cpa.arg.automaton.splitStrategy = TARGETS
  enum:     [NONE, GLOBAL_CONDITIONS, LEAVES, TARGETS]

# compress the produced correctness-witness automata using GZIP compression.
cpa.arg.compressWitness = true

# prevent the stop-operator from aborting the stop-check early when it
# crosses a target state
cpa.arg.coverTargetStates = false

# inform merge operator in CPA enabled analysis that it should delete the
# subgraph of the merged node which is required to get at most one successor
# per CFA edge.
cpa.arg.deleteInCPAEnabledAnalysis = false

# Dump all ARG related statistics files after each iteration of the CPA
# algorithm? (for debugging and demonstration)
cpa.arg.dumpAfterIteration = false

# Enable reduction for nested abstract states when entering or leaving a
# block abstraction for BAM. The reduction can lead to a higher
# cache-hit-rate for BAM and a faster sub-analysis for blocks.
cpa.arg.enableStateReduction = true

# deprecated name for counterexample.export.automaton
cpa.arg.errorPath.automaton = "Counterexample.%d.spc"

# deprecated name for counterexample.export.codeStyle
cpa.arg.errorPath.codeStyle = CBMC
  enum:     [CBMC, CONCRETE_EXECUTION]

# deprecated name for counterexample.export.compressWitness
cpa.arg.errorPath.compressWitness = true

# deprecated name for counterexample.export.core
cpa.arg.errorPath.core = "Counterexample.%d.core.txt"

# deprecated name for counterexample.export.enabled
cpa.arg.errorPath.export = true

# deprecated name for counterexample.export.exportAllFoundErrorPaths
cpa.arg.errorPath.exportAllFoundErrorPaths = false

# deprecated name for counterexample.export.exportAsSource
cpa.arg.errorPath.exportAsSource = true

# deprecated name for counterexample.export.exportCounterexampleCoverage
cpa.arg.errorPath.exportCounterexampleCoverage = false

# deprecated name for counterexample.export.exportExtendedWitness
cpa.arg.errorPath.exportExtendedWitness = false

# deprecated name for counterexample.export.exportFaults
cpa.arg.errorPath.exportFaults = true

# deprecated name for counterexample.export.exportHarness
cpa.arg.errorPath.exportHarness = true

# deprecated name for counterexample.export.exportImmediately
cpa.arg.errorPath.exportImmediately = false

# deprecated name for counterexample.export.exportTestCase
cpa.arg.errorPath.exportTestCase = false

# deprecated name for counterexample.export.exportWitness
cpa.arg.errorPath.exportWitness = true

# deprecated name for counterexample.export.exportWitnessV2
cpa.arg.errorPath.exportWitnessV2 = true

# deprecated name for counterexample.export.extendedWitnessFile
cpa.arg.errorPath.extendedWitnessFile = "extendedWitness.%d.graphml"

# deprecated name for counterexample.export.file
cpa.arg.errorPath.file = "Counterexample.%d.txt"

# deprecated name for counterexample.export.filters
cpa.arg.errorPath.filters = no default value

# deprecated name for counterexample.export.graph
cpa.arg.errorPath.graph = "Counterexample.%d.dot"

# deprecated name for counterexample.export.graphml
cpa.arg.errorPath.graphml = "Counterexample.%d.graphml"

# deprecated name for counterexample.export.harness
cpa.arg.errorPath.harness = "Counterexample.%d.harness.c"

# deprecated name for counterexample.export.prefixCoverageFile
cpa.arg.errorPath.prefixCoverageFile = "Counterexample.%d.aa-prefix.coverage-info"

# deprecated name for counterexample.export.source
cpa.arg.errorPath.source = "Counterexample.%d.c"

# deprecated name for counterexample.export.witnessGraph
cpa.arg.errorPath.witnessGraph = "Counterexample.%d.witness.dot"

# deprecated name for counterexample.export.yaml
cpa.arg.errorPath.yaml = "Counterexample.%d.witness-%s.yml"

# export final ARG as .dot file
cpa.arg.export = true

# Enable the integration of __VERIFIER_assume statements for non-true
# assumption in states. Disable if you want to create residual programs.
cpa.arg.export.code.addAssumptions = true

# Only enable CLOSEFUNCTIONBLOCK if you are sure that the ARG merges
# different flows through a function at the end of the function.
cpa.arg.export.code.blockAtFunctionEnd = KEEPBLOCK
  enum:     [CLOSEFUNCTIONBLOCK, ADDNEWBLOCK, KEEPBLOCK]

# How to deal with target states during code generation
cpa.arg.export.code.handleTargetStates = NONE
  enum:     [NONE, RUNTIMEVERIFICATION, ASSERTFALSE, FRAMACPRAGMA, VERIFIERERROR,
             REACHASMEMSAFETY, REACHASOVERFLOW, REACHASTERMINATION]

# write include directives
cpa.arg.export.code.header = true

# If specified, metadata about the produced C program will be exported to
# this file
cpa.arg.export.code.metadataOutput = no default value

# when enabled also write invariant true to correctness-witness automata
cpa.arg.exportTrueInvariants = false

# export correctness witness in YAML format
cpa.arg.exportYamlCorrectnessWitness = true

# export witnesses for unknown verdicts
cpa.arg.exportYamlWitnessesForUnknownVerdict = true

# export final ARG as .dot file
cpa.arg.file = "ARG.dot"

# inform ARG CPA if it is run in an analysis with enabler CPA because then it
# must behave differently during merge.
cpa.arg.inCPAEnabledAnalysis = false

# whether to keep covered states in the reached set as addition to keeping
# them in the ARG
cpa.arg.keepCoveredStatesInReached = false

# What do to on a late merge, i.e., if the second parameter of the merge
# already has child states (cf. issue #991):
# - ALLOW: Just merge as usual.
# - ALLOW_WARN: Log a warning the first time this happens, then ALLOW.
# - PREVENT: Do not merge, i.e., enforce merge-sep for such situations.
# - PREVENT_WARN: Log a warning the first time this happens, then PREVENT.
# - CRASH: Crash CPAchecker as soon as this happens
#   (useful for cases where a late merge should never happen).
cpa.arg.lateMerge = ALLOW
  enum:     [ALLOW, ALLOW_WARN, PREVENT, PREVENT_WARN, CRASH]

# write the ARG at various stages during execution into dot files whose name
# is specified by this option. Only works if 'cpa.arg.logARGs=true'
cpa.arg.log.fileTemplate = "ARG_log/ARG_%04d.dot"

# Enable logging of ARGs at various positions
cpa.arg.logARGs = false

# If this option is enabled, ARG states will also be merged if the first
# wrapped state is subsumed by the second wrapped state (and the parents are
# not yet subsumed).
cpa.arg.mergeOnWrappedSubsumption = false

# Export final ARG as pixel graphic to the given file name. The suffix is
# added  corresponding to the value of option pixelgraphic.export.formatIf
# set to 'null', no pixel graphic is exported.
cpa.arg.pixelGraphicFile = no default value

# export a proof as .graphml file
cpa.arg.proofWitness = no default value

# export a proof as dot/graphviz file
cpa.arg.proofWitness.dot = no default value

# export simplified ARG that shows all refinements to .dot file
cpa.arg.refinements.file = "ARGRefinements.dot"

# export final ARG as .dot file, showing only loop heads and function
# entries/exits
cpa.arg.simplifiedARG.file = "ARGSimplified.dot"

# translate final ARG into C program
cpa.arg.translateToC = false

# Verification witness: Include the considered case of an assume?
cpa.arg.witness.exportAssumeCaseInfo = true

# Verification witness: Include assumptions (C statements)?
cpa.arg.witness.exportAssumptions = true

# Verification witness: Include function calls and function returns?
cpa.arg.witness.exportFunctionCallsAndReturns = true

# Export invariants in correctness witness also if location was not explored
cpa.arg.witness.exportInvariantsForNonExploredStates = true

# Export witness that is a combination of multiple (partial) correctness
# witnesses, do not export default invariants
cpa.arg.witness.exportJointWitnesses = false

# Verification witness: Include the (starting) line numbers of the operations
# on the transitions?
cpa.arg.witness.exportLineNumbers = true

# Verification witness: Export labels for nodes in GraphML for easier visual
# representation?
cpa.arg.witness.exportNodeLabel = false

# Verification witness: Include the offset within the file?
cpa.arg.witness.exportOffset = true

# Always export source file name, even default
cpa.arg.witness.exportSourceFileName = false

# Verification witness: Include the sourcecode of the operations?
cpa.arg.witness.exportSourcecode = false

# Verification witness: Include a thread-identifier within the file?
cpa.arg.witness.exportThreadId = false

# Verification witness: Include (not necessarily globally unique) thread
# names for concurrent tasks for debugging?
cpa.arg.witness.exportThreadName = false

# Shrink ARG graph into a smaller witness graph by merging edges
cpa.arg.witness.minimizeARG = true

# Produce an invariant witness instead of a correctness witness. Constructing
# an invariant witness makes use of a different merge for quasi-invariants:
# Instead of computing the disjunction of two invariants present when merging
# nodes, 'true' is ignored when constructing the disjunction. This may be
# unsound in some situations, so be careful when using this option.
cpa.arg.witness.produceInvariantWitnesses = false

# Some redundant transitions will be removed
cpa.arg.witness.removeInsufficientEdges = true

# Verification witness: Revert escaping/renaming of functions for threads?
cpa.arg.witness.revertThreadFunctionRenaming = false

# The template from which the different versions of the correctness witnesses
# will be exported. Each version replaces the string '%s' with its version
# number.
cpa.arg.yamlProofWitness = "witness-%s.yml"

# signal the analysis to break in case the given number of error state is
# reached. Use -1 to disable this limit.
cpa.automaton.breakOnTargetState = 1

# export automaton to file
cpa.automaton.dotExport = false

# file for saving the automaton in DOT format (%s will be replaced with
# automaton name)
cpa.automaton.dotExportFile = "%s.dot"

# the maximum number of iterations performed after the initial error is
# found, despite the limit given as cpa.automaton.breakOnTargetState is not
# yet reached. Use -1 to disable this limit.
cpa.automaton.extraIterationsLimit = -1

# file with automaton specification for ObserverAutomatonCPA and
# ControlAutomatonCPA
cpa.automaton.inputFile = no default value

# Merge two automata states if one of them is TOP.
cpa.automaton.mergeOnTop = false

# An implicit precision: consider states with a self-loop and no other
# outgoing edges as TOP.
cpa.automaton.prec.topOnFinalSelfLoopingState = false

# file for saving the automaton in spc format (%s will be replaced with
# automaton name)
cpa.automaton.spcExportFile = "%s.spc"

# Whether to treat automaton states with an internal error state as targets.
# This should be the standard use case.
cpa.automaton.treatErrorsAsTargets = true

# If enabled, cache queries also consider blocks with non-matching precision
# for reuse.
cpa.bam.aggressiveCaching = true

# export blocked ARG as .dot file
cpa.bam.argFile = "BlockedARG.dot"

# Type of partitioning (FunctionAndLoopPartitioning or
# DelayedFunctionAndLoopPartitioning)
# or any class that implements a PartitioningHeuristic
cpa.bam.blockHeuristic = no default value

# only consider functions with a matching name, i.e., select only some
# functions directly.
cpa.bam.blockHeuristic.functionPartitioning.matchFunctions = no default value

# only consider function with a minimum number of calls. This approach is
# similar to 'inlining' functions used only a few times. Info: If a function
# is called several times in a loop, we only count 'one' call.
cpa.bam.blockHeuristic.functionPartitioning.minFunctionCalls = 0

# only consider function with a minimum number of CFA nodes. This approach is
# similar to 'inlining' small functions, when using BAM.
cpa.bam.blockHeuristic.functionPartitioning.minFunctionSize = 0

# file for exporting detailed statistics about blocks
cpa.bam.blockStatisticsFile = "block_statistics.txt"

# abort current analysis when finding a missing block abstraction
cpa.bam.breakForMissingBlock = true

# This flag determines which precisions should be updated during refinement.
# We can choose between the minimum number of states and all states that are
# necessary to re-explore the program along the error-path.
cpa.bam.doPrecisionRefinementForAllStates = false

# Heuristic: This flag determines which precisions should be updated during
# refinement. This flag also updates the precision of the most inner block.
cpa.bam.doPrecisionRefinementForMostInnerBlock = true

# export blocks
cpa.bam.exportBlocksPath = "block_cfa.dot"

# If enabled, the reached set cache is analysed for each cache miss to find
# the cause of the miss.
cpa.bam.gatherCacheMissStatistics = false

# BAM allows to analyse recursive procedures. This strongly depends on the
# underlying CPA. The current support includes only ValueAnalysis and
# PredicateAnalysis (with tree interpolation enabled).
cpa.bam.handleRecursiveProcedures = false

# export single blocked ARG as .dot files, should contain '%d'
cpa.bam.indexedArgFile = "ARGs/ARG_%d.dot"

# if we cannot determine a repeating/covering call-state, we will run into
# CallStackOverflowException. Thus, we bound the stack size (unsound!). This
# option only limits non-covered recursion, but not a recursion where we find
# a coverage and re-use the cached block several times. The value '-1'
# disables this option.
cpa.bam.maximalDepthForExplicitRecursion = -1

# By default, the CPA algorithm terminates when finding the first target
# state, which makes it easy to identify this last state. For special
# analyses, we need to search for more target states in the reached-set, when
# reaching a block-exit. This flag is needed if the option
# 'cpa.automaton.breakOnTargetState' is unequal to 1.
cpa.bam.searchTargetStatesOnExit = false

# export used parts of blocked ARG as .dot file
cpa.bam.simplifiedArgFile = "BlockedARGSimplified.dot"

# Should the nested CPA-algorithm be wrapped with CEGAR within BAM?
cpa.bam.useCEGAR = false

# This flag determines which refinement procedure we should use. We can
# choose between an in-place refinement and a copy-on-write refinement.
cpa.bam.useCopyOnWriteRefinement = false

# In some cases BAM cache can not be easily applied. If the option is enabled
# CPAs can inform BAM that the result states should not be used even if there
# will a cache hit.
cpa.bam.useDynamicAdjustment = false

# max bitsize for values and vars, initial value
cpa.bdd.bitsize = 64

# use a smaller bitsize for all vars, that have only intEqual values
cpa.bdd.compressIntEqual = true

# add some additional variables (with prefix) for each variable that can be
# used for more complex BDD operations later. In the ordering, we declare
# them as narrow as possible to the original variable, such that the overhead
# for using them stays small. A value 0 disables this feature.
cpa.bdd.initAdditionalVariables = 0

# declare the bits of a var from 0 to N or from N to 0
cpa.bdd.initBitsIncreasing = true

# declare first bit of all vars, then second bit,...
cpa.bdd.initBitwise = true

# declare vars partitionwise
cpa.bdd.initPartitions = Ordered = true

# declare partitions ordered
cpa.bdd.initPartitionsOrdered = true

# Dump tracked variables to a file.
cpa.bdd.logfile = "BDDCPA_tracked_variables.log"

# mergeType
cpa.bdd.merge = "join"
  allowed values: [sep, join]

# reduce and expand BDD states for BAM, otherwise use plain identity
cpa.bdd.useBlockAbstraction = false

# Dump tracked variables to a file.
cpa.bdd.variablesFile = "BDDCPA_ordered_variables.txt"

# depth of recursion bound
cpa.callstack.depth = 0

# which abstract domain to use for callstack cpa, typically FLAT which is
# faster since it uses only object equivalence
cpa.callstack.domain = "FLAT"
  allowed values: [FLAT, FLATPCC]

# Skip recursion if it happens only by going via a function pointer (this is
# unsound). Imprecise function pointer tracking often lead to false
# recursions.
cpa.callstack.skipFunctionPointerRecursion = false

# Skip recursion (this is unsound). Treat function call as a statement (the
# same as for functions without bodies)
cpa.callstack.skipRecursion = false

# Skip recursion if it happens only by going via a void function with no
# pointers passed as parameters. This is unsound if the function modifies
# global variables.
cpa.callstack.skipVoidRecursion = false

# analyse the CFA backwards
cpa.callstack.traverseBackwards = false

# Blacklist of extern functions that will make the analysis abort if called
cpa.callstack.unsupportedFunctions = {
          "pthread_create",
          "pthread_key_create",
          "_longjmp",
          "longjmp",
          "siglongjmp",
          "__builtin_va_arg",
          "atexit"}

# By enabling this option the CompositeTransferRelation will compute abstract
# successors for as many edges as possible in one call. For any chain of
# edges in the CFA which does not have more than one outgoing or leaving edge
# the components of the CompositeCPA are called for each of the edges in this
# chain. Strengthening is still computed after every edge. The main
# difference is that while this option is enabled not every ARGState may have
# a single edge connecting to the child/parent ARGState but it may instead be
# a list.
cpa.composite.aggregateBasicBlocks = false

# inform Composite CPA if it is run in a CPA enabled analysis because then it
# must behave differently during merge.
cpa.composite.inCPAEnabledAnalysis = false

# which composite merge operator to use (plain or agree)
# Both delegate to the component cpas, but agree only allows merging if all
# cpas agree on this. This is probably what you want.
cpa.composite.merge = "AGREE"
  allowed values: [PLAIN, AGREE]

# Limit for Java heap memory used by CPAchecker (in MB, not MiB!; -1 for
# infinite)
cpa.conditions.global.memory.heap = -1

# Limit for process memory used by CPAchecker (in MB, not MiB!; -1 for
# infinite)
cpa.conditions.global.memory.process = -1

# Limit for size of reached set (-1 for infinite)
cpa.conditions.global.reached.size = -1

# Limit for cpu time used by CPAchecker (use milliseconds or specify a unit;
# -1 for infinite)
cpa.conditions.global.time.cpu = -1

# Hard limit for cpu time used by CPAchecker (use milliseconds or specify a
# unit; -1 for infinite)
# When using adjustable conditions, analysis will end after this threshold
cpa.conditions.global.time.cpu.hardlimit = -1

# Limit for wall time used by CPAchecker (use milliseconds or specify a unit;
# -1 for infinite)
cpa.conditions.global.time.wall = -1

# Hard limit for wall time used by CPAchecker (use milliseconds or specify a
# unit; -1 for infinite)
# When using adjustable conditions, analysis will end after this threshold
cpa.conditions.global.time.wall.hardlimit = -1

# Number of times the path condition may be adjusted, i.e., the path
# condition threshold may be increased (-1 to always adjust)
cpa.conditions.path.adjustment.threshold = -1

# determines if there should be one single assignment state per state, one
# per path segment between assume edges, or a global one for the whole
# program.
cpa.conditions.path.assignments.scope = STATE
  enum:     [STATE, PATH, PROGRAM]

# sets the threshold for assignments (-1 for infinite), and it is upto, e.g.,
# ValueAnalysisPrecisionAdjustment to act accordingly to this threshold
# value.
cpa.conditions.path.assignments.threshold = DISABLED

# maximum number of assume edges length (-1 for infinite)
cpa.conditions.path.assumeedges.limit = -1

# The condition
cpa.conditions.path.condition = no default value

# maximum path length (-1 for infinite)
cpa.conditions.path.length.limit = -1

# maximum repetitions of any edge in a path (-1 for infinite)
cpa.conditions.path.repetitions.limit = -1

# Generate congruences for sums of variables (<=> x and y have same/different
# evenness)
cpa.congruence.trackCongruenceSum = false

# Cache formulas produced by path formula manager
cpa.congruence.useCachingPathFormulaManager = true

# Whether to perform caching of constraint satisfiability results
cpa.constraints.cache = true

# Whether to use subset caching
cpa.constraints.cacheSubsets = false

# Whether to use superset caching
cpa.constraints.cacheSupersets = false

# Type of less-or-equal operator to use
cpa.constraints.lessOrEqualType = SUBSET
  enum:     [SUBSET]

# Type of merge operator to use
cpa.constraints.mergeType = SEP
  enum:     [SEP, JOIN_FITTING_CONSTRAINT]

# Whether to perform SAT checks only for the last added constraint, as well
# as all constraints dependent on it. Might improve solver performance.
cpa.constraints.minimalSatCheck = true

# enable if variables from value precision should be considered in variable's
# scope instead of scope specified in precision
cpa.constraints.refinement.applyInScope = false

# derive an initial constraint precision from value precision stored in this
# file
cpa.constraints.refinement.initialValuePrecisionFile = no default value

# enable to track constraints based on value precision only if all variables
# occurring in constraint are relevant in variable precision. If disabled it
# is sufficient that one variable is relevant.
cpa.constraints.refinement.mustTrackAll = false

# Type of precision to use. Has to be LOCATION if PredicateExtractionRefiner
# is used.
cpa.constraints.refinement.precisionType = CONSTRAINTS
  enum:     [CONSTRAINTS, LOCATION]

# Whether to remove constraints that can't add any more information
# toanalysis during simplification
cpa.constraints.removeOutdated = true

# Whether to remove trivial constraints from constraints states during
# simplification
cpa.constraints.removeTrivial = false

# Resolve definite assignments, i.e. use the solver to find out whether there
# is only a single satisfiable value for variables and assign it. Might
# result in inefficient SMT solver usage with reuseSolver = true.
cpa.constraints.resolveDefinites = false

# Whether to create a new, fresh solver instance for each SAT check with an
# SMT solver (=false), or try to reuse the solver and its previous
# constraints and results as far as possible (may be helpful/faster when
# formulas are built on top of each other often).
cpa.constraints.reuseSolver = true

# When to check the satisfiability of constraints
cpa.constraints.satCheckStrategy = AT_ASSUME
  enum:     [AT_ASSUME, AT_TARGET]

# Export the trace-abtraction automaton to a file in dot-format.
cpa.dca.refiner.dotExport = false

# Filename that the interpolation automaton will be written to. %s will get
# replaced by the automaton name.
cpa.dca.refiner.dotExportFile = "%s.dot"

# The max amount of refinements for the trace abstraction algorithm. Setting
# it to 0 leads to an analysis of the ARG without executing any refinements.
# This is used for debugging purposes.
cpa.dca.refiner.maxRefinementIterations = 10

# Skip the analysis (including the refinement) entirely, so that the ARG is
# left unmodified. This is used for debugging purposes.
cpa.dca.refiner.skipAnalysis = false

# which merge operator to use for DefUseCPA
cpa.defuse.merge = "sep"
  allowed values: [sep, join]

# Which strategy to use for forced coverings (empty for none)
cpa.forcedCovering = no default value

# When an invalid function pointer is called, do not assume all functions as
# possible targets and instead call no function.
cpa.functionpointer.ignoreInvalidFunctionPointerCalls = false

# When an unknown function pointer is called, do not assume all functions as
# possible targets and instead call no function (this is unsound).
cpa.functionpointer.ignoreUnknownFunctionPointerCalls = false

# whether function pointers with invalid targets (e.g., 0) should be tracked
# in order to find calls to such pointers
cpa.functionpointer.trackInvalidFunctionPointers = false

# which type of merge operator to use for IntervalAnalysisCPA
cpa.interval.merge = "SEP"
  allowed values: [SEP, JOIN]

# decides whether one (false) or two (true) successors should be created when
# an inequality-check is encountered
cpa.interval.splitIntervals = false

# at most that many intervals will be tracked per variable, -1 if number not
# restricted
cpa.interval.threshold = -1

# controls whether to use abstract evaluation always, never, or depending on
# entering edges.
cpa.invariants.abstractionStateFactory = ENTERING_EDGES
  enum:     [ALWAYS, ENTERING_EDGES, NEVER]

# enables the over-approximation of unsupported features instead of failing
# fast; this is imprecise
cpa.invariants.allowOverapproximationOfUnsupportedFeatures = true

# determine variables relevant to the decision whether a target path assume
# edge is taken and limit the analyis to those variables.
cpa.invariants.analyzeRelevantVariablesOnly = true

# determine target locations in advance and analyse paths to the target
# locations only.
cpa.invariants.analyzeTargetPathsOnly = true

# controls the condition adjustment logic: STATIC means that condition
# adjustment is a no-op, INTERESTING_VARIABLES increases the interesting
# variable limit, MAXIMUM_FORMULA_DEPTH increases the maximum formula depth,
# ABSTRACTION_STRATEGY tries to choose a more precise abstraction strategy,
# COMPOUND combines the other strategies (minus STATIC).
cpa.invariants.conditionAdjusterFactory = COMPOUND
  enum:     [STATIC, INTERESTING_VARIABLES, MAXIMUM_FORMULA_DEPTH,
             ABSTRACTION_STRATEGY, COMPOUND]

# include type information for variables, such as x >= MIN_INT && x <=
# MAX_INT
cpa.invariants.includeTypeInformation = true

# the maximum number of variables to consider as interesting. -1 one disables
# the limit, but this is not recommended. 0 means that no variables are
# considered to be interesting.
cpa.invariants.interestingVariableLimit = 2

# the maximum number of adjustments of the interestingVariableLimit. -1 one
# disables the limit
cpa.invariants.maxInterestingVariableAdjustments = -1

# the maximum tree depth of a formula recorded in the environment.
cpa.invariants.maximumFormulaDepth = 4

# which merge operator to use for InvariantCPA
cpa.invariants.merge = "PRECISIONDEPENDENT"
  allowed values: [JOIN, SEP, PRECISIONDEPENDENT]

# use modulo-2 template during widening if applicable.
cpa.invariants.useMod2Template = false

# use pointer-alias information in strengthening, if available.
cpa.invariants.usePointerAliasStrengthening = true

# With this option the handling of global variables during the analysis can
# be fine-tuned. For example while doing a function-wise analysis it is
# important to assume that all global variables are live. In contrast to
# that, while doing a global analysis, we do not need to assume global
# variables being live.
cpa.liveVar.assumeGlobalVariablesAreAlwaysLive = true

# functions, which allocate new free memory
cpa.local.allocateFunctionPattern = {}
cpa.local.allocatefunctions = {}

# functions, which do not change sharedness of parameters
cpa.local.conservativefunctions = {}

# variables, which are always local
cpa.local.localvariables = {}

# With this option enabled, function calls that occur in the CFA are
# followed. By disabling this option one can traverse a function without
# following function calls (in this case FunctionSummaryEdges are used)
cpa.location.followFunctionCalls = true

# What are we searching for: race or deadlock
cpa.lock.analysisMode = RACE
  enum:     [RACE, DEADLOCK]

#  annotated functions, which are known to works right
cpa.lock.annotate = no default value

# contains all lock names
cpa.lock.lockinfo = {}

# which merge operator to use for LockCPA
cpa.lock.merge = "SEP"
  allowed values: [SEP, JOIN]

# reduce recursive locks to a single access
cpa.lock.reduceLockCounters = BLOCK
  enum:     [NONE, BLOCK, ALL]

# reduce unused locks
cpa.lock.reduceUselessLocks = false

# Enable refinement procedure
cpa.lock.refinement = false

# stop path exploration if a lock limit is reached
cpa.lock.stopAfterLockLimit = false

# Consider or not special cases with empty lock sets
cpa.lock.stopMode = DEFAULT
  enum:     [DEFAULT, EMPTYLOCKSET]

# Only checks for targets after loops were unrolled exactly a number of times
# that is contained in this list. The default is an empty list, which means
# targets are checked in every iteration
cpa.loopbound.checkOnlyAtBounds = []

# Use a stop operator that will identify loop states who's depth is congruent
# regarding the modulus of this number. Values smaller or equal to zero will
# deactivate this feature.
cpa.loopbound.cyclicStopModulus = -1

# Number of loop iterations before the loop counter is abstracted. Zero is
# equivalent to no limit.
cpa.loopbound.loopIterationsBeforeAbstraction = 0

# This option controls how the maxLoopIterations condition is adjusted when a
# condition adjustment is invoked.
cpa.loopbound.maxLoopIterationAdjusterFactory = STATIC
  enum:     [STATIC, INCREMENT, DOUBLE]

# Bound for the number of complete loop unrollings
# of the program (0 is used for no bound).
# Works only if assumption storage CPA is enabled, because otherwise it would
# be unsound.
cpa.loopbound.maxLoopIterations = 0

# Maximum for adjusting the bound for the number of complete loop unrollings
# of the
#  program (0 is used for no maximum).
# Only relevant in combination with a non-static adjuster for the bound for
# loop-head visits.
cpa.loopbound.maxLoopIterationsUpperBound = 0

# Only checks for error after loops were unrolled at least this amount of
# times.
cpa.loopbound.startAtBound = 0

# enable stack-based tracking of loops
cpa.loopbound.trackStack = false

# Where to perform abstraction
cpa.lpi.abstractionLocations = LOOPHEAD
  enum:     [ALL, LOOPHEAD, MERGE]

# deprecated name for precision.template.allowedCoefficients
cpa.lpi.allowedCoefficients = {Rational.NEG_ONE, Rational.ONE}

# Attach extra invariant from other CPAs during the value determination
# computation
cpa.lpi.attachExtraInvariantDuringValueDetermination = true

# Check whether the policy depends on the initial value
cpa.lpi.checkPolicyInitialCondition = true

# Check target states reachability
cpa.lpi.checkTargetStates = true

# Compute abstraction for larger templates using decomposition
cpa.lpi.computeAbstractionByDecomposition = false

# Do not compute the abstraction until strengthen is called. This speeds up
# the computation, but does not let other CPAs use the output of LPI.
cpa.lpi.delayAbstractionUntilStrengthen = false

# Value to substitute for the epsilon
cpa.lpi.epsilon = Rational.ONE

# deprecated name for precision.template.generateDifferences
cpa.lpi.generateDifferences = false

# deprecated name for precision.template.generateFromAsserts
cpa.lpi.generateFromAsserts = true

# deprecated name for precision.template.generateFromStatements
cpa.lpi.generateFromStatements = false

# Generate new templates using polyhedra convex hull
cpa.lpi.generateTemplatesUsingConvexHull = false

# deprecated name for precision.template.includeFunctionParameters
cpa.lpi.includeFunctionParameters = false

# Remove UFs and ITEs from policies.
cpa.lpi.linearizePolicy = true

# deprecated name for precision.template.maxExpressionSize
cpa.lpi.maxExpressionSize = 1

# deprecated name for precision.template.performEnumerativeRefinement
cpa.lpi.performEnumerativeRefinement = true

# Attempt to weaken interpolants in order to make them more general
cpa.lpi.refinement.generalizeInterpolants = true

# Run naive value determination first, switch to namespaced if it fails.
cpa.lpi.runHopefulValueDetermination = true

# Remove redundant items when abstract values.
cpa.lpi.simplifyDotOutput = false

# deprecated name for precision.template.templateConstantThreshold
cpa.lpi.templateConstantThreshold = 100

# Algorithm for converting a formula to a set of lemmas
cpa.lpi.toLemmasAlgorithm = "RCNF"
  allowed values: [CNF, RCNF, NONE]

# Number of refinements after which the unrolling depth is increased.Set to
# -1 to never increase the depth.
cpa.lpi.unrollingRefinementThreshold = 2

# Cache formulas produced by path formula manager
cpa.lpi.useCachingPathFormulaManager = true

# Syntactically pre-compute dependencies for value determination
cpa.lpi.valDetSyntacticCheck = true

# deprecated name for precision.template.varFiltering
cpa.lpi.varFiltering = ALL_LIVE
  enum:     [INTERPOLATION_BASED, ALL_LIVE, ONE_LIVE, ALL]

# Number of value determination steps allowed before widening is run. Value
# of '-1' runs value determination until convergence.
cpa.lpi.wideningThreshold = -1

# time limit for a single post computation (use milliseconds or specify a
# unit; 0 for infinite)
cpa.monitor.limit = 0

# time limit for all computations on a path in milliseconds (use milliseconds
# or specify a unit; 0 for infinite)
cpa.monitor.pathcomputationlimit = 0

# keep tracking nondeterministically-assigned variables even if they are used
# in assumptions
cpa.nondeterminism.acceptConstrained = true

# this option determines which initial precision should be used
cpa.octagon.initialPrecisionType = "STATIC_FULL"
  allowed values: [STATIC_FULL, REFINEABLE_EMPTY]

# with this option enabled the states are only merged at loop heads
cpa.octagon.mergeop.onlyMergeAtLoopHeads = false

# of which type should the merge be?
cpa.octagon.mergeop.type = "SEP"
  allowed values: [SEP, JOIN, WIDENING]

# with this option the number representation in the library will be changed
# between floats and ints.
cpa.octagon.octagonLibrary = "INT"
  allowed values: [INT, FLOAT]

# Timelimit for the backup feasibility check with the octagon analysis.(use
# seconds or specify a unit; 0 for infinite)
cpa.octagon.refiner.timeForOctagonFeasibilityCheck = 0ns

# which merge operator to use for PointerCPA
cpa.pointer2.merge = "JOIN"
  allowed values: [JOIN, SEP]

# which merge operator to use for PointerACPA
cpa.pointerA.merge = "JOIN"
  allowed values: [SEP, JOIN]

# which stop operator to use for PointerACPA
cpa.pointerA.stop = "SEP"
  allowed values: [SEP, JOIN, NEVER]

# Whether to give up immediately if a very large array is encountered
# (heuristic, often we would just waste time otherwise)
cpa.predicate.abortOnLargeArrays = true

# Predicate ordering
cpa.predicate.abs.predicateOrdering.method = CHRONOLOGICAL
  enum:     [CHRONOLOGICAL, FRAMEWORK_RANDOM, FRAMEWORK_SIFT, FRAMEWORK_SIFTITE,
             FRAMEWORK_WIN2, FRAMEWORK_WIN2ITE, FRAMEWORK_WIN3, FRAMEWORK_WIN3ITE]

# use caching of abstractions
# use caching of region to formula conversions
cpa.predicate.abs.useCache = true

# DEPRECATED: whether to use Boolean (false) or Cartesian (true) abstraction
cpa.predicate.abstraction.cartesian = false

# whether to use Boolean or Cartesian abstraction or both
cpa.predicate.abstraction.computation = BOOLEAN
  enum:     [CARTESIAN, CARTESIAN_BY_WEAKENING, BOOLEAN, COMBINED, ELIMINATION]

# dump the abstraction formulas if they took to long
cpa.predicate.abstraction.dumpHardQueries = false

# Identify those predicates where the result is trivially known before
# abstraction computation and omit them.
cpa.predicate.abstraction.identifyTrivialPredicates = false

# get an initial map of predicates from a list of files (see source
# doc/examples/predmap.txt for an example)
cpa.predicate.abstraction.initialPredicates = []

# Apply location-specific predicates to all locations in their function
cpa.predicate.abstraction.initialPredicates.applyFunctionWide = false

# Apply location- and function-specific predicates globally (to all locations
# in the program)
cpa.predicate.abstraction.initialPredicates.applyGlobally = false

# when reading predicates from file, convert them from Integer- to BV-theory
# or reverse.
cpa.predicate.abstraction.initialPredicates.encodePredicates = DISABLE
  enum:     [DISABLE, INT2BV, BV2INT]

# when reading invariants from YML witness ignore the location context and
# only consider the function context of the program
cpa.predicate.abstraction.initialPredicates.ignoreLocationInfoInYMLWitness = false

# initial predicates are added as atomic predicates
cpa.predicate.abstraction.initialPredicates.splitIntoAtoms = false

# An initial set of comptued abstractions that might be reusable
cpa.predicate.abstraction.reuseAbstractionsFrom = no default value

# Simplify the abstraction formula that is stored to represent the state
# space. Helpful when debugging (formulas get smaller).
cpa.predicate.abstraction.simplify = false

# What to use for storing abstractions
cpa.predicate.abstraction.type = "BDD"
  allowed values: [BDD, FORMULA]

# Export abstraction formulas as (way more readable) expressions.
cpa.predicate.abstractions.asExpressions = false

# Export one abstraction formula for each abstraction state into a file?
cpa.predicate.abstractions.export = true

# file that consists of one abstraction formula for each abstraction state
cpa.predicate.abstractions.file = "abstractions.txt"

# Add constraints for the range of the return-value of a nondet-method. For
# example the assignment 'X=nondet_int()' produces the constraint
# 'MIN<=X<=MAX', where MIN and MAX are computed from the type of the method
# (signature, not name!).
cpa.predicate.addRangeConstraintsForNondet = false

# deprecated name for cpa.predicate.invariants.addToPrecision
cpa.predicate.addToPrecision = false

# deprecated name for counterexample.export.allowImpreciseCounterexamples
cpa.predicate.allowImpreciseCounterexamples = false

# Allow the given extern functions and interpret them as pure functions
# although the predicate analysis does not support their semantics and this
# can produce wrong results.
cpa.predicate.allowedUnsupportedFunctions = {}

# deprecated name for counterexample.export.alwaysUseImpreciseCounterexamples
cpa.predicate.alwaysUseImpreciseCounterexamples = false

# deprecated name for cpa.predicate.invariants.appendToAbstractionFormula
cpa.predicate.appendToAbstractionFormula = false

# When using the NLA encoding, approximate unsupported operations (e.g.,
# bitwise shift) with an uninterpreted function (UF). If false, the operation
# fails early by throwing UnsupportedOperationByDesignException.
cpa.predicate.approximateBitwiseWithUFs = false

# Check satisfiability for plain conjunction of edge and assumptions.
cpa.predicate.assumptionStrengtheningSatCheck = false

# Enable/disable abstraction reduction at the BAM block entry
cpa.predicate.bam.useAbstractionReduction = true

# Enable/disable precision reduction at the BAM block entry
cpa.predicate.bam.usePrecisionReduction = true

# The bitsize is used to encode integers as bitvectors.
cpa.predicate.bitsize = 32

# force abstractions immediately after threshold is reached (no effect if
# threshold = 0)
cpa.predicate.blk.alwaysAfterThreshold = true

# abstraction always and only on explicitly computed abstraction nodes.
cpa.predicate.blk.alwaysAndOnlyAtExplicitNodes = false

# force abstractions at each branch node, regardless of threshold
cpa.predicate.blk.alwaysAtBranch = false

# force abstractions at the head of the analysis-entry function (first node
# in the body), regardless of threshold
cpa.predicate.blk.alwaysAtEntryFunctionHead = false

# abstraction always at explicitly computed abstraction nodes.
cpa.predicate.blk.alwaysAtExplicitNodes = false

# force abstractions at each function call (node before entering the body),
# regardless of threshold
cpa.predicate.blk.alwaysAtFunctionCallNodes = false

# abstraction always at function exit nodes.
cpa.predicate.blk.alwaysAtFunctionExit = false

# force abstractions at each function head (first node in the body),
# regardless of threshold
cpa.predicate.blk.alwaysAtFunctionHeads = false

# force abstractions at each function calls/returns, regardless of threshold
cpa.predicate.blk.alwaysAtFunctions = true

# Abstract at predefined locations given as a list of CFANode ids.
cpa.predicate.blk.alwaysAtGivenNodes = {}

# force abstractions at each join node, regardless of threshold
cpa.predicate.blk.alwaysAtJoin = false

# force abstractions at loop heads, regardless of threshold
cpa.predicate.blk.alwaysAtLoops = true

# force abstractions at program exit (program end, abort, etc.), regardless
# of threshold
cpa.predicate.blk.alwaysAtProgramExit = false

# abstractions at function calls/returns if threshold has been reached (no
# effect if threshold = 0)
cpa.predicate.blk.functions = false

# abstractions at CFA nodes with more than one incoming edge if threshold has
# been reached (no effect if threshold = 0)
cpa.predicate.blk.join = false

# abstractions at loop heads if threshold has been reached (no effect if
# threshold = 0)
cpa.predicate.blk.loops = false

# maximum blocksize before abstraction is forced
# (non-negative number, special values: 0 = don't check threshold, 1 = SBE)
cpa.predicate.blk.threshold = 0

# use caching of path formulas
cpa.predicate.blk.useCache = true

# always check satisfiability at end of block, even if precision is empty
cpa.predicate.checkBlockFeasibility = false

# The default size in bytes for memory allocations when the value cannot be
# determined.
cpa.predicate.defaultAllocationSize = 4

# The length for arrays we assume for variably-sized arrays.
cpa.predicate.defaultArrayLength = 20

# Use deferred allocation heuristic that tracks void * variables until the
# actual type of the allocation is figured out.
cpa.predicate.deferUntypedAllocations = true

# Direction of the analysis?
cpa.predicate.direction = FORWARD
  enum:     [FORWARD, BACKWARD]

# deprecated name for counterexample.export.formula
cpa.predicate.dumpCounterexampleFormula = "Counterexample.%d.smt2"

# deprecated name for counterexample.export.model
cpa.predicate.dumpCounterexampleModel = "Counterexample.%d.assignment.txt"

# deprecated name for
# cpa.predicate.invariants.dumpInvariantGenerationAutomata
cpa.predicate.dumpInvariantGenerationAutomata = false

# deprecated name for
# cpa.predicate.invariants.dumpInvariantGenerationAutomataFile
cpa.predicate.dumpInvariantGenerationAutomataFile = "invgen.%d.spc"

# Enable the possibility to precompute explicit abstraction locations.
cpa.predicate.enableBlockreducer = false

# Enable handling of functions memset, memcopy, memmove. If disabled, using
# these functions will result in an error.
cpa.predicate.enableMemoryAssignmentFunctions = false

# Theory to use as backend for bitvectors. If different from BITVECTOR, the
# specified theory is used to approximate bitvectors. This can be used for
# solvers that do not support bitvectors, or for increased performance. If
# UNSUPPORTED, solvers can be used that support none of the possible
# alternatives, but CPAchecker will crash if bitvectors are required by the
# analysis.
cpa.predicate.encodeBitvectorAs = BITVECTOR
  enum:     [UNSUPPORTED, INTEGER, RATIONAL, BITVECTOR, FLOAT]

# Theory to use as backend for floats. If different from FLOAT, the specified
# theory is used to approximate floats. This can be used for solvers that do
# not support floating-point arithmetic, or for increased performance. If
# UNSUPPORTED, solvers can be used that support none of the possible
# alternatives, but CPAchecker will crash if floats are required by the
# analysis.
cpa.predicate.encodeFloatAs = FLOAT
  enum:     [UNSUPPORTED, INTEGER, RATIONAL, BITVECTOR, FLOAT]

# Theory to use as backend for integers. If different from INTEGER, the
# specified theory is used to approximate integers. This can be used for
# solvers that do not support integers, or for increased performance. If
# UNSUPPORTED, solvers can be used that support none of the possible
# alternatives, but CPAchecker will crash if integers are required by the
# analysis.
cpa.predicate.encodeIntegerAs = INTEGER
  enum:     [UNSUPPORTED, INTEGER, RATIONAL, BITVECTOR, FLOAT]

# Replace possible overflows with an ITE-structure, which returns either the
# normal value or an UF representing the overflow.
cpa.predicate.encodeOverflowsWithUFs = false

# Name of an external function that will be interpreted as if the function
# call would be replaced by an externally defined expression over the program
# variables. This will only work when all variables referenced by the dimacs
# file are global and declared before this function is called.
cpa.predicate.externModelFunctionName = "__VERIFIER_externModelSatisfied"

# where to dump interpolation and abstraction problems (format string)
cpa.predicate.formulaDumpFilePattern = "%s%04d-%s%03d.smt2"

# deprecated name for cpa.predicate.invariants.generationStrategy
cpa.predicate.generationStrategy = []

# Handle field access via extract and concat instead of new variables.
cpa.predicate.handleFieldAccess = false

# If disabled, all implicitly initialized fields and elements are treated as
# non-dets
cpa.predicate.handleImplicitInitialization = true

# Handle aliasing of pointers. This adds disjunctions to the formulas, so be
# careful when using cartesian abstraction.
cpa.predicate.handlePointerAliasing = true

# When a string literal initializer is encountered, initialize the contents
# of the char array with the contents of the string literal instead of just
# assigning a fresh non-det address to it
cpa.predicate.handleStringLiteralInitializers = false

# Ignore Extract and Extend operations instead of encoding them with a UF
# when Bitvector theory is replaced with Integer or Rational. This is unsound
# but sometimes more practical in order to not make casts return
# nondeterministic values.
cpa.predicate.ignoreExtractExtend = true

# Ignore fields that are not relevant for reachability properties. This is
# unsound in case fields are accessed by pointer arithmetic with hard-coded
# field offsets. Only relvant if ignoreIrrelevantVariables is enabled.
cpa.predicate.ignoreIrrelevantFields = true

# Ignore variables that are not relevant for reachability properties.
cpa.predicate.ignoreIrrelevantVariables = true

# do not include assumptions of states into path formula during strengthening
cpa.predicate.ignoreStateAssumptions = false

# Prevent functions memset, memcopy, memmove from stopping verification if
# there is unrecognized code. Instead, they will just be skipped (unsound).
# Only relevant if enableMemoryAssignmentFunctions is set to true.
cpa.predicate.ignoreUnrecognizedCodeInMemoryAssignmentFunctions = false

# Add computed invariants to the precision. Invariants do not need to be
# generated with the PredicateCPA they can also be given from outside.
cpa.predicate.invariants.addToPrecision = false

# Strengthen the abstraction formula during abstraction with invariants if
# some are generated. Invariants do not need to be generated with the
# PredicateCPA they can also be given from outside.
cpa.predicate.invariants.appendToAbstractionFormula = false

# Strengthen the pathformula during abstraction with invariants if some are
# generated. Invariants do not need to be generated with the PredicateCPA
# they can also be given from outside.
cpa.predicate.invariants.appendToPathFormula = false

# Should the automata used for invariant generation be dumped to files?
cpa.predicate.invariants.dumpInvariantGenerationAutomata = false

# Where to dump the automata that are used to narrow the analysis used for
# invariant generation.
cpa.predicate.invariants.dumpInvariantGenerationAutomataFile = "invgen.%d.spc"

# export final loop invariants
cpa.predicate.invariants.export = true

# export invariants as precision file?
cpa.predicate.invariants.exportAsPrecision = true

# file for exporting final loop invariants
cpa.predicate.invariants.file = "invariants.txt"

# Which strategy should be used for generating invariants, a comma separated
# list can be specified. Usually later specified strategies serve as fallback
# for earlier ones. (default is no invariant generation at all)
cpa.predicate.invariants.generationStrategy = []

# How often should generating invariants from sliced prefixes with
# k-induction be tried?
cpa.predicate.invariants.kInductionTries = 3

# file for precision that consists of invariants.
cpa.predicate.invariants.precisionFile = "invariantPrecs.txt"

# Timelimit for invariant generation which may be used during refinement.
# (Use seconds or specify a unit; 0 for infinite)
cpa.predicate.invariants.timeForInvariantGeneration = 10s

# Should the strategies be used all-together or only as fallback. If all
# together, the computation is done until the timeout is hit and the results
# up to this point are taken.
cpa.predicate.invariants.useAllStrategies = false

# Provide invariants generated with other analyses via the
# PredicateCPAInvariantsManager.
cpa.predicate.invariants.useGlobalInvariants = true

# Invariants that are not strong enough to refute the counterexample can be
# ignored with this option. (Weak invariants will lead to repeated
# counterexamples, thus taking time which could be used for the rest of the
# analysis, however, the found invariants may also be better for loops as
# interpolation.)
cpa.predicate.invariants.useStrongInvariantsOnly = true

# deprecated name for cpa.predicate.invariants.kInductionTries
cpa.predicate.kInductionTries = 3

# Apply AND- LBE transformation to loop transition relation.
cpa.predicate.loopTransition.applyLBETransformation = true

# Time for loop generation before aborting.
# (Use seconds or specify a unit; 0 for infinite)
cpa.predicate.loopTransition.timeForLoopGeneration = 0s

# Max. number of edge of the abstraction tree to prescan for reuse
cpa.predicate.maxAbstractionReusePrescan = 1

# The maximum length up to which bulk assignments (e.g., initialization) for
# arrays will be handled. With option useArraysForHeap=false, elements beyond
# this bound will be ignored completely. Use -1 to disable the limit.
cpa.predicate.maxArrayLength = -1

# When builtin functions like memcmp/strlen/etc. are called, unroll them up
# to this bound.If the passed arguments are longer, the return value will be
# overapproximated.
cpa.predicate.maxPreciseStrFunctionSize = 100

# Set of functions that non-deterministically provide new memory on the heap,
# i.e. they can return either a valid pointer or zero.
cpa.predicate.memoryAllocationFunctions = {"malloc", "__kmalloc", "kmalloc", "alloca", "__builtin_alloca"}

# Memory allocation functions of which all parameters but the first should be
# ignored.
cpa.predicate.memoryAllocationFunctionsWithSuperfluousParameters = {"__kmalloc", "kmalloc", "kzalloc"}

# Set of functions that non-deterministically provide new zeroed memory on
# the heap, i.e. they can return either a valid pointer or zero.
cpa.predicate.memoryAllocationFunctionsWithZeroing = {"kzalloc", "calloc"}

# Setting this to true makes memoryAllocationFunctions always return a valid
# pointer.
cpa.predicate.memoryAllocationsAlwaysSucceed = false

# Function that is used to free allocated memory.
cpa.predicate.memoryFreeFunctionName = "free"

# which merge operator to use for predicate cpa (usually ABE should be used)
cpa.predicate.merge = "ABE"
  allowed values: [SEP, ABE]

# merge two abstraction states if their preceeding abstraction states are the
# same
cpa.predicate.merge.mergeAbstractionStatesWithSamePredecessor = false

# Set of functions that should be considered as giving a non-deterministic
# return value. If you specify this option, the default values are not added
# automatically to the list, so you need to specify them explicitly if you
# need them. Mentioning a function in this list has only an effect, if it is
# an 'external function', i.e., no source is given in the code for this
# function.
cpa.predicate.nondetFunctions = {"sscanf", "rand", "random", "rand_r", "srand", "time"}

# Regexp pattern for functions that should be considered as giving a
# non-deterministic return value (c.f. cpa.predicate.nondedFunctions)
cpa.predicate.nondetFunctionsRegexp = "^(__VERIFIER_)?nondet_[a-zA-Z0-9_]*"

# Do not ignore variables that could lead to an overflow (only makes sense if
# ignoreIrrelevantVariables is set to true)
cpa.predicate.overflowVariablesAreRelevant = false

# Which path-formula builder to use.Depending on this setting additional
# terms are added to the path formulas,e.g. SYMBOLICLOCATIONS will add track
# the program counter symbolically with a special variable %pc
cpa.predicate.pathFormulaBuilderVariant = DEFAULT
  enum:     [DEFAULT, SYMBOLICLOCATIONS]

# Where to apply the found predicates to?
cpa.predicate.precision.sharing = LOCATION
  enum:     [GLOBAL, SCOPE, FUNCTION, LOCATION, LOCATION_INSTANCE]

# generate statistics about precisions (may be slow)
cpa.predicate.precisionStatistics = true

# export final predicate map
cpa.predicate.predmap.export = true

# file for exporting final predicate map
cpa.predicate.predmap.file = "predmap.txt"

# Format for exporting predicates from precisions.
cpa.predicate.predmap.predicateFormat = SMTLIB2
  enum:     [PLAIN, SMTLIB2]

# Specify whether to overapproximate quantified formula, if one or more
# quantifiers couldn't be eliminated.(Otherwise an exception will be thrown)
cpa.predicate.pseudoExistQE.overapprox = false

# Which solver tactic to use for Quantifier Elimination(Only used if
# useRealQuantifierElimination=true)
cpa.predicate.pseudoExistQE.solverQeTactic = LIGHT
  enum:     [NONE, LIGHT, FULL]

# Use Destructive Equality Resolution as simplification method
cpa.predicate.pseudoExistQE.useDER = true

# Use Unconnected Parameter Drop as simplification method
cpa.predicate.pseudoExistQE.useUPD = true

# If an abstraction is computed during refinement, use only the interpolant
# as input, not the concrete block.
cpa.predicate.refinement.abstractInterpolantOnly = false

# use only the atoms from the interpolantsas predicates, and not the whole
# interpolant
cpa.predicate.refinement.atomicInterpolants = true

# Direction for doing counterexample analysis: from start of trace, from end
# of trace, or in more complex patterns. In combination with
# incrementalCexTraceCheck=true the generated interpolants will refer to the
# minimal infeasible part of the trace according to this strategy (e.g., with
# FORWARDS a minimal infeasible prefix is found).
cpa.predicate.refinement.cexTraceCheckDirection = ZIGZAG
  enum:     [FORWARDS, BACKWARDS, ZIGZAG, LOOP_FREE_FIRST, RANDOM, LOWEST_AVG_SCORE,
             HIGHEST_AVG_SCORE, LOOP_FREE_FIRST_BACKWARDS]

# Actually compute an abstraction, otherwise just convert the interpolants to
# BDDs as they are.
cpa.predicate.refinement.doAbstractionComputation = false

# dump all interpolation problems
cpa.predicate.refinement.dumpInterpolationProblems = false

# After each refinement, dump the newly found predicates.
cpa.predicate.refinement.dumpPredicates = false

# File name for the predicates dumped after refinements.
cpa.predicate.refinement.dumpPredicatesFile = "refinement%04d-predicates.prec"

# apply deletion-filter to the abstract counterexample, to get a minimal set
# of blocks, before applying interpolation-based refinement
cpa.predicate.refinement.getUsefulBlocks = false

# Do a complete restart (clearing the reached set) after the refinement
cpa.predicate.refinement.global.restartAfterRefinement = false

# Instead of updating precision and ARG we say that the refinement was not
# successful after N times of refining. A real error state is not necessary
# to be found. Use 0 for unlimited refinements (default).
cpa.predicate.refinement.global.stopAfterNRefinements = 0

# BlockFormulaStrategy for graph-like ARGs (e.g. Slicing Abstractions)
cpa.predicate.refinement.graphblockformulastrategy = false

# Enable/Disable adding partial state invariants into the PathFormulas
cpa.predicate.refinement.includePartialInvariants = AbstractionPosition.BOTH

# Use incremental search in counterexample analysis to find a minimal
# infeasible part of the trace. This will typically lead to interpolants that
# refer to this part only. The option cexTraceCheckDirection defines in which
# order the blocks of the trace are looked at.
cpa.predicate.refinement.incrementalCexTraceCheck = true

# Max. number of prefixes to extract
cpa.predicate.refinement.maxPrefixCount = 64

# Max. length of feasible prefixes to extract from if at least one prefix was
# already extracted
cpa.predicate.refinement.maxPrefixLength = 1024

# skip refinement if input formula is larger than this amount of bytes
# (ignored if 0)
cpa.predicate.refinement.maxRefinementSize = 0

# sets the level of the pathformulas to use for abstraction. 
#   EDGE : Based on Pathformulas of every edge in ARGPath
#   BLOCK: Based on Pathformulas at Abstractionstates
cpa.predicate.refinement.newtonrefinement.abstractionLevel = EDGE
  enum:     [BLOCK, EDGE]

# Activate fallback to interpolation. Typically in case of a repeated
# counterexample.
cpa.predicate.refinement.newtonrefinement.fallback = false

# use unsatisfiable Core in order to abstract the predicates produced while
# NewtonRefinement
cpa.predicate.refinement.newtonrefinement.infeasibleCore = true

# use live variables in order to abstract the predicates produced while
# NewtonRefinement
cpa.predicate.refinement.newtonrefinement.liveVariables = true

# use heuristic to extract predicates from the CFA statically on first
# refinement
cpa.predicate.refinement.performInitialStaticRefinement = false

# Which predicates should be used as basis for the new precision that will be
# attached to the refined part of the ARG:
# ALL: Collect predicates from the complete ARG.
# SUBGRAPH: Collect predicates from the removed subgraph of the ARG.
# CUTPOINT: Only predicates from the cut-point's (pivot state) precision are
# kept.
# TARGET: Only predicates from the target state's precision are kept.
cpa.predicate.refinement.predicateBasisStrategy = SUBGRAPH
  enum:     [ALL, SUBGRAPH, TARGET, CUTPOINT]

# which sliced prefix should be used for interpolation
cpa.predicate.refinement.prefixPreference = PrefixSelector.NO_SELECTION

# Do a complete restart (clearing the reached set) after N refinements. 0 to
# disable, 1 for always.
cpa.predicate.refinement.restartAfterRefinements = 0

# Use a single SMT solver environment for all interpolation queries and keep
# formulas pushed on solver stack between interpolation queries.
cpa.predicate.refinement.reuseInterpolationEnvironment = false

# In case we apply sequential interpolation, forward and backward directions
# return valid interpolants. We can either choose one of the directions,
# fallback to the other if one does not succeed, or even combine the
# interpolants.
cpa.predicate.refinement.sequentialStrategy = FWD
  enum:     [FWD, FWD_FALLBACK, BWD, BWD_FALLBACK, CONJUNCTION, DISJUNCTION, WEIGHTED,
             RANDOM]

# During refinement, add all new predicates to the precisions of all abstract
# states in the reached set.
cpa.predicate.refinement.sharePredicates = false

# slice block formulas, experimental feature!
cpa.predicate.refinement.sliceBlockFormulas = false

# split each arithmetic equality into two inequalities when extracting
# predicates from interpolants
cpa.predicate.refinement.splitItpAtoms = false

# Stop after refining the n-th spurious counterexample and export that. If 0,
# stop after finding the first spurious counterexample but before refinement.
# If -1, never stop. If this option is used with a value different from -1,
# option counterexample.export.alwaysUseImpreciseCounterexamples=true should
# be set. Then, an actually infeasible counterexample will be handed to
# export. So this option will also not work with additional counterexample
# checks or similar, because these may reject the (infeasible)
# counterexample.
cpa.predicate.refinement.stopAfter = -1

# Strategy how to interact with the intepolating prover. The analysis must
# support the strategy, otherwise the result will be useless!
# - SEQ_CPACHECKER: Generate an inductive sequence of interpolants by asking
# the solver individually for each of them. This allows us to fine-tune the
# queries with the option sequentialStrategy and is supported by all solvers.
# - SEQ: Generate an inductive sequence of interpolants by asking the solver
# for the whole sequence at once.
# - TREE: Use the tree-interpolation feature of the solver to get
# interpolants.
# - TREE_WELLSCOPED: Return each interpolant for i={0..n-1} for the
# partitions A=[lastFunctionEntryIndex..i] and
# B=[0..lastFunctionEntryIndex-1]+[i+1..n]. Based on a tree-like scheme.
# - TREE_NESTED: Use callstack and previous interpolants for next
# interpolants (cf. 'Nested Interpolants').
# - TREE_CPACHECKER: similar to TREE_NESTED, but the algorithm is taken from
# 'Tree Interpolation in Vampire'
cpa.predicate.refinement.strategy = SEQ_CPACHECKER
  enum:     [SEQ, SEQ_CPACHECKER, TREE, TREE_WELLSCOPED, TREE_NESTED, TREE_CPACHECKER]

# time limit for refinement (use milliseconds or specify a unit; 0 for
# infinite)
cpa.predicate.refinement.timelimit = 0ms

# After a failed interpolation query, try to solve the formulas again with
# different options instead of giving up immediately.
cpa.predicate.refinement.tryAgainOnInterpolationError = true

# When interpolation query fails, attempt to check feasibility of the current
# counterexample without interpolation
cpa.predicate.refinement.tryWithoutInterpolation = true

# Use BDDs to simplify interpolants (removing irrelevant predicates)
cpa.predicate.refinement.useBddInterpolantSimplification = false

# use Newton-based Algorithm for the CPA-Refinement, experimental feature!
cpa.predicate.refinement.useNewtonRefinement = false

# Should the path invariants be created and used (potentially additionally to
# the other invariants)
cpa.predicate.refinement.usePathInvariants = false

# use UCB predicates for the CPA-Refinement, experimental feature!
cpa.predicate.refinement.useUCBRefinement = false

# verify if the interpolants fulfill the interpolant properties
cpa.predicate.refinement.verifyInterpolants = false

# Enable the option to allow detecting the allocation type by type of the LHS
# of the assignment, e.g. char *arr = malloc(size) is detected as char[size]
cpa.predicate.revealAllocationTypeFromLhs = true

# maximum blocksize before a satisfiability check is done
# (non-negative number, 0 means never, if positive should be smaller than
# blocksize)
cpa.predicate.satCheck = 0

# Enables sat checks at abstraction location.
# Infeasible paths are already excluded by transfer relation and not later by
# precision adjustment. This property is required in proof checking.
cpa.predicate.satCheckAtAbstraction = false

# Call 'simplify' on generated formulas.
cpa.predicate.simplifyGeneratedPathFormulas = false

# Whether to perform dynamic block encoding as part of each refinement
# iteration
cpa.predicate.slicingabstractions.dynamicBlockEncoding = false

# Only slices the minimal amount of edges to guarantuee progress
cpa.predicate.slicingabstractions.minimalslicing = false

# Reduces the amount of solver calls by directely slicing some edgesthat are
# mathematically proven to be infeasible in any case
cpa.predicate.slicingabstractions.optimizeslicing = true

# Whether to remove parts fo the ARG from which no target state is reachable
cpa.predicate.slicingabstractions.removeSafeRegions = true

# deprecated name for solver.cacheUnsatCores
cpa.predicate.solver.cacheUnsatCores = true

# deprecated name for solver.checkUFs
cpa.predicate.solver.checkUFs = false

# deprecated name for solver.enableLoggingInSolver
cpa.predicate.solver.enableLoggingInSolver = false

# deprecated name for solver.interpolationSolver
cpa.predicate.solver.interpolationSolver = no default value
  enum:     [OPENSMT, MATHSAT5, SMTINTERPOL, Z3, PRINCESS, BOOLECTOR, CVC4, CVC5,
             YICES2, BITWUZLA]

# deprecated name for solver.solver
cpa.predicate.solver.solver = MATHSAT5
  enum:     [OPENSMT, MATHSAT5, SMTINTERPOL, Z3, PRINCESS, BOOLECTOR, CVC4, CVC5,
             YICES2, BITWUZLA]

# C99 only defines the overflow of unsigned integer type.
cpa.predicate.solver.ufCheckingProver.isSignedOverflowSafe = true

# How often should we try to get a better evaluation?
cpa.predicate.solver.ufCheckingProver.maxIterationNum = 5

# which stop operator to use for predicate cpa (usually SEP should be used in
# analysis). SEPNAA works the same as SEP, except that it Never stops At
# Abstraction states. SEPNAA is used in bmc-IMC.properties for config
# bmc-incremental-ABEl to keep exploring covered states.
cpa.predicate.stop = "SEP"
  allowed values: [SEP, SEPPCC, SEPNAA]

# Use formula reporting states for strengthening.
cpa.predicate.strengthenWithFormulaReportingStates = false

# try to reuse old abstractions from file during strengthening
cpa.predicate.strengthenWithReusedAbstractions = false

# file that consists of old abstractions, to be used during strengthening
cpa.predicate.strengthenWithReusedAbstractionsFile = "abstractions.txt"

# The function used to model successful heap object allocation. This is only
# used, when pointer analysis with UFs is enabled.
cpa.predicate.successfulAllocFunctionName = "__VERIFIER_successful_alloc"

# The function used to model successful heap object allocation with zeroing.
# This is only used, when pointer analysis with UFs is enabled.
cpa.predicate.successfulZallocFunctionName = "__VERIFIER_successful_zalloc"

# whether to include the symbolic path formula in the coverage checks or do
# only the fast abstract checks
cpa.predicate.symbolicCoverageCheck = false

# check satisfiability when a target state has been found
cpa.predicate.targetStateSatCheck = false

# deprecated name for cpa.predicate.invariants.timeForInvariantGeneration
cpa.predicate.timeForInvariantGeneration = 10s

# Whether to track values stored in variables of function-pointer type.
cpa.predicate.trackFunctionPointers = true

# deprecated name for cpa.predicate.invariants.useAllStrategies
cpa.predicate.useAllStrategies = false

# Use SMT arrays for encoding heap memory instead of uninterpreted function
# (ignored if useByteArrayForHeap=true). This is more precise but may lead to
# interpolation failures.
cpa.predicate.useArraysForHeap = true

# try to add some useful static-learning-like axioms for bitwise operations
# (which are encoded as UFs): essentially, we simply collect all the numbers
# used in bitwise operations, and add axioms like (0 & n = 0)
cpa.predicate.useBitwiseAxioms = false

# Use SMT byte array for encoding heap memory instead of uninterpreted
# function. This is more close to c heap implementation but may be to
# expensive.
cpa.predicate.useByteArrayForHeap = false

# Use an optimisation for constraint generation
cpa.predicate.useConstraintOptimization = true

# deprecated name for cpa.predicate.invariants.useGlobalInvariants
cpa.predicate.useGlobalInvariants = true

# For multithreaded programs this is an overapproximation of possible values
# of shared variables.
cpa.predicate.useHavocAbstraction = false

# deprecated name for cpa.predicate.invariants.appendToPathFormula
cpa.predicate.useInvariantsForAbstraction = false

# Use regions for pointer analysis. So called Burstall&Bornat (BnB) memory
# regions will be used for pointer analysis. BnB regions are based not only
# on type, but also on structure field names. If the field is not accessed by
# an address then it is placed into a separate region.
cpa.predicate.useMemoryRegions = false

# add special information to formulas about non-deterministic functions
cpa.predicate.useNondetFlags = false

# When using encodeBitvectorAs=INTEGER, this will modify the bitvector
# replacement behavior such that unbounded integer arithmetic (NLA) (and
# additional
#  constraints) is used to model wrap-around and boundedness.
cpa.predicate.useNonlinearArithmeticForIntAsBv = false

# Insert tmp-variables for parameters at function-entries. The variables are
# similar to return-variables at function-exit.
cpa.predicate.useParameterVariables = false

# Insert tmp-parameters for global variables at function-entries. The global
# variables are also encoded with return-variables at function-exit.
cpa.predicate.useParameterVariablesForGlobals = false

# Use quantifiers when encoding heap accesses. This requires an SMT solver
# that is capable of quantifiers (e.g. Z3 or PRINCESS).
cpa.predicate.useQuantifiersOnArrays = false

# deprecated name for cpa.predicate.invariants.useStrongInvariantsOnly
cpa.predicate.useStrongInvariantsOnly = true

# Do not follow states which can not syntactically lead to a target location
cpa.property_reachability.noFollowBackwardsUnreachable = true

# Qualified name for class which checks that the computed abstraction adheres
# to the desired property.
cpa.propertychecker.className = org.sosy_lab.cpachecker.pcc.propertychecker.DefaultPropertyChecker.class

# List of parameters for constructor of propertychecker.className. Parameter
# values are specified in the order the parameters are defined in the
# respective constructor. Every parameter value is finished with ",". The
# empty string represents an empty parameter list.
cpa.propertychecker.parameters = ""

# Whether to consider constraints on program variables (e.g., x > 10) as
# definitions)
cpa.reachdef.constraintIsDef = false

# which merge operator to use for ReachingDefCPA
cpa.reachdef.merge = "JOIN"
  allowed values: [SEP, JOIN, IGNORECALLSTACK]

# which stop operator to use for ReachingDefCPA
cpa.reachdef.stop = "SEP"
  allowed values: [SEP, JOIN, IGNORECALLSTACK]

# Do not report 'False' result, return UNKNOWN instead.  Useful for
# incomplete analysis with no counterexample checking.
cpa.reportFalseAsUnknown = false

# which merge operator to use for SignCPA
cpa.sign.merge = "JOIN"
  allowed values: [SEP, JOIN]

# which stop operator to use for SignCPA
cpa.sign.stop = "SEP"
  allowed values: [SEP, JOIN]

# max length of a chain of states, -1 for infinity
cpa.singleSuccessorCompactor.maxChainLength = -1

# deprecated name for cpa.predicate.loopTransition.applyLBETransformation
cpa.slicing.applyLBETransformation = true

# Check target states reachability
cpa.slicing.checkTargetStates = true

# Filter lemmas by liveness
cpa.slicing.filterByLiveness = true

# Depth limit for the 'LEAST_REMOVALS' strategy.
cpa.slicing.leastRemovalsDepthLimit = 2

# Pre-run syntactic weakening
cpa.slicing.preRunSyntacticWeakening = true

# Whether to use a refinable slicing precision that starts with an empty
# slice, or a statically computed, fixed slicing precision
cpa.slicing.refinableSlice = false

# Allow counterexamples that are valid only on the program slice. If you set
# this to `false`, you may have to set takeEagerSlice=true to avoid failed
# refinements. If this is set to true, the counterexample check won't work
# (in general), so you have to turn it off.
cpa.slicing.refinement.counterexampleCheckOnSlice = false

# Which prefix provider to use? (give class name) If the package name starts
# with 'org.sosy_lab.cpachecker.', this prefix can be omitted.
cpa.slicing.refinement.prefixProvider = no default value

# How to refine the slice:
# - CEX_ASSUME_DEPS: Add the dependencies of all counterexample assume edges
# to the slice.
# - INFEASIBLE_PREFIX_ASSUME_DEPS: Find an infeasible prefix and add the
# dependencies of all assume edges that are part of the infeasible prefix to
# the slice. Requires a prefix provider
# ('cpa.slicing.refinement.prefixProvider').
# - CEX_FIRST_ASSUME_DEPS: Add the dependencies of the first counterexample
# assume edges, that is not already part of the slice, to the slice.
# - CEX_LAST_ASSUME_DEPS: Add the dependencies of the last counterexample
# assume edges, that is not already part of the slice, to the slice.
cpa.slicing.refinement.refineStrategy = CEX_ASSUME_DEPS
  enum:     [CEX_ASSUME_DEPS, INFEASIBLE_PREFIX_ASSUME_DEPS, CEX_FIRST_ASSUME_DEPS,
             CEX_LAST_ASSUME_DEPS]

# What kind of restart to do after a successful refinement
cpa.slicing.refinement.restartStrategy = PIVOT
  enum:     [PIVOT, ROOT]

# Use all assumptions of a target path as slicing criteria, not just the edge
# to the target location.
cpa.slicing.refinement.takeEagerSlice = false

# Strategy for abstracting children during CEX weakening
cpa.slicing.removalSelectionStrategy = ALL
  enum:     [ALL, FIRST, RANDOM, LEAST_REMOVALS]

# deprecated name for cpa.predicate.loopTransition.timeForLoopGeneration
cpa.slicing.timeForLoopGeneration = 0s

# Inductive weakening strategy
cpa.slicing.weakeningStrategy = CEX
  enum:     [SYNTACTIC, DESTRUCTIVE, CEX]

# Enable GCC extension 'Arrays of Length Zero'.
cpa.smg.GCCZeroLengthArray = false

# Allocate memory on declaration of external variable
cpa.smg.allocateExternalVariables = true

# Array allocation functions
cpa.smg.arrayAllocationFunctions = {"calloc"}

# with this option enabled, a check for unreachable memory occurs whenever a
# function returns, and not only at the end of the main function
cpa.smg.checkForMemLeaksAtEveryFrameDrop = true

# Crash on unknown array dereferences
cpa.smg.crashOnUnknown = false

# Deallocation functions
cpa.smg.deallocationFunctions = {"free"}

# with this option enabled, heap abstraction will be enabled.
cpa.smg.enableHeapAbstraction = false

# If this Option is enabled, failure of malloc is simulated
cpa.smg.enableMallocFail = true

# Filename format for SMG graph dumps
cpa.smg.exportSMG.file = "smg/smg-%s.dot"

# Describes when SMG graphs should be dumped.
cpa.smg.exportSMGwhen = NEVER
  enum:     [NEVER, LEAF, INTERESTING, EVERY]

# Functions which indicate on external allocated memory
cpa.smg.externalAllocationFunction = {"ext_allocation"}

# Default size of externally allocated memory
cpa.smg.externalAllocationSize = Integer.MAX_VALUE

# Allocation size of memory that cannot be calculated.
cpa.smg.guessSize = 2

# Size of memory that cannot be calculated will be guessed.
cpa.smg.guessSizeOfUnknownMemorySize = false

# Handle external variables with incomplete type (extern int array[]) as
# external allocation
cpa.smg.handleIncompleteExternalVariableAsExternalAllocation = false

# with this option enabled, memory that is not freed before the end of main
# is reported as memleak even if it is reachable from local variables in main
cpa.smg.handleNonFreedMemoryInMainAsMemLeak = true

# Handle unknown dereference as safe and check error based on error
# predicate, depends on trackPredicates
cpa.smg.handleUnknownDereferenceAsSafe = false

# Sets how unknown functions are handled.
cpa.smg.handleUnknownFunctions = STRICT
  enum:     [STRICT, ASSUME_SAFE, ASSUME_EXTERNAL_ALLOCATED]

# Perform merge SMGStates by SMGJoin on ends of code block. Works with
# 'merge=JOIN'
cpa.smg.joinOnBlockEnd = true

# Memory allocation functions
cpa.smg.memoryAllocationFunctions = {"malloc", "__kmalloc", "kmalloc", "realloc"}

# Size parameter of memory allocation functions
cpa.smg.memoryAllocationFunctionsSizeParameter = 0

# Position of element size parameter for array allocation functions
cpa.smg.memoryArrayAllocationFunctionsElemSizeParameter = 1

# Position of number of element parameter for array allocation functions
cpa.smg.memoryArrayAllocationFunctionsNumParameter = 0

# Determines if memory errors are target states
cpa.smg.memoryErrors = true

# which merge operator to use for the SMGCPA
cpa.smg.merge = "SEP"
  allowed values: [SEP, JOIN]

# export interpolant smgs for every path interpolation to this path template
cpa.smg.refinement.exportInterpolantSMGs = "smg/interpolation-%d/%s"

# when to export the interpolation tree
# NEVER:   never export the interpolation tree
# FINAL:   export the interpolation tree once after each refinement
# ALWAYS:  export the interpolation tree once after each interpolation, i.e.
# multiple times per refinement
cpa.smg.refinement.exportInterpolationTree = "NEVER"
  allowed values: [NEVER, FINAL, ALWAYS]

# export interpolant smgs for every path interpolation to this path template
cpa.smg.refinement.exportRefinementSMGs = "smg/refinement-%d/smg-%s"

# export interpolation trees to this file template
cpa.smg.refinement.interpolationTreeExportFile = "interpolationTree.%d-%d.dot"

# Sets the level of runtime checking: NONE, HALF, FULL
cpa.smg.runtimeCheck = NONE
  enum:     [FORCED, NONE, HALF, FULL]

# Patterns of unknown functions which are always considered as safe
# functions, i.e., free of memory-related side effects.
cpa.smg.safeUnknownFunctionsPatterns = {"abort"}

# which stop operator to use for the SMGCPA
cpa.smg.stop = "SEP"
  allowed values: [SEP, NEVER, END_BLOCK]

# Enable track predicates for possible memory safety error on SMG state
cpa.smg.trackErrorPredicates = false

# Enable track predicates on SMG state
cpa.smg.trackPredicates = false

# Emit messages when we encounter non-target undefined behavior
cpa.smg.unknownOnUndefined = true

# Allow SMG to check predicates
cpa.smg.verifyPredicates = false

# Allocation functions which set memory to zero
cpa.smg.zeroingMemoryAllocation = {"calloc", "kzalloc"}

# Enable GCC extension 'Arrays of Length Zero'.
cpa.smg2.GCCZeroLengthArray = false

# aborts the analysis for a non-concrete (this includes symbolic values)
# memory allocation of any kind.
cpa.smg2.abortOnNonConcreteMemorySize = true

# Periodically removes concrete values from the memory model and replaces
# them with symbolic values. Only the newest concrete values above this
# threshold are removed. For negative numbers this option is ignored. Note: 0
# also removes the null value, reducing impacting null dereference or free
# soundness. Currently only supported for given value 0.
cpa.smg2.abstraction.abstractConcreteValuesAboveThreshold = -1

# If heap values are to be abstracted based on CEGAR.
cpa.smg2.abstraction.abstractHeapValues = false

# Abstraction of all detected linked lists at loop heads.
cpa.smg2.abstraction.abstractLinkedLists = true

# Abstraction of program variables via CEGAR.
cpa.smg2.abstraction.abstractProgramVariables = false

# restrict abstraction computations to branching points
cpa.smg2.abstraction.alwaysAtBranch = false

# restrict abstraction computations to function calls/returns
cpa.smg2.abstraction.alwaysAtFunction = false

# restrict abstraction computations to join points
cpa.smg2.abstraction.alwaysAtJoin = false

# If enabled, abstraction computations at loop-heads are enabled. List
# abstraction has to be enabled for this.
cpa.smg2.abstraction.alwaysAtLoop = false

# threshold for level of determinism, in percent, up-to which abstraction
# computations are performed (and iteration threshold was reached)
cpa.smg2.abstraction.determinismThreshold = 85

# toggle memory sensitive liveness abstraction. Liveness abstraction is
# supposed to simply abstract all variables away (invalidating memory) when
# unused, even if there is valid outside pointers on them. With this option
# enabled, it is first checked if there is a valid address still pointing to
# the variable before removing it. Liveness abstraction might be unsound
# without this option.
cpa.smg2.abstraction.doEnforcePointerSensitiveLiveness = true

# toggle liveness abstraction. Is independent of CEGAR, but dependent on the
# CFAs liveness variables being tracked. Might be unsound for stack-based
# memory structures like arrays.
cpa.smg2.abstraction.doLivenessAbstraction = true

# skip abstraction computations until the given number of iterations are
# reached, after that decision is based on then current level of determinism,
# setting the option to -1 always performs abstraction computations
cpa.smg2.abstraction.iterationThreshold = -1

# The minimum list segments that are needed for abstraction may be increased
# during the analysis based on a heuristic in fixed sized loops. This is the
# maximum increase that is allowed. E.g. all lists with the length given here
# are abstracted in any case. If you want to prevent dynamic increase of list
# abstraction min threshold set this to the same value as
# listAbstractionMinimumLengthThreshold.
cpa.smg2.abstraction.listAbstractionMaximumIncreaseLengthThreshold = 6

# The minimum list segments directly following each other with the same value
# needed to abstract them.Minimum is 2.
cpa.smg2.abstraction.listAbstractionMinimumLengthThreshold = 4

# restrict liveness abstractions to nodes with more than one entering and/or
# leaving edge
cpa.smg2.abstraction.onlyAtNonLinearCFA = false

# Periodically removes unused constraints from the state.
cpa.smg2.abstraction.removeUnusedConstraints = false

# Allocate memory on declaration of external variable
cpa.smg2.allocateExternalVariables = true

# Array allocation functions
cpa.smg2.arrayAllocationFunctions = {"calloc"}

# Use equality assumptions to assign values (e.g., (x == 0) => x = 0)
cpa.smg2.assignEqualityAssumptions = true

# Whether to perform caching of constraint satisfiability results
cpa.smg2.cache = true

# Whether to use subset caching
cpa.smg2.cacheSubsets = false

# Whether to use superset caching
cpa.smg2.cacheSupersets = false

# If this Option is enabled, C function atexit() will return a succeeding and
# failing registration for each registration. Otherwise only succeeding.
cpa.smg2.canAtexitFail = false

# with this option enabled, memory addresses (pointers) are transformed into
# a numeric assumption upon casting the pointer to a number. This assumption
# can be returned to a proper pointer by casting it back. This enables
# numeric operations beyond pointer arithmetics, but loses precision for
# comparisons/assumptions, as the numeric assumption is static. May be
# unsound!
cpa.smg2.castMemoryAddressesToNumeric = false

# with this option enabled, a check for unreachable memory occurs whenever a
# function returns, and not only at the end of the main function
cpa.smg2.checkForMemLeaksAtEveryFrameDrop = true

# Maximum amount of concrete assignments before the assigning is aborted. The
# last offset is then once treated as option
# overapproximateSymbolicOffsetsAsFallback specifies.
cpa.smg2.concreteValueForSymbolicOffsetsAssignmentMaximum = 300

# Crash on unknown value when creating constraints of any form.
cpa.smg2.crashOnUnknownInConstraint = false

# Deallocation functions
cpa.smg2.deallocationFunctions = {"free"}

# with this option enabled, heap abstraction will be enabled.
cpa.smg2.enableHeapAbstraction = false

# If this Option is enabled, failure of malloc is simulated
cpa.smg2.enableMallocFail = true

# If true, memory with symbolic size can be zeroed, which allows usage of
# zeroing allocation functions like calloc().
cpa.smg2.enableZeroingOfSymbolicMemorySize = false

# Filename format for SMG graph dumps
cpa.smg2.exportSMG.file = "smg/smg-%s.dot"

# Describes when SMG graphs should be dumped.
cpa.smg2.exportSMGwhen = NEVER
  enum:     [NEVER, LEAF, INTERESTING, EVERY]

# Functions which return externally allocated memory with bit size defined by
# option externalAllocationSize
cpa.smg2.externalAllocationFunction = {"ext_allocation"}

# Default bit size of externally allocated memory
cpa.smg2.externalAllocationSize = Integer.MAX_VALUE

# If this Option is enabled, all symbolic offsets used when writing to memory
# are evaluated into all possible concrete values by an SMT solver. This
# might be very expensive, as all possible combinations of values for the
# symbolic offsets are concretely evaluated. May not be used together with
# option overapproximateForSymbolicWrite.
cpa.smg2.findConcreteValuesForSymbolicOffsets = false

# Allocation size of memory that cannot be calculated.
cpa.smg2.guessSize = BigInteger.valueOf(2)

# Size of memory that cannot be calculated will be guessed.
cpa.smg2.guessSizeOfUnknownMemorySize = false

# Handle external variables with incomplete type (extern int array[]) as
# external allocation
cpa.smg2.handleIncompleteExternalVariableAsExternalAllocation = false

# with this option enabled, memory that is not freed before the end of main
# is reported as memleak even if it is reachable from local variables in main
cpa.smg2.handleNonFreedMemoryInMainAsMemLeak = true

# Handle unknown dereference as safe and check error based on error
# predicate, depends on trackPredicates
cpa.smg2.handleUnknownDereferenceAsSafe = false

# Sets how unknown functions are handled.
# STRICT: Unknown functions cause a stop in the analysis, i.e. known and
# handled functions are evaluated normally. 
# ASSUME_SAFE: unknown functions are assumed to be safe. No input into the
# function is checked for validity and the result is a UNKNOWN value (which
# may itself violate memorysafety etc.). Warning: ASSUME_SAFE can be unsound
# due to side effects, the unknown return value etc.!
# ASSUME_EXTERNAL_ALLOCATED: Input into the function is checked for validity
# and may cause memory based errors. Returned values are unknown, but in a
# valid new memory section that can be freed normally. Functions allocating
# external memory and returning their address can be defined with option
# externalAllocationFunction and externalAllocationSize.
# Functions defined in option "safeUnknownFunctions" are handled equally to
# ASSUME_SAFE in all cases.
cpa.smg2.handleUnknownFunctions = ASSUME_EXTERNAL_ALLOCATED
  enum:     [STRICT, ASSUME_SAFE, ASSUME_EXTERNAL_ALLOCATED]

# If this option is enabled, a memory allocation (e.g. malloc or array
# declaration) for unknown memory sizes does not abort, but also does not
# create any memory.
cpa.smg2.handleUnknownMemoryAllocation = STOP_ANALYSIS
  enum:     [IGNORE, MEMORY_ERROR, STOP_ANALYSIS]

# if there is an assumption like (x!=0), this option sets unknown
# (uninitialized) variables to 1L, when the true-branch is handled.
cpa.smg2.initAssumptionVars = false

# get an initial precision from file
cpa.smg2.initialPrecisionFile = no default value

# get an initial precision from a predicate precision file
cpa.smg2.initialPredicatePrecisionFile = no default value

# Perform merge SMGStates by SMGJoin on ends of code block. Works with
# 'merge=JOIN'
cpa.smg2.joinOnBlockEnd = false

# If this option is enabled, a call to malloc with value zero results in a
# return value that is equal to zero. If this option is disabled, a non-zero
# memory section that may not be accessed but freed is returned.
cpa.smg2.mallocZeroReturnsZero = false

# Memory allocation functions
cpa.smg2.memoryAllocationFunctions = {"malloc", "__kmalloc", "kmalloc"}

# Size parameter of memory allocation functions
cpa.smg2.memoryAllocationFunctionsSizeParameter = 0

# Position of element size parameter for array allocation functions
cpa.smg2.memoryArrayAllocationFunctionsElemSizeParameter = 1

# Position of number of element parameter for array allocation functions
cpa.smg2.memoryArrayAllocationFunctionsNumParameter = 0

# Determines if memory errors are target states
cpa.smg2.memoryErrors = false

# which merge operator to use for the SMGCPA
cpa.smg2.merge = "SEP"
  allowed values: [SEP]

# Whether to perform SAT checks only for the last added constraint
cpa.smg2.minimalSatCheck = true

# Assume that variables used only in a boolean context are either zero or
# one.
cpa.smg2.optimizeBooleanVariables = true

# If this Option is enabled, all values of a memory region that is written or
# read with a symbolic offset are overapproximated. I.e. when writing to a
# memory region, all previous values are deleted and the memory region is
# overapproximated so that only unknown values are in the memory region after
# the write. When reading, all possible reads are evaluated. Can not be used
# at the same time as option findConcreteValuesForSymbolicOffsets.
cpa.smg2.overapproximateSymbolicOffsets = false

# If this Option is enabled, writing with symbolic sized value types are
# overapproximated. I.e. the memory region affected is overapproximated,
# including the value itself, to unknown.
cpa.smg2.overapproximateValuesForSymbolicTypeSize = false

# with this option enabled, we try to gather information on memory reads from
# values that are overlapping but not exactly fitting to the read parameters.
# Example: int value = 1111; char a = (char)((char[])&value)[1];
cpa.smg2.preciseSMGRead = true

# target file to hold the exported precision
cpa.smg2.precisionFile = no default value

# whether to use heuristic to avoid similar, repeated refinements
cpa.smg2.refinement.avoidSimilarRepeatedRefinement = false

# Which base precision should be used for a new precision? ALL: During
# refinement, collect precisions from the complete ARG. SUBGRAPH: During
# refinement, keep precision from all removed parts (subgraph) of the ARG.
# CUTPOINT: Only the cut-point's precision is kept. TARGET: Only the target
# state's precision is kept.
cpa.smg2.refinement.basisStrategy = SUBGRAPH
  enum:     [ALL, SUBGRAPH, TARGET, CUTPOINT]

# whether to do lazy-abstraction
cpa.smg2.refinement.doLazyAbstraction = true

# whether to perform (more precise) edge-based interpolation or (more
# efficient) path-based interpolation
cpa.smg2.refinement.performEdgeBasedInterpolation = true

# whether to do lazy-abstraction
cpa.smg2.refinement.restart = PIVOT
  enum:     [ROOT, PIVOT, COMMON]

# Resolve definite assignments
cpa.smg2.resolveDefinites = true

# Sets the level of runtime checking: NONE, HALF, FULL
cpa.smg2.runtimeCheck = NONE
  enum:     [FORCED, NONE, HALF, FULL]

# List of functions that are always considered as safe, i.e. they are not
# evaluated, even if known to the analysis, nor are their inputs checked for
# validity. They always return a new, unknown value and therefore
# overapproximate if their signature does not return void. Using this option
# might be unsound, depending on the function.
cpa.smg2.safeUnknownFunctions = {""}

# When to check the satisfiability of constraints
cpa.smg2.satCheckStrategy = AT_ASSUME
  enum:     [AT_ASSUME, AT_TARGET]

# which stop operator to use for the SMGCPA
cpa.smg2.stop = "SEP"
  allowed values: [SEP, NEVER, END_BLOCK]

# Enable track predicates for possible memory safety error on SMG state
cpa.smg2.trackErrorPredicates = false

# Enable track predicates on SMG state
cpa.smg2.trackPredicates = true

# Treat symbolic values as unknowns and assign new concrete values to them.
cpa.smg2.treatSymbolicValuesAsUnknown = false

# Emit messages when we encounter non-target undefined behavior
cpa.smg2.unknownOnUndefined = true

# Allocation functions which set memory to zero
cpa.smg2.zeroingMemoryAllocation = {"calloc", "kzalloc"}

# set this to true when you only want to do a code analysis. If StatisticsCPA
# is combined with other CPAs to do queries use false.
cpa.statistics.analysis = true

# which merge operator to use for StatisticsCPA? Ignored when analysis is set
# to true
cpa.statistics.mergeSep = "sep"
  allowed values: [sep, join]

# count the number of traversed arithmetic operations.
cpa.statistics.metric.arithmeticOperationCount = true

# count the number of traversed variable definitions with array type.
cpa.statistics.metric.arrayVariablesCount = true

# count the number of traversed assume statements.
cpa.statistics.metric.assumeCount = true

# count the number of traversed bitwise operations.
cpa.statistics.metric.bitwiseOperationCount = true

# count the number of traversed edges with more then one outgoing edge.
cpa.statistics.metric.branchCount = true

# count the number of traversed dereference operations.
cpa.statistics.metric.dereferenceCount = true

# count the number of traversed variable definitions with floating type
# (float or double).
cpa.statistics.metric.floatVariablesCount = true

# count the number of traversed function calls.
cpa.statistics.metric.functionCallCount = true

# count the number of traversed function definitions.
cpa.statistics.metric.functionDefCount = true

# count the number of traversed global variable definitions.
cpa.statistics.metric.globalVariablesCount = true

# count the number of traversed gotos.
cpa.statistics.metric.gotoCount = true

# count the number of traversed variable definitions with integer type.
cpa.statistics.metric.integerVariablesCount = true

# count the number of traversed jumps.
cpa.statistics.metric.jumpCount = true

# count the number of traversed local variable definitions.
cpa.statistics.metric.localVariablesCount = true

# count the number of traversed loops.
cpa.statistics.metric.loopCount = true

# count the number of traversed nodes.
cpa.statistics.metric.nodeCount = true

# count the number of traversed variable definitions with pointer type.
cpa.statistics.metric.pointerVariablesCount = true

# count the number of traversed variable definitions with a complex structure
# type.
cpa.statistics.metric.structVariablesCount = true

# target file to hold the statistics
cpa.statistics.statisticsCPAFile = no default value

# Which refinement algorithm to use? (give class name, required for
# termination algorithm with CEGAR) If the package name starts with
# 'org.sosy_lab.cpachecker.', this prefix can be omitted.
cpa.termination.refiner = no default value

# Simple thread analysis from theory paper
cpa.thread.simpleMode = false

# The case when the same thread is created several times we do not support.We
# may skip or fail in this case.
cpa.thread.skipTheSameThread = false

# The case when the same thread is created several times we do not support.We
# may try to support it with self-parallelizm.
cpa.thread.supportSelfCreation = false

# allow assignments of a new thread to the same left-hand-side as an existing
# thread.
cpa.threading.allowMultipleLHS = false

# the maximal number of parallel threads, -1 for infinite. When combined with
# 'useClonedFunctions=true', we need at least N cloned functions. The option
# 'cfa.cfaCloner.numberOfCopies' should be set to N.
cpa.threading.maxNumberOfThreads = 5

# in case of witness validation we need to check all possible function calls
# of cloned CFAs.
cpa.threading.useAllPossibleClones = false

# atomic locks are used to simulate atomic statements, as described in the
# rules of SV-Comp.
cpa.threading.useAtomicLocks = true

# do not use the original functions from the CFA, but cloned ones. See
# cfa.postprocessing.CFACloner for detail.
cpa.threading.useClonedFunctions = true

# local access locks are used to avoid expensive interleaving, if a thread
# only reads and writes its own variables.
cpa.threading.useLocalAccessLocks = true

# The max amount of refinements for the trace abstraction algorithm. Setting
# it to 0 leads to an analysis of the ARG without executing any refinements.
# This is used for debugging purposes.
cpa.traceabstraction.refinementStrategy.maxRefinementIterations = -1

# which merge operator to use for UninitializedVariablesCPA?
cpa.uninitvars.merge = "sep"
  allowed values: [sep, join]

# print warnings during analysis when uninitialized variables are used
cpa.uninitvars.printWarnings = "true"

# which stop operator to use for UninitializedVariablesCPA?
cpa.uninitvars.stop = "sep"
  allowed values: [sep, join]

# functions, which stops analysis
cpa.usage.abortfunctions = {}

# functions, which are used to bind variables (like list elements are binded
# to list variable)
cpa.usage.binderFunctions = {}

# export counterexample core as text file
cpa.usage.export.witnessTemplate = "witness.%s.graphml"

# path to write results
cpa.usage.falseUnsafesOutput = "FalseUnsafes"

# if a file do not exist, do not include the corresponding edge
cpa.usage.filterMissedFiles = true

# filtered unsafes, which can not be removed using precision, may be hidden
cpa.usage.hideFilteredUnsafes = false

# The functions, which cannot be executed in parallel with themselves
cpa.usage.notSelfParallelFunctions = new HashSet<>()

# path to write results
cpa.usage.output = "unsafe_rawdata"

# all variables should be printed to the one file or to the different
cpa.usage.outputType = KLEVER
  enum:     [ETV, KLEVER, KLEVER_OLD]

# The way how to identify two paths as equal
cpa.usage.pathEquality = CFANodeId
  enum:     [ARGStateId, CFANodeId]

# The value of marked unsafes, after which the precision should be cleaned
cpa.usage.precisionReset = Integer.MAX_VALUE

# print all unsafe cases in report
cpa.usage.printFalseUnsafes = false

# output only true unsafes
cpa.usage.printOnlyTrueUnsafes = false

# print found unsafes in case of unknown verdict
cpa.usage.printUnsafesIfUnknown = true

# The order of refinement blocks
cpa.usage.refinementChain = no default value

# use single file for output or dump every error trace to its own file
cpa.usage.singleFileOutput = false

# The functions, which are executed in one thread
cpa.usage.singleThreadFunctions = new HashSet<>()

# functions, which we don't analize
cpa.usage.skippedfunctions = {}

# variables, which will be filtered by function location
cpa.usage.skippedvariables.byFunction = {}

# variables, which will be filtered by function prefix
cpa.usage.skippedvariables.byFunctionPrefix = {}

# variables, which will be filtered by its name
cpa.usage.skippedvariables.byName = {}

# variables, which will be filtered by its name prefix
cpa.usage.skippedvariables.byNamePrefix = {}

# variables, which will be filtered by its type
cpa.usage.skippedvariables.byType = {}

# clean all ARG or try to reuse some parts of it (memory consuming)
cpa.usage.totalARGCleaning = true

# ignore unsafes only with empty callstacks
cpa.usage.unsafedetector.ignoreEmptyLockset = true

# A name of interrupt lock for checking deadlock free
cpa.usage.unsafedetector.intLock = no default value

# defines what is unsafe
cpa.usage.unsafedetector.unsafeMode = RACE
  enum:     [RACE, DEADLOCKCIRCULAR, DEADLOCKDISPATCH]

# functions, which are marked as write access
cpa.usage.writeAccessFunctions = {}

# which merge operator to use for ValidVarsCPA
cpa.validVars.merge = "JOIN"
  allowed values: [SEP, JOIN]

# restrict abstraction computations to branching points
cpa.value.abstraction.alwaysAtBranch = false

# restrict abstraction computations to function calls/returns
cpa.value.abstraction.alwaysAtFunction = false

# restrict abstraction computations to join points
cpa.value.abstraction.alwaysAtJoin = false

# restrict abstraction computations to loop heads
cpa.value.abstraction.alwaysAtLoop = false

# threshold for level of determinism, in percent, up-to which abstraction
# computations are performed (and iteration threshold was reached)
cpa.value.abstraction.determinismThreshold = 85

# toggle liveness abstraction
cpa.value.abstraction.doLivenessAbstraction = false

# skip abstraction computations until the given number of iterations are
# reached, after that decision is based on then current level of determinism,
# setting the option to -1 always performs abstraction computations
cpa.value.abstraction.iterationThreshold = -1

# restrict liveness abstractions to nodes with more than one entering and/or
# leaving edge
cpa.value.abstraction.onlyAtNonLinearCFA = false

# Allow the given extern functions and interpret them as pure functions
# although the value analysis does not support their semantics and this can
# produce wrong results.
cpa.value.allowedUnsupportedFunctions = {}

# Use equality assumptions to assign values (e.g., (x == 0) => x = 0)
cpa.value.assignEqualityAssumptions = true

# configure when to export loop invariants
cpa.value.exportLoopInvariants = IF_TRUE
  enum:     [ALWAYS, IF_NOT_FALSE, IF_TRUE, IF_UNKNOWN]

# Fixed set of values for function calls to VERIFIER_nondet_*. Does only
# work, if ignoreFunctionValueExceptRandom is enabled 
cpa.value.functionValuesForRandom = no default value

# Track or not function pointer values
cpa.value.ignoreFunctionValue = true

# If 'ignoreFunctionValue' is set to true, this option allows to provide a
# fixed set of values in the TestComp format. It is used for function-calls
# to calls of VERIFIER_nondet_*. The file is provided via the option
# functionValuesForRandom 
cpa.value.ignoreFunctionValueExceptRandom = false

# if there is an assumption like (x!=0), this option sets unknown
# (uninitialized) variables to 1L, when the true-branch is handled.
cpa.value.initAssumptionVars = false

# get an initial precision from file
cpa.value.initialPrecisionFile = no default value

# get an initial precision from a predicate precision file
cpa.value.initialPredicatePrecisionFile = no default value

# apply optimizations based on equality of input interpolant and candidate
# interpolant
cpa.value.interpolation.applyItpEqualityOptimization = true

# apply optimizations based on CFA edges with only variable-renaming
# semantics
cpa.value.interpolation.applyRenamingOptimization = true

# apply optimizations based on infeasibility of suffix
cpa.value.interpolation.applyUnsatSuffixOptimization = true

# whether to manage the callstack, which is needed for BAM
cpa.value.interpolation.manageCallstack = true

# Defines which variables may be combined in binary and ternary invariants
cpa.value.invExport.combinationStrategy = ALL
  enum:     [ALL, FUNCTION_SCOPE, PROGRAM_RELATION, ASSUME_RELATION]

# Enable invariants that use  an arithmetic operator(linear invariants are
# enabled separately)
cpa.value.invExport.exportArithmetic = false

# Enable to export invariants that include two variables
cpa.value.invExport.exportBinary = true

# Enable invariants that use a bit operator
cpa.value.invExport.exportBitops = true

# Enable to export invariants stating whether single variables are even or
# odd
cpa.value.invExport.exportEvenVal = true

# Enable to export linear equalities or inequalities over variables, e.g., ax
# + by + c = 0, ax + bx + c <= 0, ax + bx + c >= 0, or ax + by + cy + d = 0
cpa.value.invExport.exportLinear = true

# Enable invariants that relate (compare) two variables
cpa.value.invExport.exportRelational = true

# Enable invariants that use a shift operator, note that additionally
# exportBitops must be enabled
cpa.value.invExport.exportShiftops = true

# Enable to export invariants that include three variables, currently only
# effective if exportLinear is enabled, too
cpa.value.invExport.exportTernary = true

# Enable to export invariants on single variables
cpa.value.invExport.exportUnary = true

# enable if loop invariant export should consider context
cpa.value.invExport.invariantsContextSensitive = true

# template for target files, e.g., loopInvPrec%s.txt, to hold the exported
# loop invariants
cpa.value.loopInvariantsFiles = no default value

# which merge operator to use for ValueAnalysisCPA
cpa.value.merge = "SEP"
  allowed values: [SEP, JOIN]

# Assume that variables used only in a boolean context are either zero or
# one.
cpa.value.optimizeBooleanVariables = true

# target file to hold the exported precision
cpa.value.precisionFile = no default value

# random seed for sampling function return values. If not set, a seed of '0'
# is taken. This options only has an effect if the option
# 'randomlySampleFunctionReturnValues' is used.
cpa.value.randomSamplingSeed = 0

# if set to true this option will generate random test values for function
# calls to VERIFIER_nondet_*.
cpa.value.randomlySampleFunctionReturnValues = false

# whether to add assumptions to counterexamples, e.g., for supporting
# counterexample checks
cpa.value.refinement.addAssumptionsToCex = true

# whether to use heuristic to avoid similar, repeated refinements
cpa.value.refinement.avoidSimilarRepeatedRefinement = false

# Which base precision should be used for a new precision? ALL: During
# refinement, collect precisions from the complete ARG. SUBGRAPH: During
# refinement, keep precision from all removed parts (subgraph) of the ARG.
# CUTPOINT: Only the cut-point's precision is kept. TARGET: Only the target
# state's precision is kept.
cpa.value.refinement.basisStrategy = SUBGRAPH
  enum:     [ALL, SUBGRAPH, TARGET, CUTPOINT]

# completely disable the tracking of found error paths in the refiner, i.e.,
# disable the detection of repeated counterexamples
cpa.value.refinement.disableErrorPathTracking = false

# whether to do lazy-abstraction
cpa.value.refinement.doLazyAbstraction = true

# when to export the interpolation tree
# NEVER:   never export the interpolation tree
# FINAL:   export the interpolation tree once after each refinement
# ALWAYS:  export the interpolation tree once after each interpolation, i.e.
# multiple times per refinement
cpa.value.refinement.exportInterpolationTree = "NEVER"
  allowed values: [NEVER, FINAL, ALWAYS]

# export interpolation trees to this file template
cpa.value.refinement.interpolationTreeExportFile = "interpolationTree.%d-%d.dot"

# heuristic to sort targets based on the quality of interpolants derivable
# from them
cpa.value.refinement.itpSortedTargets = false

# File to which path constraints should be written.
cpa.value.refinement.pathConstraintsFile = "Counterexample.%d.symbolic-trace.txt"

# whether to perform path slicing before interpolation
cpa.value.refinement.pathSlicing = true

# whether to perform (more precise) edge-based interpolation or (more
# efficient) path-based interpolation
cpa.value.refinement.performEdgeBasedInterpolation = true

# which prefix of an actual counterexample trace should be used for
# interpolation
cpa.value.refinement.prefixPreference = [PrefixPreference.DOMAIN_MIN, PrefixPreference.LENGTH_MIN]

# whether to do lazy-abstraction
cpa.value.refinement.restart = PIVOT
  enum:     [ROOT, PIVOT, COMMON]

# instead of reporting a repeated counter-example, search and refine another
# error-path for the same target-state.
cpa.value.refinement.searchForFurtherErrorPaths = false

# store all refined paths
cpa.value.refinement.storeAllRefinedPaths = false

# if this option is set to false, constraints are never kept
cpa.value.refinement.trackConstraints = true

# whether to use the top-down interpolation strategy or the bottom-up
# interpolation strategy
cpa.value.refinement.useTopDownInterpolationStrategy = true

# Whether to write symbolic trace (including path constraints) for found
# erexamples
cpa.value.refinement.writePathConstraints = true

# Overall timelimit for computing initial value precision from given
# predicate precision(use seconds or specify a unit; 0 for infinite)
cpa.value.reuse.precision.predicate.adaptionLimit = 0ns

# also consider other binary operators then ==, !== when considering control
# dependencies while adapting predicate precision
cpa.value.reuse.precision.predicate.includeControlNonEquiv = false

# comma-separated list of files with property specifications that should be
# considered when determining the relevant edges for predicate precision
# adaption
cpa.value.reuse.precision.predicate.relevantProperties = []

# which strategy to use to convert predicate to value precision
cpa.value.reuse.precision.predicate.strategy = CONVERT_ONLY
  enum:     [CONVERT_ONLY, CONVERT_AND_ADD_FLOW_BACKWARD,
             CONVERT_AND_ADD_FLOW_BIDIRECTED]

# also consider control dependencies during adaption of predicate precision
cpa.value.reuse.precision.predicate.useControl = false

# configure whether to export all loop invariants into one file or to split
# the export into one file per type
cpa.value.splitLoopInvariantsInExport = false

# which stop operator to use for ValueAnalysisCPA
cpa.value.stop = "SEP"
  allowed values: [SEP, JOIN, NEVER, EQUALS]

# Default size of arrays whose length can't be determined.
cpa.value.symbolic.defaultArraySize = 20

# If this option is set to true, an own symbolic identifier is assigned to
# each array slot when handling non-deterministic arrays of fixed length. If
# the length of the array can't be determined, it won't be handled in either
# cases.
cpa.value.symbolic.handleArrays = false

# Whether to handle non-deterministic pointers in symbolic value analysis.
cpa.value.symbolic.handlePointers = true

# If this option is set to true, an own symbolic identifier is assigned to
# each struct member when handling non-deterministic structs.
cpa.value.symbolic.handleStructs = true

# Whether to try to not use any constraints in refinement
cpa.value.symbolic.refinement.avoidConstraints = true

# The refinement strategy to use
cpa.value.symbolic.refinement.strategy = CONSTRAINTS_FIRST
  enum:     [CONSTRAINTS_FIRST, VALUES_FIRST, ALTERNATING, VALUES_ONLY]

# Whether to simplify symbolic expressions, if possible.
cpa.value.symbolic.simplifySymbolics = false

# Track Java array values in explicit value analysis. This may be costly if
# the verified program uses big or lots of arrays. Arrays in C programs will
# always be tracked, even if this value is false.
cpa.value.trackJavaArrayValues = true

# Tells the value analysis how to handle unknown values.
cpa.value.unknownValueHandling = DISCARD
  enum:     [DISCARD, INTRODUCE_SYMBOLIC]

# Specify simple custom instruction by specifying the binary operator op. All
# simple cis are of the form r = x op y. Leave empty (default) if you specify
# a more complex custom instruction within code.
custominstructions.binaryOperatorForSimpleCustomInstruction = PLUS
  enum:     [MULTIPLY, DIVIDE, MODULO, PLUS, MINUS, SHIFT_LEFT, SHIFT_RIGHT, LESS_THAN,
             GREATER_THAN, LESS_EQUAL, GREATER_EQUAL, BINARY_AND, BINARY_XOR, BINARY_OR,
             EQUALS, NOT_EQUALS]

# Name of function containing the custom instruction definition
custominstructions.ciFun = no default value

# Signature for custom instruction, describes names and order of input and
# output variables of a custom instruction
custominstructions.ciSignature = "ci_spec.txt"

# File specifying start locations of custom instruction applications
# File to dump start location of identified custom instruction applications
custominstructions.definitionFile = "ci_def.txt"

# Where to dump the requirements on custom instruction extracted from
# analysis
custominstructions.dumpCIRequirements = "ci%d.smt"

# Try to remove parts of requirements that are not related to custom
# instruction and are, thus, irrelevant for custom instruction behavior
custominstructions.enableRequirementsSlicing = false

# Specifies the mode how custom instruction applications in program are
# identified.
custominstructions.mode = OPERATOR
  enum:     [MANUAL, OPERATOR, AUTOMATIC]

# Try to remove requirements that are covered by another requirment and are,
# thus, irrelevant for custom instruction behavior
custominstructions.removeCoveredRequirements = false

# Qualified name of class for abstract state which provides custom
# instruction requirements.
custominstructions.requirementsStateClassName = no default value

# Option to change the behaviour of the loop detection for generating the
# Counterexample-C-Code that will probably be used to generate invariants.
# Note that last loop means the first loop encountered when backwards
# traversing the given ARGPath, thus, the last loop may contain other loops,
# which are in turn also counted to the last loop.
cwriter.withLoops.loopDetectionStrategy = ALL_LOOPS
  enum:     [ALL_LOOPS, ONLY_LAST_LOOP]

# toggle checking forward conditions
dar.checkForwardConditions = true

# toggle falling back if interpolation or forward-condition is disabled
dar.fallBack = true

# toggle removing unreachable stop states in ARG
dar.removeUnreachableStopStates = false

# toggle replace global phase with BMC
dar.replaceGlobalPhaseWithBMC = false

# When checking for the data race property, use this configuration file
# instead of the current one, i.e. all previously set config options are
# void, except for command-line options, which are applied on top of the
# final config.
datarace.config = no default value

# Whether to consider pointees. Only if this option is set to true, a pointer
# analysis is run during system dependence graph (SDG) construction and
# dependencies of pointees are inserted into the SDG. If this option is set
# to false, pointers are completely ignored and the resulting SDG is an
# under-approximation that lacks all pointee dependencies.
dependencegraph.considerPointees = true

# Whether to take an assumption edge 'p' as control dependence if edge 'not
# p' is a control dependence. This creates a larger slice, but may reduce the
# size of the state space for deterministic programs. This behavior is also
# closer to the static program slicing based on control-flow graphs (CFGs),
# where branching is represented by a single assumption (with true- and
# false-edges)
dependencegraph.controldeps.considerInverseAssumption = true

# Whether to consider control dependencies.
dependencegraph.controldeps.use = true

# File to export dependence graph to. If `null`, dependence graph will not be
# exported as dot.
dependencegraph.exportDot = "DependenceGraph.dot"

# Whether to consider (data-)flow dependencies.
dependencegraph.flowdeps.use = true

# Whether to include only functions reachable from the main function in the
# dependence graph.
dependencegraph.onlyReachableFunctions = true

# The maximum duration a single pointer analysis method is allowed to run
# (use seconds or specify a unit; 0 for infinite).
dependencegraph.pointerAnalysisTime = 0s

# The computation methods used for pointer analysis. If no method is
# specified, an imprecise over-approximation of the global pointer state is
# created without running any actual pointer analysis. If at least one
# computation method is specified, the first one in the list is run with the
# time limit set by 'dependencegraph.pointerAnalysisTime'. If this method is
# able to create a valid global pointer state in time, the state is used and
# no other methods are run. Otherwise, if a second computation method is
# specified, the second method is run with the same time limit. If the method
# is able to create a valid global pointer state in time, the state is used
# and no other methods are run. The same is true for all subsequent
# computation methods specified in the list. If no computation method is able
# to create a valid global pointer state in time, an imprecise
# over-approximation of the global pointer state is created without running
# any actual pointer analysis. A pointer analysis is only run if
# 'dependencegraph.considerPointees' is set to true. Available computation
# methods: PointerStateComputationMethod.FLOW_SENSITIVE,
# PointerStateComputationMethod.FLOW_INSENSITIVE
dependencegraph.pointerStateComputationMethods = [PointerStateComputationMethod.FLOW_SENSITIVE]

# comma-separated list of files with property specifications that should be
# considered when determining the nodes that are in the reachability
# property.
differential.badstateProperties = []

# ignore declarations when detecting modifications, be careful when variables
# are renamed (could be unsound)
differential.ignoreDeclarations = false

# perform assumption implication check
differential.implicationCheck = true

# perform preprocessing to detect states from which error locations are
# reachable
differential.performPreprocessing = false

# Program to check against
differential.program = no default value

# safely stop analysis on pointer accesses and similar
differential.stopOnPointers = false

# Switch on/off to form the union of variable sets at identical location
# pairs. Set cpa.automaton.deleteDoubleEdges as well!
differential.variableSetMerge = false

# Abstraction nodes are added to each block after they are created. They are
# needed to strengthen the preconditions of blocks. Missing blocks make the
# analysis slower but not impossible.
distributedSummaries.allowMissingAbstractionNodes = true

# The number of blocks is dependent by the number of functions in the
# program.A tolerance of 1 means, that we subtract 1 of the total number of
# functions.
distributedSummaries.allowSingleBlockDecompositionWhenMerging = false

# Where to store the block graph in JSON format
distributedSummaries.blockCFAFile = "block_analysis/blocks.json"

# Whether to enable debug mode of block-summary analysis. This creates visual
# output for debugging and exports additional metadata.Creating this
# information consumes resources and should not be used for benchmarks.
distributedSummaries.debug = false

# Allows to set the algorithm for decomposing the CFA. LINEAR_DECOMPOSITION
# creates blocks from each merge/branching point to the next merge/branching
# point. MERGE_DECOMPOSITION merges blocks obtained by LINEAR_DECOMPOSITION.
# The final number of blocks should converge to the number of functions in
# the program. NO_DECOMPOSITION creates one block around the CFA.
distributedSummaries.decompositionType = MERGE_DECOMPOSITION
  enum:     [LINEAR_DECOMPOSITION, MERGE_DECOMPOSITION, BRIDGE_DECOMPOSITION,
             NO_DECOMPOSITION]

# Whether to stop after exporting the blockgraph
distributedSummaries.generateBlockGraphOnly = false

# Import an existing decomposition from a file
distributedSummaries.importDecomposition = no default value

# List of input files that contain preconditions and verification conditions
# that should be assumed as 'known' by block-summary analysis. Each file must
# contain a single, valid JSON DssMessage. If at least one file is provided,
# the block-summary analysis assumes these pre- and verification-conditions.
# If no file is provided, the block-summary analysis assumes the precondition
# 'true' and the verification condition 'false'.
distributedSummaries.knownConditions = []

# List of input files that contain preconditions and verification conditions
# that should be assumed as 'new' by block-summary analysis. For each message
# in this list, block-summary analysis will perform a new analysis run in the
# order of occurrence. Each file must contain a single, valid JSON
# DssMessage. If at least one file is provided, the block-summary analysis
# assumes these pre- and verification-conditions. If no file is provided, the
# block-summary analysis assumes the precondition 'true' and the verification
# condition 'false'.
distributedSummaries.newConditions = []

# Where to write responses
distributedSummaries.outputMessages = "messages/"

# Change the queue type. VIOLATION_CONDITION prioritizes the processing of
# ViolationConditionMessages. DEFAULT does not differ between PostCondition
# and ViolationCondition messages.
distributedSummaries.queue = DEFAULT
  enum:     [VIOLATION_CONDITION, DEFAULT]

# Whether to spawn a worker for only one block id
distributedSummaries.spawnWorkerForId = ""

# Configuration for forward analysis in computation of distributed summaries
distributedSummaries.worker.forwardConfiguration = "config/distributed-summary-synthesis/dss-block-analysis.properties"

# Destination directory for the logfiles of all DssWorkers. The logfiles have
# the same name as the ID of the worker.
distributedSummaries.worker.logDirectory = "block_analysis/logfiles"

# output file for visualizing message exchange
dss.logging.reportFiles = "block_analysis/messages"

# Enable to use lazy refinement in current analysis instead of restarting
# from root after each refinement.
enabledanalysis.allowLazyRefinement = false

# Which CPA is used as enabler in the current analysis.
enabledanalysis.enablerCPA = PREDICATE
  enum:     [APRON, INTERVAL, OCTAGON, PREDICATE, VALUE]

# Ranking algorithm to use for fault localization
faultLocalization.by_coverage.type = TARANTULA
  enum:     [TARANTULA, DSTAR, OCHIAI]

# Configuration to use for initial program-state exploration
faultLocalization.by_distance.analysis = no default value

# The distance metric that ought to be used for the computation of the
# distance
faultLocalization.by_distance.metric = ADM
  enum:     [ADM, CFDM, PG]

# Maximum number of explorations to run for collecting error paths, before
# performing fault localization.  Exploration runs stop when the program
# under analysis is fully explored or the specified number of runs is
# reached. Fault localization may be more precise if more error paths are
# available.
faultLocalization.by_distance.stopAfter = 40

# whether to include variables beginning with
# __FAULT_LOCALIZATION_precondition
faultLocalization.by_traceformula.includeDeclared = true

# Do not show faults that contain a certain variable. Use, e.g., 'main::x' to
# ban variable 'x' in the main function. Use, e.g., '::x' to ban all
# variables named 'x'. This is especially useful to filter specific faults if
# the first run results in many candidates. Provide a comma separated string
# to add variables, e.g., main::x,doStuff::y,::z
faultLocalization.by_traceformula.maxsat.ban = []

# which post-condition type to use
faultLocalization.by_traceformula.postConditionType = LAST_ASSUME_EDGES_ON_SAME_LINE
  enum:     [LAST_ASSUME_EDGE, LAST_ASSUME_EDGES_ON_SAME_LINE,
             LAST_ASSUME_EDGE_CLUSTER]

# By default, the precondition only contains the failing variable assignment
# of all nondet variables. Choose INITIAL_ASSIGNMENT to add assignments like
# '<datatype> <variable-name> = <value>' to the precondition.
faultLocalization.by_traceformula.preconditionType = NONDETERMINISTIC_VARIABLES_ONLY
  enum:     [NONDETERMINISTIC_VARIABLES_ONLY, INITIAL_ASSIGNMENT, ALWAYS_TRUE]

# Whether the found counterexample needs to be precise
faultLocalization.by_traceformula.requirePreciseCounterexample = true

# Whether to stop searching for further faults if first fault was found.
faultLocalization.by_traceformula.stopAfterFirstFault = false

# which algorithm to use
faultLocalization.by_traceformula.type = UNSAT
  enum:     [UNSAT, MAXSAT, MAXORG, ERRINV]

# Whether to zip the resulting JSON file.
faultLocalization.export.compressed = false

# Where to write machine readable faults.
faultLocalization.export.outputFile = "faultlocalization.json"

# Whether to run specified analysis
faultLocalization.import.algorithmActivated = false

# which explanations to use
faultLocalization.import.explanations = []

# path to the input json file with faults
faultLocalization.import.importFile = no default value

# which scoring functions to use
faultLocalization.import.scorings = []

# Configuration for programs containing more than @Option adressedRatio
# addressed vars.
heuristicSelection.addressedConfig = no default value

# Ratio of addressed vars. Values bigger than the passed value lead to
# @option addressedConfig.
heuristicSelection.addressedRatio = 0

# Configuration for programs containing arrays.
heuristicSelection.arrayConfig = no default value

# Configuration for programs with loops and complex datastructures.
heuristicSelection.complexLoopConfig = no default value

# Configuration for programs containing composite types.
heuristicSelection.compositeTypeConfig = no default value

# If true, the strategy-selection algorithm does not run the selected config,
# but only produces the statistics that show what config it would run.
heuristicSelection.dryRun = false

# Configuration for programs with loops.
heuristicSelection.loopConfig = no default value

# Configuration for loop-free programs.
heuristicSelection.loopFreeConfig = no default value

# Configuration for programs containing only relevant bool vars.
heuristicSelection.onlyBoolConfig = no default value

# Configuration for preliminary algorithm.
heuristicSelection.preAnalysisAlgorithmConfig = no default value

# Configuration for programs containing recursion.
heuristicSelection.recursionConfig = no default value

# Configuration for programs with a single loop.
heuristicSelection.singleLoopConfig = no default value

# toggle asserting targets at every iteration for IMC
imc.assertTargetsAtEveryIteration = false

# toggle whether to compute fixed-point backward by swapping initial-state
# (prefix) and assertion (target) formulas
imc.backwardAnalysis = false

# toggle checking forward conditions
imc.checkForwardConditions = true

# toggle checking whether the safety property is inductive
imc.checkPropertyInductiveness = false

# toggle falling back if interpolation or forward-condition is disabled
imc.fallBack = true

# toggle which strategy is used for computing fixed points in order to verify
# programs with loops. ITP enables IMC algorithm, and ITPSEQ enables ISMC
# algorithm. ITPSEQ_AND_ITP runs ISMC first, and if a fixed point is not
# reached by ISMC, IMC is invoked.
imc.fixedPointComputeStrategy = ITP
  enum:     [NONE, ITP, ITPSEQ, ITPSEQ_AND_ITP]

# toggle Impact-like covering for the ISMC fixed-point check
imc.impactLikeCovering = false

# toggle the strategy to determine the next loop iteration
# to execute BMC phase of IMC or ISMC
# CONST: increased by one (to guarantee a shortest counterexample)
# EAGER: skip all iterations where a bug cannot be found
imc.loopBoundIncrementStrategyForBMC = CONST
  enum:     [CONST, EAGER]

# toggle the strategy to determine the next loop iteration
# to execute interpolation phase of IMC
# CONST: increased by a constant (specified via
# loopBoundIncrementValueForIMC)
# EAGER: skip all iterations where a bug cannot be found
imc.loopBoundIncrementStrategyForIMC = CONST
  enum:     [CONST, EAGER]

# toggle the strategy to determine the next loop iteration
# to execute k-inductive check if "checkPropertyInductiveness" is enabled
# CONST: increased by by a constant (specified via
# loopBoundIncrementValueForKI)
# EAGER: skip all iterations where a bug cannot be found
imc.loopBoundIncrementStrategyForKI = CONST
  enum:     [CONST, EAGER]

# toggle the value to increment the loop bound by at each step for IMC
imc.loopBoundIncrementValueForIMC = 1

# toggle the value to increment the loop bound by at each step for KI
imc.loopBoundIncrementValueForKI = 1

# toggle removing unreachable stop states in ARG
imc.removeUnreachableStopStates = false

# enable the Forced Covering optimization
impact.useForcedCovering = true

# Configuration file for the K-Induction algorithm for checking candidates on
# invariance.
invariantChecker.kInductionConfig = "config/bmc-invgen.properties"

# configuration file for invariant generation
invariantGeneration.config = no default value

# Check candidate invariants in a separate thread asynchronously.
invariantGeneration.kInduction.async = true

# Guess some candidates for the k-induction invariant generator from the CFA.
invariantGeneration.kInduction.guessCandidatesFromCFA = ASSUME_EDGES_PLAIN
  enum:     [NONE, ASSUME_EDGES_PLAIN, ASSUME_EDGE_TEMPLATES, LINEAR_TEMPLATES]

# Provides additional candidate invariants to the k-induction invariant
# generator.
invariantGeneration.kInduction.invariantsAutomatonFile = no default value

# For correctness-witness validation: Shut down if a candidate invariant is
# found to be incorrect.
invariantGeneration.kInduction.terminateOnCounterexample = false

# Specify the class code path to search for java class or interface
# definitions
java.classpath = ""

# use the following encoding for java files
java.encoding = StandardCharsets.UTF_8

# export TypeHierarchy as .dot file
java.exportTypeHierarchy = true

# Specify the source code path to search for java class or interface
# definitions
java.sourcepath = ""

# export TypeHierarchy as .dot file
java.typeHierarchyFile = "typeHierarchy.dot"

# Specifies the java version of source code accepted
java.version = JavaCore.VERSION_1_7

# Programming language of the input program. If not given explicitly,
# auto-detection will occur. LLVM IR is currently unsupported as input (cf.
# https://gitlab.com/sosy-lab/software/cpachecker/-/issues/1356).
language = C
  enum:     [C, JAVA, LLVM]
language = no default value
  enum:     [C, JAVA, LLVM]
language = C
  enum:     [C, JAVA, LLVM]

# Limit for cpu time used by CPAchecker (use seconds or specify a unit; -1
# for infinite)
limits.time.cpu = -1ns

# Limit for thread cpu time used by CPAchecker. This option will in general
# not work when multi-threading is used in more than one place, use only with
# great caution! (use seconds or specify a unit; -1 for infinite)
limits.time.cpu.thread = -1ns

# Enforce that the given CPU time limit is set as the value of
# limits.time.cpu.
limits.time.cpu::required = -1ns

# Limit for wall time used by CPAchecker (use seconds or specify a unit; -1
# for infinite)
limits.time.wall = -1ns

# By changing this option one can adjust the way how live variables are
# created. Function-wise means that each function is handled separately,
# global means that the whole CFA is used for the computation.
liveVar.evaluationStrategy = FUNCTION_WISE
  enum:     [FUNCTION_WISE, GLOBAL]

# Overall timelimit for collecting the liveness information.(use seconds or
# specify a unit; 0 for infinite)
liveVar.overallLivenessCheckTime = 0ns

# Timelimit for collecting the liveness information with one approach, (p.e.
# if global analysis is selected and fails in the specified timelimit the
# function wise approach will have the same time-limit afterward to compute
# the live variables).(use seconds or specify a unit; 0 for infinite)
liveVar.partwiseLivenessCheckTime = 20s

# Write the tokenized version of the input program to this file.
locmapper.dumpTokenizedProgramToFile = no default value

# all used options are printed
log.usedOptions.export = false

# When checking for memory cleanup properties, use this configuration file
# instead of the current one, i.e. all previously set config options are
# void, except for command-line options, which are applied on top of the
# final config.
memorycleanup.config = no default value

# When checking for memory safety properties, use this configuration file
# instead of the current one, i.e. all previously set config options are
# void, except for command-line options, which are applied on top of the
# final config.
memorysafety.config = no default value

# which merge operator to use for LiveVariablesCPA
merge = "JOIN"
  allowed values: [SEP, JOIN]

# List of property-files to be run by the subprocesses.
mpiAlgorithm.configFiles = no default value

# The MCA parameter ('Modular Component Architecture') is available only on
# Open MPI frameworks. It might thus need to be disabled if unavailable on
# the working machine.
mpiAlgorithm.disableMCAOptions = no default value

# File containing the ip addresses to be used by MPI.
mpiAlgorithm.hostfile = no default value

# Max. amount of processes to be used by MPI.
mpiAlgorithm.numberProcesses = no default value

# Find all violations of each checked property.
mpv.findAllViolations = false

# Ignore exceptions, which may be caused by checking of some properties, to
# successfully check the others.
mpv.ignoreInnerExceptions = false

# Adjust resource limitations during the analysis.
# - NONE: do not adjust resource limitations (default).
# - DISTRIBUTE_REMAINING: distribute resources, which were allocated for some
# already checked property, but were not fully spent, between other
# properties, which are still checking.
# - DISTRIBUTE_BY_PROPERTY: scale resources for each property in accordance
# with the given ratio in the property distribution file.
mpv.limits.adjustmentStrategy = NONE
  enum:     [NONE, DISTRIBUTE_REMAINING, DISTRIBUTE_BY_PROPERTY]

# Set CPU time limit per each property in multi-property verification (use
# seconds or specify a unit; -1 to disable)
mpv.limits.cpuTimePerProperty = -1ns

# Change resource limitations for the first partition by the given ratio.
# This option will be ignored if NONE limits adjustment strategy is used.
mpv.limits.firstPartitionRatio = 1.0

# The ratio of CPU time limit in the first phase of Joint partitioning
# operator to CPU time limit per each property.
mpv.limits.joint.firstPhaseRatio = 1.3

# Get a resource limitation distribution per property from file. This option
# should be used only together with DISTRIBUTE_BY_PROPERTY limits adjustment
# strategy. The following format should be used in the file:
# '<property name>':<ratio>
mpv.limits.propertyDistributionFile = no default value

# The ratio of CPU time limit in the first phase of Relevance partitioning
# operator to CPU time limit per each property.
mpv.limits.relevance.firstPhaseRatio = 0.2

# The ratio of CPU time limit in the second phase of Relevance partitioning
# operator to CPU time limit per each property.
mpv.limits.relevance.secondPhaseRatio = 1.3

# Partitioning operator for multi-property verification.
mpv.partitionOperator = no default value

# Specifies how to separate a single property.
# - FILE: each .spc file represent a single property (i.e., property is
# represented by several automata).
# - AUTOMATON: each automaton represent a single property.
mpv.propertySeparator = FILE
  enum:     [FILE, AUTOMATON]

# Check for unsigned integer overflows
overflow.checkUnsigned = false

# When checking for the overflow property, use this configuration file
# instead of the current one, i.e. all previously set config options are
# void, except for command-line options, which are applied on top of the
# final config.
overflow.config = no default value

# Simplify overflow assumptions.
overflow.simplifyExpressions = true

# Track overflows in additive(+/-) operations.
overflow.trackAdditiveOperations = true

# Track overflows in division(/ or %) operations.
overflow.trackDivisions = true

# Track overflows in left-shift operations.
overflow.trackLeftShifts = true

# Track overflows in multiplication operations.
overflow.trackMultiplications = true

# Track overflows in binary expressions involving pointers.
overflow.trackPointers = false

# Only check live variables for overflow, as compiler can remove dead
# variables.
overflow.useLiveness = true

# List of files with configurations to use. Files can be suffixed with
# ::refinable to enable iterative refinement of the analysis precision (one
# of the CPAs has to be instanceof ReachedSetAdjustingCPA), ::supply-reached
# to enabled sharing of the (parial or finished) reached set for use in other
# analyses (e.g. for invariants computation), or ::supply-reached-refinable
# for both.
parallelAlgorithm.configFiles = no default value

# toggle to write all the files also for the unsuccessful analyses
parallelAlgorithm.writeUnsuccessfulAnalysisFiles = false

# The command line for calling the clang preprocessor. May contain binary
# name and arguments, but won't be expanded by a shell. The source file name
# will be appended to this string. Clang needs to print the output to stdout.
parser.clang = "clang-" + LlvmUtils.extractVersionNumberFromLlvmJ() + " -S -emit-llvm -o /dev/stdout"

# Whether to dump the results of the preprocessor to disk.
parser.clang.dumpResults = true

# Whether to collect ACSL annotations if present
parser.collectACSLAnnotations = false

# C dialect for parser
parser.dialect = GNUC
  enum:     [C99, GNUC]

# The command line for calling the preprocessor. May contain binary name and
# arguments, but won't be expanded by a shell. The source file name will be
# appended to this string. The preprocessor needs to print the output to
# stdout.
parser.preprocessor = "cpp"

# Directory where to dump the results of the preprocessor.
parser.preprocessor.dumpDirectory = "preprocessed"

# Whether to dump the results of the preprocessor to disk for debugging.
parser.preprocessor.dumpResults = false

# For C files, read #line preprocessor directives and use their information
# for outputting line numbers. (Always enabled when pre-processing is used.)
parser.readLineDirectives = false

# Preprocess the given C files before parsing: Put every single token onto a
# new line. Then the line number corresponds to the token number.
parser.transformTokensToLines = false

# DEPRECATED: For C files, convert to LLVM IR with clang first and then use
# the LLVM parser (currently unsupported).
parser.useClang = false

# For C files, run the preprocessor on them before parsing. Note that all
# line numbers printed by CPAchecker will refer to the pre-processed file,
# not the original input file.
parser.usePreprocessor = false

# Specifies the mode how HW requirements are detected in the proof.
pcc.HWrequirements.extraction.mode = OPERATOR
  enum:     [MANUAL, OPERATOR, AUTOMATIC]

# Enable if used property checker implements satisfiesProperty(AbstractState)
# and checked property is violated for a set iff an element in this set
# exists for which violates the property
pcc.arg.checkPropertyPerElement = false

# Enable to store ARG states instead of abstract states wrapped by ARG state
pcc.backwardtargets.certificateStatesAsARGStates = false

# List of files with configurations to use. 
pcc.cmc.configFiles = no default value

# write collected assumptions to file
pcc.cmc.file = "AssumptionAutomaton.txt"

# collects information about value analysis states in proof
pcc.collectValueAnalysisStateInfo = false

# The number of cores used exclusively for proof reading. Must be less than
# pcc.useCores and may not be negative. Value 0 means that the cores used for
# reading and checking are shared
pcc.interleaved.useReadCores = 0

# enables parallel checking of partial certificate
pcc.parallel.io.enableParallelCheck = false

# Selects the strategy used for partial certificate construction
pcc.partial.certificateType = HEURISTIC
  enum:     [ALL, HEURISTIC, ARG, MONOTONESTOPARG]

# If enabled, distributes checking of partial elements depending on actual
# checking costs, else uses the number of elements
pcc.partial.enableLoadDistribution = false

# Enables proper PCC but may not work correctly for heuristics. Stops adding
# newly computed elements to reached set if size saved in proof is reached.
# If another element must be added, stops certificate checking and returns
# false.
pcc.partial.stopAddingAtReachedSetSize = false

# [Best-first] Balance criterion for pairwise optimization of partitions
pcc.partitioning.bestfirst.balancePrecision = 1.0d

# Evaluation function to determine exploration order of best-first-search
pcc.partitioning.bestfirst.chosenFunction = BEST_IMPROVEMENT_FIRST
  enum:     [BREADTH_FIRST, DEPTH_FIRST, BEST_IMPROVEMENT_FIRST]

# Balance criterion for pairwise optimization of partitions
pcc.partitioning.fm.balanceCriterion = 1.5d

# Heuristic for computing an initial partitioning of proof
pcc.partitioning.fm.initialPartitioningStrategy = RANDOM
  enum:     [RANDOM]

# [FM-k-way] Balance criterion for pairwise optimization of partitions
pcc.partitioning.kwayfm.balancePrecision = 1.3d

# [FM-k-way] Partitioning method to compute initial partitioning.
pcc.partitioning.kwayfm.globalHeuristic = BEST_IMPROVEMENT_FIRST
  enum:     [RANDOM, DFS, BFS, BEST_IMPROVEMENT_FIRST]

# [FM-k-way] Local optimization criterion to be minimized druing
# Fiduccia/Mattheyses refinment
pcc.partitioning.kwayfm.optimizationCriterion = NODECUT
  enum:     [EDGECUT, NODECUT]

# Specifies the maximum size of the partition. This size is used to compute
# the number of partitions if a proof (reached set) should be written.
# Default value 0 means always a single partition.
pcc.partitioning.maxNumElemsPerPartition = 0

# Partitioning method applied in multilevel heuristic to compute initial
# partitioning.
pcc.partitioning.multilevel.globalHeuristic = BEST_IMPROVEMENT_FIRST
  enum:     [RANDOM, DFS, BFS, BEST_IMPROVEMENT_FIRST]

# Matching method applied to coarsen graph down in multilevel heuristic.
pcc.partitioning.multilevel.matchingGenerator = HEAVY_EDGE
  enum:     [RANDOM, HEAVY_EDGE]

# Refinement method applied in multilevel heuristic's uncoarsening phase.
pcc.partitioning.multilevel.refinementHeuristic = FM_NODECUT
  enum:     [FM_NODECUT, FM_EDGECUT]

# Heuristic for computing partitioning of proof (partial reached set).
pcc.partitioning.partitioningStrategy = RANDOM
  enum:     [RANDOM, DFS, BFS, OPTIMAL, BEST_FIRST, FM, FM_K_WAY, MULTILEVEL]

# If enabled uses the number of nodes saved in certificate to compute
# partition number otherwise the number of states explored during analysis
pcc.partitioning.useGraphSizeToComputePartitionNumber = false

# file in which proof representation needed for proof checking is stored
pcc.proof = "arg.obj"

# file in which proof representation will be stored
pcc.proofFile = "arg.obj"

# Generate and dump a proof
pcc.proofgen.doPCC = false

# Configuration for proof checking if differs from analysis configuration
pcc.resultcheck.checkerConfig = no default value

# Enable to write proof and read it again for validation instead of using the
# in memory solution
pcc.resultcheck.writeProof = false

# Make proof more abstract, remove some of the information not needed to
# prove the property.
pcc.sliceProof = false

# writes the validation configuration required for checking to proof
pcc.storeConfig = false

# Qualified name for class which implements certification strategy, hence
# proof writing, to be used.
pcc.strategy = no default value

# number of cpus/cores which should be used in parallel for proof checking
pcc.useCores = 1

# Which strategy to use to perform abstraction of successful proof results or
# when lifting with the lifting strategy ABSTRACTION_BASED_LIFTING.
pdr.abstractionStrategy = NO_ABSTRACTION
  enum:     [NO_ABSTRACTION, ALLSAT_BASED_PREDICATE_ABSTRACTION]

# Whether to adjust conditions (i.e. increment k) after frontier extension.
pdr.conditionAdjustmentCriterion = NEVER
  enum:     [NEVER, ALWAYS]

# Which strategy to use to perform invariant refinement on successful proof
# results.
pdr.invariantRefinementStrategy = NO_STRENGTHENING
  enum:     [NO_STRENGTHENING, UNSAT_CORE_BASED_STRENGTHENING]

# Maximum number of ignored lifting abstraction failures within a
# proof-obligation trace.
pdr.liftingAbstractionFailureThreshold = 0

# Which strategy to use to abstract counterexamples to inductivity.
pdr.liftingStrategy = NO_LIFTING
  enum:     [NO_LIFTING, UNSAT_CORE_BASED_LIFTING, ABSTRACTION_BASED_LIFTING]

# Maximum number of accepted spurious transitions within a proof-obligation
# trace before a consecution abstraction failure triggers a refinement.
pdr.spuriousTransitionCountThreshold = 0

# Format to use for image output
pixelgraphic.export.format = "svg"

# Height of the bitmap in pixels. If set to -1, height is  computed in
# relation to the width. If both are set to -1, the optimal bitmap size to
# represent the graph is used. The final height is height*scaling
pixelgraphic.export.height = -1

# Scaling of the bitmap. If set to 1, 1 pixel represents one graph node. If
# set to 2, 2 * 2 pixels represent one graph node, and so on.
pixelgraphic.export.scaling = 2

# Highlight not only corresponding graph nodes, but background of
# corresponding line, too. This may give an better overview, but also
# introduces more clutter
pixelgraphic.export.strongHighlight = false

# Width of the bitmap in pixels. If set to -1, width is computed in relation
# to the height. If both are set to -1, the optimal bitmap size to represent
# the graph is used. The final width is width*scaling
pixelgraphic.export.width = -1

# Padding of the bitmap on the left and right (each) in pixels
pixelgraphic.export.xPadding = 2

# Padding of the bitmap on the top and bottom (each) in pixels
pixelgraphic.export.yPadding = 2

# A path to a precision output
# A path to precision
precision.path = "localsave"

# whether to track relevant variables only at the exact program location
# (sharing=location), or within their respective (function-/global-) scope
# (sharing=scoped).
precision.sharing = SCOPE
  enum:     [SCOPE, LOCATION]

# Allowed coefficients in a template.
precision.template.allowedCoefficients = {Rational.NEG_ONE, Rational.ONE}

# Generate difference constraints.This option is redundant for
# `maxExpressionSize` >= 2.
precision.template.generateDifferences = false

# Generate templates from assert statements
precision.template.generateFromAsserts = true

# Generate templates from all program statements
precision.template.generateFromStatements = false

# Force the inclusion of function parameters into the generated templates.
# Required for summaries computation.
precision.template.includeFunctionParameters = false

# Maximum size for the generated template
precision.template.maxExpressionSize = 1

# Perform refinement using enumerative template synthesis.
precision.template.performEnumerativeRefinement = true

# Do not generate templates with threshold larger than specified. Set to '-1'
# for no limit.
precision.template.templateConstantThreshold = 100

# Strategy for filtering variables out of templates using liveness
precision.template.varFiltering = ALL_LIVE
  enum:     [INTERPOLATION_BASED, ALL_LIVE, ONE_LIVE, ALL]

# If this option is used, variables that are addressed may get tracked
# depending on the rest of the precision. When this option is disabled, a
# variable that is addressed is definitely not tracked.
precision.trackAddressedVariables = true

# If this option is used, booleans from the CFA are tracked.
precision.trackBooleanVariables = true

# If this option is used, variables that have type double or float are
# tracked.
precision.trackFloatVariables = true

# If this option is used, variables, that are only used in simple
# calculations (add, sub, lt, gt, eq) are tracked.
precision.trackIntAddVariables = true

# If this option is used, variables that are only compared for equality are
# tracked.
precision.trackIntEqualVariables = true

# If this option is used, variables that are irrelevantare also tracked.
precision.trackIrrelevantVariables = true

# If this option is used, all variables that are of a different
# classification than IntAdd, IntEq and Boolean get tracked by the precision.
precision.trackVariablesBesidesEqAddBool = true

# blacklist regex for variables that won't be tracked by the CPA using this
# precision
precision.variableBlacklist = ""

# whitelist regex for variables that will always be tracked by the CPA using
# this precision
precision.variableWhitelist = ""

# where to export conditions
program.splitter.conditionFile = "Condition.%d.txt"

# export program splitting as conditions (assumption automata)
program.splitter.exportAsCondition = true

# Which program split heuristic to use
program.splitter.heuristic = no default value

# maximal number
program.splitter.max = 2

# Quantifier elimination strategy
rcnf.boundVarsHandling = QE_LIGHT_THEN_DROP
  enum:     [QE_LIGHT_THEN_DROP, QE, DROP]

# Expand equality atoms. E.g. 'x=a' gets expanded into 'x >= a AND x <= a'.
# Can lead to stronger weakenings.
rcnf.expandEquality = false

# Limit on the size of the resulting number of lemmas from the explicit
# expansion
rcnf.expansionResultSizeLimit = 100

# print reached set to graph file
reachedSet.dot = "reached.dot"

# print reached set to text file
reachedSet.export = false
reachedSet.file = "reached.txt"

# Add visualization of correctness witnesses to the report (can be costly)
report.addWitness = false

# Generate HTML report with analysis result.
report.export = true

# File name for analysis report in case no counterexample was found.
report.file = "Report.html"

# set path to file which contains the condition
residualprogram.assumptionFile = no default value

# set specification file to automaton which guides analysis along assumption
# produced by incomplete analysis,e.g.,
# config/specification/AssumptionGuidingAutomaton.spc, to enable residual
# program from combination of program and assumption condition
residualprogram.assumptionGuider = no default value

# Export CFA of residual program as pixel graphic to the given file name. The
# suffix is added corresponding to the value of option
# pixelgraphic.export.formatIf set to 'null', no pixel graphic is exported.
residualprogram.cfa.pixelGraphicFile = "residProgPixel"

# Export residual program as pixel graphic
residualprogram.export.pixel = false

# write residual program to file
residualprogram.file = "residualProgram.c"

# Define kind of folder to use when combining condition with folding approach
# in residual program generation
residualprogram.folderType = CFA
  enum:     [CFA, FOLD_EXCEPT_LOOPS, LOOP_ALWAYS, LOOP_BOUND, LOOP_BOUND_SAME_CONTEXT,
             LOOP_SAME_CONTEXT]

# Collect statistical data about size of residual program
residualprogram.statistics.size = false

# which strategy to use to generate the residual program
residualprogram.strategy = CONDITION
  enum:     [REACHABILITY, SLICING, CONDITION, CONDITION_PLUS_FOLD, COMBINATION]

# How often may a loop be unrolled before it must be folded
residualprogram.unrollBound = 2

# wether to start next algorithm independently from the previous result
restartAlgorithm.alwaysRestart = false

# combine (partial) ARGs obtained by restarts of the analysis after an
# unknown result with a different configuration
restartAlgorithm.combineARGsAfterRestart = false

# List of files with configurations to use. A filename can be suffixed with
# :if-interrupted, :if-failed, and :if-terminated which means that this
# configuration will only be used if the previous configuration ended with a
# matching condition. What also can be added is :use-reached then the reached
# set of the preceding analysis is taken and provided to the next analysis.
restartAlgorithm.configFiles = no default value

# print the statistics of each component of the restart algorithm directly
# after the components computation is finished
restartAlgorithm.printIntermediateStatistics = true

# let each component of the restart algorithm write output files and not only
# the last one that is excuted
restartAlgorithm.writeIntermediateOutputFiles = false

# File name for analysis report in case a counterexample was found.
sampling.random.counterexampleExport = "Counterexample.trace.%d.txt"

# Whether the random sampling algorithm exports traces.
sampling.random.exportTraces = false

# File name for analysis report in case no counterexample was found.
sampling.random.safeExport = "Safe.trace.%d.txt"

# Amount of samples to be generated. Generate an infinite amount of samples
# with a value less than 0.
sampling.random.samplesToBeGenerated = 10

# Stop after finding the first counterexample. This is useful when using this
# as an actual analysis.
sampling.random.stopAfterFirstCounterexample = false

# path to condition file
slicing.conditionFile = "output/AssumptionAutomaton.txt"

# path to condition files plus additional assumption guiding automaton when
# condition itself is in propriertary format and not in witness format
slicing.conditionFiles = {
          Path.of("output/AssumptionAutomaton.txt"),
          Classes.getCodeLocation(ReducerExtractor.class)
              .resolveSibling("config/specification/AssumptionGuidingAutomaton.spc")}

# Export the used slicing criteria to file
slicing.exportCriteria.enable = false

# File template for export of used slicing criteria
slicing.exportCriteria.file = "programSlice.%d.criteria.txt"

# Whether to export slices as C program files
slicing.exportToC.enable = false

# File template for exported C program slices
slicing.exportToC.file = "programSlice.%d.c"

# Whether to export program slices as DOT files.
slicing.exportToDot.enable = true

# File template for exported program slice DOT files.
slicing.exportToDot.file = "programSlice.%d.dot"

# which type of extractor for slicing criteria to use
slicing.extractor = ALL
  enum:     [ALL, REDUCER, SYNTAX]

# Whether to allow edges in the resulting slice that are only partially
# relevant (e.g. function calls where not every parameter is relevant).
# Setting this parameter to true can decrease the size of the resulting
# slice.
slicing.partiallyRelevantEdges = true

# what kind of slicing to use
slicing.type = STATIC
  enum:     [STATIC, IDENTITY]

# Extract and cache unsat cores for satisfiability checking
solver.cacheUnsatCores = true

# improve sat-checks with additional constraints for UFs
solver.checkUFs = false

# whether CPAchecker's logger should be used as logger for the solver,
# otherwise nothing is logged from the solver.
solver.enableLoggingInSolver = false

# Which solver to use specifically for interpolation (default is to use the
# main one).
solver.interpolationSolver = no default value
  enum:     [OPENSMT, MATHSAT5, SMTINTERPOL, Z3, PRINCESS, BOOLECTOR, CVC4, CVC5,
             YICES2, BITWUZLA]

# Which SMT solver to use.
solver.solver = MATHSAT5
  enum:     [OPENSMT, MATHSAT5, SMTINTERPOL, Z3, PRINCESS, BOOLECTOR, CVC4, CVC5,
             YICES2, BITWUZLA]

# Comma-separated list of files with specifications that should be checked
# (cf. config/specification/ for examples). Property files as used in SV-COMP
# can also be used here, but when these are specified inside a configuration
# file instead of on the command line, CPAchecker will ignore the entry
# function in the property file.
specification = []

# export abstract states as formula, e.g. for re-using them as
# PredicatePrecision.
statesToFormulas.exportFile = no default value

# export formulas for all program locations or just the important
# locations,which include loop-heads, funtion-calls and function-exits.
statesToFormulas.exportOnlyImporantLocations = false

# instead of writing the exact state-representation as a single formula,
# write its atoms as a list of formulas. Therefore, we ignore operators for
# conjunction and disjunction.
statesToFormulas.splitFormulas = LOCATION
  enum:     [LOCATION, STATE, ATOM]

# Add all assumptions from the control flow automaton to the precision.
staticRefiner.addAllControlFlowAssumes = false

# Add all assumptions along an error trace to the precision.
staticRefiner.addAllErrorTraceAssumes = false

# Add all assumptions along the error trace to the precision.
staticRefiner.addAssumesByBoundedBackscan = true

# Apply mined predicates on the corresponding scope. false = add them to the
# global precision.
staticRefiner.applyScoped = true

# Dump CFA assume edges as SMTLIB2 formulas to a file.
staticRefiner.assumePredicatesFile = no default value

# split generated heuristic predicates into atoms
staticRefiner.atomicPredicates = true

# collect at most this number of assumes along a path, backwards from each
# target (= error) location
staticRefiner.maxBackscanPathAssumes = 1

# write some statistics to disk
statistics.export = true
statistics.file = "Statistics.txt"

# track memory usage of JVM during runtime
statistics.memory = true

# print statistics to console
statistics.print = false

# which stop operator to use for LiveVariablesCPA
stop = "SEP"
  allowed values: [SEP, JOIN, NEVER]

# compress the produced violation-witness automata using GZIP compression.
termination.compressWitness = true

# When checking for the termination property, use this configuration file
# instead of the current one, i.e. all previously set config options are
# void, except for command-line options, which are applied on top of the
# final config.
termination.config = no default value

# enable to also analyze whether recursive calls terminate
termination.considerRecursion = false

<<<<<<< HEAD
# export supporting invariants in the witness
termination.exportSupportingInvariantsInWitness = true

# export correctness witness in YAML format
termination.exportYamlCorrectnessWitness = true
=======
# Consider variables with unsigned types in ranking function synthesis.This
# can lead to unsound results as LassoRanker assumes infinite domain for
# these variables.
termination.ignoreOverflowsForUnsignedVariables = false
>>>>>>> 69374a5f

# Number of generalized eigenvectors in the geometric nontermination
# argument.
termination.lassoAnalysis.eigenvectors = 3

# Shell command used to call the external SMT solver.
termination.lassoAnalysis.externalSolverCommand = NativeLibraries.getNativeLibraryPath().resolve("z3") + " -smt2 -in SMTLIB2_COMPLIANT=true "

# Analysis type used for synthesis of linear termination arguments.
termination.lassoAnalysis.linear.analysisType = LINEAR_WITH_GUESSES
  enum:     [DISABLED, LINEAR, LINEAR_WITH_GUESSES, NONLINEAR]

# If true, an external tool is used as SMT solver instead of SMTInterpol.
# This affects only synthesis of linear termination arguments.
termination.lassoAnalysis.linear.externalSolver = false

# Maximal number of functions used in a ranking function template.
termination.lassoAnalysis.maxTemplateFunctions = 3

# Number of non-strict supporting invariants for each Motzkin transformation
# during synthesis of termination arguments.
termination.lassoAnalysis.nonStrictInvariants = 3

# Analysis type used for synthesis of non-linear termination arguments.
termination.lassoAnalysis.nonlinear.analysisType = LINEAR_WITH_GUESSES
  enum:     [DISABLED, LINEAR, LINEAR_WITH_GUESSES, NONLINEAR]

# If true, an external tool is used as SMT solver instead of SMTInterpol.
# This affects only synthesis of non-linear termination arguments and
# non-termination arguments.
termination.lassoAnalysis.nonlinear.externalSolver = false

# Number of strict supporting invariants for each Motzkin transformation
# during synthesis of termination arguments.
termination.lassoAnalysis.strictInvariants = 2

# Simplifies loop and stem formulas.
termination.lassoBuilder.simplify = false

# maximal number of repeated ranking functions per loop before stopping
# analysis
termination.maxRepeatedRankingFunctionsPerLoop = 10

# Strategy used to prepare reched set and ARG for next iteration after
# successful refinement of the termination argument.
termination.resetReachedSetStrategy = REMOVE_LOOP
  enum:     [REMOVE_TARGET_STATE, REMOVE_LOOP, RESET]

# A human readable representation of the synthesized (non-)termination
# arguments is exported to this file.
termination.resultFile = "terminationAnalysisResult.txt"

# consider counterexamples for loops for which only pointer variables are
# relevant or which check that pointer is unequal to null pointer to be
# imprecise
termination.useCexImpreciseHeuristic = false

# toggle to assume possible infinite state space in transition invariant
termination.validation.checkWithInfiniteSpace = false

# Export termination counterexample to file as dot/graphviz automaton 
termination.violation.witness.dot = "nontermination_witness.dot"

# Export termination counterexample to file as GraphML automaton 
termination.violation.witness.graphml = "nontermination_witness.graphml"

# Export termination counterexample to file in YAML format 
termination.violation.witness.yaml = "nontermination_witness_%s.yml"

# The template from which the different versions of the correctness witnesses
# will be exported. Each version replaces the string '%s' with its version
# number.
termination.yamlProofWitness = "witness-%s.yml"

# compress the produced violation-witness automata using GZIP compression.
terminationtoreach.compressWitness = false

# do not produce witness for validation
terminationtoreach.validation = false

# Export termination counterexample to file as GraphML automaton 
terminationtoreach.violation.witness = "witness.graphml"

# Export termination counterexample to file as dot/graphviz automaton 
terminationtoreach.violation.witness.dot = "witness.dot"

# Only genenerate for __VERIFIER_nondet calls
testHarnessExport.onlyVerifierNondet = false

# Provide dummy values for external variable declarations. This is useful
# when definitions are not implemented yet or missing. But it may introduce
# conflicts with values from standard libraries.
testHarnessExport.provideDummyValues = false

# Use the counterexample model to provide test-vector values
testHarnessExport.useModel = true

# zip all exported test cases into a single file
testcase.compress = false

# Do not output values for variables that are not initialized when declared
testcase.excludeInitialization = false

# export test harness to file as code
testcase.file = no default value

# set to true if run multiple test case generation instances in parallel
testcase.generate.parallel = false

# display all test targets and non-covered test targets in statistics
testcase.inStats = false

# how many mutated test cases should be additionally generated (disabled if
# <= 0)
testcase.mutants = 0

# Random seed for mutation of test cases
testcase.mutationSeed = 0

# Number of random test cases that should be generated
testcase.numRandomTests = 1

# Only convert literal value and do not add suffix, e.g., for unsigned, etc.
testcase.plainLiteralValue = false

# defines how progress is computed
testcase.progress = RELATIVE_TOTAL
  enum:     [ABSOLUTE, RELATIVE_TOTAL]

# Maximum value randomly generated
testcase.random.max = 20

# Number of random test cases that should be generated
testcase.random.maxLength = 20

# Minimum value randomly generated
testcase.random.min = 0

# Random seed for random test-case generation
testcase.randomInputSeed = 0

# when generating tests covering error call stop as soon as generated one
# test case and report false (only possible in combination with error call
# property specification
testcase.reportCoveredErrorCallAsError = false

# CFA edge if only a specific edge should be considered, e.g., in
# counterexample check
testcase.targets.edge = no default value

# Name of target function if target type is FUN_CALL
testcase.targets.funName = no default value

# Set to enable optimizations to be applied to result of previous
# optimizations
testcase.targets.optimization.nested = false

# Which strategy or which strategies (comma separated list of strategies) to
# use to optimize set of test target edges. If more than one strategy is
# provided, all strategies are applied and if targets.optimization.nested is
# disabled the smallest result is taken otherwise see description of option
# targets.optimization.nested.If no strategy is provided, no optimization is
# performed. 
testcase.targets.optimization.strategy = []

# enable to track coverage of test targets removed in optimization
testcase.targets.optimization.trackAll = false

# Which CFA edges to use as test targets
testcase.targets.type = ASSUME
  enum:     [ASSUME, TEST_COMP_ASSUME, ERROR_CALL, FUN_CALL, STATEMENT]

# export test values to file (line separated)
testcase.values = no default value

# export test cases to xm file (Test-Comp format)
testcase.xml = no default value

# Zip file into which all test case files are bundled
testcase.zip.file = no default value

# Usually every statement that is not part of the precondition gets a
# selector. If a certain variable is known to not cause the error, add it to
# this option, e.g., main::x,doStuff::y
traceformula.disable = []

# The alternative precondition consists of all initial variable assignments
# and a failing variable assignment for all nondet variables. By default only
#  variables in the main function are part of the precondition. Overwrite the
# default by adding functions to this option, e.g., "main,doStuff"
traceformula.filter = ["main"]

# The alternative precondition consists of all initial variable assignments.
# If a variable assignment seems suspicious, it might be useful to exclude it
# from the precondition. To do this, add these variables to this option,
# e.g., main::x,doStuff::y. Make sure to add the function in which the
# variable is used as prefix, separated by two ':'
traceformula.ignore = []

# if enabled, nondet declarations get a selector, otherwise they don't
traceformula.inlinePrecondition = true

# Make trace formula flow-sensitive, i.e., assume edges imply the edges that
# are only reachable through the assume edge. Flow-sensitive traces remove
# assume edges from the trace. Hence, no assume edge will be part of a fault.
traceformula.makeFlowSensitive = false

# By default, every executed statement gets its own selector. If a loop is
# part of the program to analyze, the number of selectors can increase which
# also increases the run time of max-sat drastically. To use the same
# selector for equal statements (on the same line), set this option to true.
# Note that enabling this option  also decreases the quality of results.
traceformula.reduceSelectors = false

# Ignore functions that are defined by C11
undefinedFunctionsCollector.allowC11Functions = true

# Ignore functions that are defined by GNU C and not by C11/POSIX
undefinedFunctionsCollector.allowGnuCFunctions = true

# Ignore functions that are defined by POSIX
undefinedFunctionsCollector.allowPosixFunctions = true

# Set of functions that should be ignored
undefinedFunctionsCollector.allowedFunctions = ImmutableSet.of(

# Regexp matching function names that are allowed to be undefined
undefinedFunctionsCollector.allowedFunctionsRegexp = "^(__VERIFIER|pthread)_[a-zA-Z0-9_]*"

# Regexp matching function names that need not be declared
undefinedFunctionsCollector.allowedUndeclaredFunctionsRegexp = "^__builtin_[a-zA-Z0-9_]*"

# Memory-allocation function that will be used in stubs
undefinedFunctionsCollector.externAllocFunction = "external_alloc"

# export undefined functions as C file
undefinedFunctionsCollector.stubsFile = "stubs.c"

# select an analysis from a set of analyses after unknown result
useCompositionAnalysis = false

# Whether one wants to refine MemorySafety errors.
util.refinement.refineMemorySafety = false

# Instead of comments, output the assertions into the original program as
# violations to unreach_call.prp
wacsl.makeDirectAssertions = false

# The directory where generated, ACSL annotated programs are stored.
wacsl.outDir = "annotated"

# Makes the annotated file's name identical to the original source file's
# name.
wacsl.useSameFileName = false

# The witness from which ACSL annotations should be generated.
wacsl.witness = no default value

# File for exporting the witness automaton in DOT format.
witness.automatonDumpFile = no default value

# remove assumptions from transitions in the ISA where they are not strictly
# neccessary.This option is intended to be used with an ISA (c.f. option
# witness.invariantsSpecificationAutomaton)
witness.checkInvariantViolations = true

# When the witness is used as an automaton, check that the invariants hold
# for every path in the program
witness.checkInvariantsHoldForEveryPath = true

# Check that the value of the programhash field of the witness matches the
# SHA-256 hash value computed for the source code.
witness.checkProgramHash = true

# Consider assumptions that are provided with the path automaton?
witness.considerAssumptions = true

# Fail-fast if invariants in the witness exist that would not be accounted
# for. There are cases where unaccounted invariants are perfectly fine, e.g.
# if those states in the witness automaton are actually unreachable in the
# program. This is however rarely the intention of the original producer of
# the witness, so this options can be used to debug those cases.
witness.debug.checkForMissedInvariants = false

# Fail if invariants in the witness do not match a unique location in the
# CFA. This is useful to detect errors in the witness file.
witness.failOnUnmatchedInvariants = false

# Validate correctness witness by specifying an invariants specification
# automaton
witness.invariantsSpecificationAutomaton = NO_ISA
  enum:     [NO_ISA, WITNESSBASED_ISA, TWOSTATES_ISA, CFABASED_ISA]

# Match the branching information at a branching location.
witness.matchAssumeCase = true

# Match the character offset within the file.
witness.matchOffset = true

# Match the line numbers within the origin (mapping done by preprocessor line
# markers).
witness.matchOriginLine = true

# This option can be used to ensure that no correctness witnesses are
# checked.
witness.noCorrectnessValidation = false

# This option can be used to ensure that no violation witnesses are checked.
witness.noViolationValidation = false

# remove assumptions from transitions in the ISA where they are not strictly
# neccessary.This option is intended to be used with an ISA (c.f. option
# witness.invariantsSpecificationAutomaton)
witness.optimizeInvariantsSpecificationAutomaton = true

# Represent sink states by bottom state instead of break state
witness.stopNotBreakAtSinkStates = true

# Enforce strict validity checks regarding the witness format, such as
# checking for the presence of required fields.
witness.strictChecking = true

# remove assumptions from transitions in the ISA where they are not strictly
# neccessary.This option is intended to be used with an ISA (c.f. option
# witness.invariantsSpecificationAutomaton)
witness.useInvariantsAsAssumptions = true

# extend name of each witness automaton with a unique id
witness.useUniqueName = false

# Validate program using invariants from ACSL annotations.
witness.validation.correctness.acsl = false

# When validating a correctness witness, use this configuration file instead
# of the current one.
witness.validation.correctness.config = no default value

# Use correctness witness as invariants specification automaton (ISA).
witness.validation.correctness.isa = false

# The witness to validate.
witness.validation.file = no default value

# Use this configuration when checking that when reach recurrent set,
# execution can be extended to an infinite one
witness.validation.termination.inspectCycle.config = no default value

# Use this configuration when checking that recurrent set (at cycle head) is
# reachable. Configuration must be precise, i.e., may only report real
# counterexamples
witness.validation.termination.reachCycle.config = no default value

# Report a successful validation of the witness, i.e., a confirmation of the
# nontermination, as termination violation.
witness.validation.termination.successAsViolation = true

# Path to automaton specification describing which statements let the program
# terminate.
witness.validation.termination.terminatingStatements = "config/specification/TerminatingStatements.spc"

# When validating a violation witness, use this configuration file instead of
# the current one.
witness.validation.violation.config = no default value

# when enabled we also provide an analysis in form of logging output of the
# likely quality of the produced witnesses
witness.yamlexporter.analyseWitnessQuality = false

# Export all information contained in the counterexample as a witness.
witness.yamlexporter.exportCompleteCounterexample = false

# The version for which to export the witness.
witness.yamlexporter.witnessVersions = [YAMLWitnessVersion.V2]<|MERGE_RESOLUTION|>--- conflicted
+++ resolved
@@ -335,16 +335,14 @@
 # termination_as_reach.spc in the tree of CPAs.
 analysis.algorithm.termination = false
 
-<<<<<<< HEAD
 # use termination witness validator to check a correctness witness for
 # termination
 analysis.algorithm.terminationWitnessCheck = false
-=======
+
 # Use termination-to-safety algorithm to prove (non-)termination. This needs
 # the TerminationToReachCPA,PredicateCPA, LocationCPA and CallStackCPA in the
 # CompositeCPA.
 analysis.algorithm.terminationToSafety = false
->>>>>>> 69374a5f
 
 # collect undefined functions
 analysis.algorithm.undefinedFunctionCollector = false
@@ -2495,6 +2493,9 @@
 # Enable handling of functions memset, memcopy, memmove. If disabled, using
 # these functions will result in an error.
 cpa.predicate.enableMemoryAssignmentFunctions = false
+
+# Enable to share the information via serialization storage.
+cpa.predicate.enableSharedInformation = false
 
 # Theory to use as backend for bitvectors. If different from BITVECTOR, the
 # specified theory is used to approximate bitvectors. This can be used for
@@ -3439,10 +3440,6 @@
 # If this Option is enabled, failure of malloc is simulated
 cpa.smg2.enableMallocFail = true
 
-# If true, memory with symbolic size can be zeroed, which allows usage of
-# zeroing allocation functions like calloc().
-cpa.smg2.enableZeroingOfSymbolicMemorySize = false
-
 # Filename format for SMG graph dumps
 cpa.smg2.exportSMG.file = "smg/smg-%s.dot"
 
@@ -3558,10 +3555,11 @@
 # at the same time as option findConcreteValuesForSymbolicOffsets.
 cpa.smg2.overapproximateSymbolicOffsets = false
 
-# If this Option is enabled, writing with symbolic sized value types are
-# overapproximated. I.e. the memory region affected is overapproximated,
-# including the value itself, to unknown.
-cpa.smg2.overapproximateValuesForSymbolicTypeSize = false
+# If this Option is enabled, all values of a memory region that is written to
+# with a symbolic and non-unique offset in symbolically sized memory are
+# deleted and the value itself is overapproximated to unknown in the memory
+# region.
+cpa.smg2.overapproximateValuesForSymbolicSize = false
 
 # with this option enabled, we try to gather information on memory reads from
 # values that are overlapping but not exactly fitting to the read parameters.
@@ -5281,19 +5279,6 @@
 # enable to also analyze whether recursive calls terminate
 termination.considerRecursion = false
 
-<<<<<<< HEAD
-# export supporting invariants in the witness
-termination.exportSupportingInvariantsInWitness = true
-
-# export correctness witness in YAML format
-termination.exportYamlCorrectnessWitness = true
-=======
-# Consider variables with unsigned types in ranking function synthesis.This
-# can lead to unsound results as LassoRanker assumes infinite domain for
-# these variables.
-termination.ignoreOverflowsForUnsignedVariables = false
->>>>>>> 69374a5f
-
 # Number of generalized eigenvectors in the geometric nontermination
 # argument.
 termination.lassoAnalysis.eigenvectors = 3
@@ -5350,22 +5335,11 @@
 # imprecise
 termination.useCexImpreciseHeuristic = false
 
-# toggle to assume possible infinite state space in transition invariant
-termination.validation.checkWithInfiniteSpace = false
+# Export termination counterexample to file as GraphML automaton 
+termination.violation.witness = "nontermination_witness.graphml"
 
 # Export termination counterexample to file as dot/graphviz automaton 
 termination.violation.witness.dot = "nontermination_witness.dot"
-
-# Export termination counterexample to file as GraphML automaton 
-termination.violation.witness.graphml = "nontermination_witness.graphml"
-
-# Export termination counterexample to file in YAML format 
-termination.violation.witness.yaml = "nontermination_witness_%s.yml"
-
-# The template from which the different versions of the correctness witnesses
-# will be exported. Each version replaces the string '%s' with its version
-# number.
-termination.yamlProofWitness = "witness-%s.yml"
 
 # compress the produced violation-witness automata using GZIP compression.
 terminationtoreach.compressWitness = false
