--- conflicted
+++ resolved
@@ -3905,7 +3905,6 @@
 # target file to hold the exported precision
 cpa.value.precisionFile = no default value
 
-<<<<<<< HEAD
 # random seed for sampling function return values. If not set, a seed of '0'
 # is taken. This options only has an effect if the option
 # 'randomlySampleFunctionReturnValues' is used.
@@ -3915,10 +3914,7 @@
 # calls to VERIFIER_nondet_*.
 cpa.value.randomlySampleFunctionReturnValues = false
 
-# whether or not to add assumptions to counterexamples, e.g., for supporting
-=======
 # whether to add assumptions to counterexamples, e.g., for supporting
->>>>>>> d6cd589a
 # counterexample checks
 cpa.value.refinement.addAssumptionsToCex = true
 
