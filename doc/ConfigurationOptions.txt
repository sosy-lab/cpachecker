# This is an auto-generated file, DO NOT EDIT!
# Run ant to generate it.

# This file is part of CPAchecker,
# a tool for configurable software verification:
# https://cpachecker.sosy-lab.org
#
# SPDX-FileCopyrightText: 2007-2020 Dirk Beyer <https://www.sosy-lab.org>
#
# SPDX-License-Identifier: Apache-2.0

# Possible log levels in descending order 
# (lower levels include higher ones):
# OFF:      no logs published
# SEVERE:   error messages
# WARNING:  warnings
# INFO:     messages
# FINE:     logs on main application level
# FINER:    logs on central CPA algorithm level
# FINEST:   logs published by specific CPAs
# ALL:      debugging information
# Care must be taken with levels of FINER or lower, as output files may
# become quite large and memory usage might become an issue.

# single levels to be excluded from being logged
log.consoleExclude = []

# log level of console output
log.consoleLevel = Level.INFO

# name of the log file
log.file = "CPALog.txt"

# single levels to be excluded from being logged
log.fileExclude = []

# log level of file output
log.level = Level.OFF

# Maximum size of log output strings before they will be truncated. Note that
# truncation is not precise and truncation to small values has no effect. Use
# 0 for disabling truncation completely.
log.truncateSize = 10000

# use colors for log messages on console
log.useColors = true

# disable all default output files
# (any explicitly given file will still be written)
output.disable = false

# directory to put all output files in
output.path = "output/"

# base directory for all paths in default values
rootDirectory = "."

# SPDX-FileCopyrightText: 2020 Dirk Beyer <https://www.sosy-lab.org>
# SPDX-FileCopyrightText: 2022 Dirk Beyer <https://www.sosy-lab.org>
# SPDX-FileCopyrightText: 2023 Dirk Beyer <https://www.sosy-lab.org>
# SPDX-FileCopyrightText: 2024 Dirk Beyer <https://www.sosy-lab.org>
#
# SPDX-License-Identifier: Apache-2.0

# Further options for Bitwuzla in addition to the default options. Format: 
# "option_name=value" with ’,’ to separate options. Option names and values
# can be found in the Bitwuzla documentation
# online:https://bitwuzla.github.io/docs/cpp/enums/option.html#_CPPv4N8bitwuzla6OptionEExample:
# "PRODUCE_MODELS=2,SAT_SOLVER=kissat".
solver.bitwuzla.furtherOptions = ""

# The SAT solver used by Bitwuzla.
solver.bitwuzla.satSolver = CADICAL
  enum:     [LINGELING, CMS, CADICAL, KISSAT]

# Further options for Boolector in addition to the default options. Format: 
# "Optionname=value" with ’,’ to seperate options. Optionname and value can
# be found in BtorOption or Boolector C Api.Example:
# "BTOR_OPT_MODEL_GEN=2,BTOR_OPT_INCREMENTAL=1".
solver.boolector.furtherOptions = ""

# The SAT solver used by Boolector.
solver.boolector.satSolver = CADICAL
  enum:     [LINGELING, PICOSAT, MINISAT, CMS, CADICAL]

# Counts all operations and interactions towards the SMT solver.
solver.collectStatistics = false

# apply additional validation checks for interpolation results
solver.cvc5.validateInterpolants = false

# Enable assertions that make sure that functions are only used in the
# context that declared them.
solver.debugMode.noSharedDeclarations = false

# Enable assertions that make sure formula terms are only used in the context
# that created them.
solver.debugMode.noSharedFormulas = false

# Enable assertions that make sure that solver instances are only used on the
# thread that created them.
solver.debugMode.threadLocal = false

# Default rounding mode for floating point operations.
solver.floatingPointRoundingMode = NEAREST_TIES_TO_EVEN
  enum:     [NEAREST_TIES_TO_EVEN, NEAREST_TIES_AWAY, TOWARD_POSITIVE, TOWARD_NEGATIVE,
             TOWARD_ZERO]

# Export solver queries in SmtLib format into a file.
solver.logAllQueries = false
solver.logfile = no default value

# Further options that will be passed to Mathsat in addition to the default
# options. Format is 'key1=value1,key2=value2'
solver.mathsat5.furtherOptions = ""

# Load less stable optimizing version of mathsat5 solver.
solver.mathsat5.loadOptimathsat5 = false

# Use non-linear arithmetic of the solver if supported and throw exception
# otherwise, approximate non-linear arithmetic with UFs if unsupported, or
# always approximate non-linear arithmetic. This affects only the theories of
# integer and rational arithmetic.
solver.nonLinearArithmetic = USE
  enum:     [USE, APPROXIMATE_FALLBACK, APPROXIMATE_ALWAYS]

# Algorithm for boolean interpolation
solver.opensmt.algBool = 0

# Algorithm for LRA interpolation
solver.opensmt.algLra = 0

# Algorithm for UF interpolation
solver.opensmt.algUf = 0

# SMT-LIB2 name of the logic to be used by the solver.
solver.opensmt.logic = QF_AUFLIRA
  enum:     [CORE, QF_AX, QF_UF, QF_IDL, QF_RDL, QF_LIA, QF_LRA, QF_ALIA, QF_ALRA,
             QF_UFLIA, QF_UFLRA, QF_AUFLIA, QF_AUFLRA, QF_AUFLIRA]

# Enable additional assertion checks within Princess. The main usage is
# debugging. This option can cause a performance overhead.
solver.princess.enableAssertions = false

# log all queries as Princess-specific Scala code
solver.princess.logAllQueriesAsScala = false

# file for Princess-specific dump of queries as Scala code
solver.princess.logAllQueriesAsScalaFile = "princess-query-%03d-"

# The number of atoms a term has to have before it gets abbreviated if there
# are more identical terms.
solver.princess.minAtomsForAbbreviation = 100

# Random seed for SMT solver.
solver.randomSeed = 42

# If logging from the same application, avoid conflicting logfile names.
solver.renameLogfileToAvoidConflicts = true

# Double check generated results like interpolants and models whether they
# are correct
solver.smtinterpol.checkResults = false

# Further options that will be set to true for SMTInterpol in addition to the
# default options. Format is 'option1,option2,option3'
solver.smtinterpol.furtherOptions = []

# Which SMT solver to use.
solver.solver = SMTINTERPOL
  enum:     [OPENSMT, MATHSAT5, SMTINTERPOL, Z3, PRINCESS, BOOLECTOR, CVC4, CVC5,
             YICES2, BITWUZLA]

# Sequentialize all solver actions to allow concurrent access!
solver.synchronize = false

# Use provers from a seperate context to solve queries. This allows more
# parallelity when solving larger queries.
solver.synchronized.useSeperateProvers = false

# Apply additional checks to catch common user errors.
solver.useDebugMode = false

# Log solver actions, this may be slow!
solver.useLogger = false

# Activate replayable logging in Z3. The log can be given as an input to the
# solver and replayed.
solver.z3.log = no default value

# Ordering for objectives in the optimization context
solver.z3.objectivePrioritizationMode = "box"
  allowed values: [lex, pareto, box]

# Engine to use for the optimization
solver.z3.optimizationEngine = "basic"
  allowed values: [basic, farkas, symba]

# Require proofs from SMT solver
solver.z3.requireProofs = false

# Whether to use PhantomReferences for discarding Z3 AST
solver.z3.usePhantomReferences = false
<<<<<<< HEAD
=======

# SPDX-FileCopyrightText: 2007-2020 Dirk Beyer <https://www.sosy-lab.org>
# SPDX-FileCopyrightText: 2007-2021 Dirk Beyer <https://www.sosy-lab.org>
# SPDX-FileCopyrightText: 2007-2022 Dirk Beyer <https://www.sosy-lab.org>
# SPDX-FileCopyrightText: 2007-2023 Dirk Beyer <https://www.sosy-lab.org>
# SPDX-FileCopyrightText: 2014-2017 Université Grenoble Alpes
# SPDX-FileCopyrightText: 2020 Dirk Beyer <https://www.sosy-lab.org>
# SPDX-FileCopyrightText: 2021 Dirk Beyer <https://www.sosy-lab.org>
# SPDX-FileCopyrightText: 2022 Dirk Beyer <https://www.sosy-lab.org>
# SPDX-FileCopyrightText: 2023 Dirk Beyer <https://www.sosy-lab.org>
# SPDX-FileCopyrightText: 2024 Dirk Beyer <https://www.sosy-lab.org>
#
# SPDX-License-Identifier: Apache-2.0

# Refiner that SlicingDelegatingRefiner should delegate to
SlicingDelegatingRefiner.refiner = no default value

# maximum number of condition adjustments (-1 for infinite)
adjustableconditions.adjustmentLimit = -1

# number of threads, positive values match exactly, with -1 we use the number
# of available cores or the machine automatically.
algorithm.parallelBam.numberOfThreads = -1

# export number of running RSE instances as CSV
algorithm.parallelBam.runningRSESeriesFile = "RSESeries.csv"

# use a BMC like algorithm that checks for satisfiability after the analysis
# has finished, works only with PredicateCPA
analysis.algorithm.BMC = false

# use CEGAR algorithm for lazy counter-example guided analysis
# You need to specify a refiner with the cegar.refiner option.
# Currently all refiner require the use of the ARGCPA.
analysis.algorithm.CEGAR = false

# use dual approximated reachability model checking algorithm, works only
# with PredicateCPA and large-block encoding
analysis.algorithm.DAR = false

# use McMillan's interpolation-based model checking algorithm, works only
# with PredicateCPA and large-block encoding
analysis.algorithm.IMC = false

# Use MPI for running analyses in new subprocesses. The resulting reachedset
# is the one of the first analysis returning in time. All other mpi-processes
# will get aborted.
analysis.algorithm.MPI = false

# use MPV algorithm for checking multiple properties
analysis.algorithm.MPV = false

# use a analysis which proves if the program satisfies a specified property
# with the help of an enabler CPA to separate differnt program paths
analysis.algorithm.analysisWithEnabler = false

# use adjustable conditions algorithm
analysis.algorithm.conditionAdjustment = false

# Distribute predicate analysis to multiple workers
analysis.algorithm.configurableComponents = false

# for found property violation, perform fault localization with coverage
analysis.algorithm.faultLocalization.by_coverage = false

# Use fault localization with distance metrics
analysis.algorithm.faultLocalization.by_distance = false

# for found property violation, perform fault localization with trace
# formulas
analysis.algorithm.faultLocalization.by_traceformula = false

# Use McMillan's Impact algorithm for lazy interpolation
analysis.algorithm.impact = false

# Import faults stored in a JSON format.
analysis.algorithm.importFaults = false

# use nontermination witness validator to check a violation witness for
# termination
analysis.algorithm.nonterminationWitnessCheck = false

# use PDR algorithm
analysis.algorithm.pdr = false

# use a proof check algorithm to validate a previously generated proof
analysis.algorithm.proofCheck = false

# use a proof check algorithm to validate a previously generated proofand
# extract requirements on a (reconfigurable) HW from the proof
analysis.algorithm.proofCheckAndGetHWRequirements = false

# use a proof check algorithm to validate a previously generated proofand
# read the configuration for checking from the proof
analysis.algorithm.proofCheckReadConfig = false

# use a proof check algorithm that using pcc.strategy=arg.ARG_CMCStrategy to
# validate a previously generated proof
analysis.algorithm.proofCheckWithARGCMCStrategy = false

# do analysis and then check if reached set fulfills property specified by
# ConfigurableProgramAnalysisWithPropertyChecker
analysis.algorithm.propertyCheck = false

# Use termination algorithm to prove (non-)termination. This needs the
# TerminationCPA as root CPA and an automaton CPA with
# termination_as_reach.spc in the tree of CPAs.
analysis.algorithm.termination = false

# collect undefined functions
analysis.algorithm.undefinedFunctionCollector = false

# run the parallel BAM algortihm.
analysis.algorithm.useParallelBAM = false

# If not already done by the analysis, store a found counterexample in the
# ARG for later re-use. Does nothing if no ARGCPA is used
analysis.alwaysStoreCounterexamples = false

# Construct a residual program from condition and verify residual program
analysis.asConditionalVerifier = false

# use a second model checking run (e.g., with CBMC or a different CPAchecker
# configuration) to double-check counter-examples
analysis.checkCounterexamples = false

# use counterexample check and the BDDCPA Restriction option
analysis.checkCounterexamplesWithBDDCPARestriction = false

# do analysis and then check analysis result
analysis.checkProof = false

# use assumption collecting algorithm
analysis.collectAssumptions = false

# Construct the program slice for the given configuration.
analysis.constructProgramSlice = false

# Solely construct the residual program for a given condition/assumption.
analysis.constructResidualProgram = false

# continue analysis after a unsupported code was found on one path
analysis.continueAfterUnsupportedCode = false

# Maximum number of counterexamples to be created.
analysis.counterexampleLimit = 0

# stop CPAchecker after startup (internal option, not intended for users)
analysis.disable = false

# entry function
analysis.entryFunction = "main"

# do analysis and then extract pre- and post conditions for custom
# instruction from analysis result
analysis.extractRequirements.customInstruction = false

# create all potential function pointer call edges
analysis.functionPointerCalls = true

# Create edge for skipping a function pointer call if its value is unknown.
analysis.functionPointerEdgesForUnknownPointer = true

# potential targets for call edges created for function pointer parameter
# calls
analysis.functionPointerParameterTargets = {
          FunctionSet.USED_IN_CODE, FunctionSet.RETURN_VALUE, FunctionSet.EQ_PARAM_TYPES}

# potential targets for call edges created for function pointer calls
analysis.functionPointerTargets = {
          FunctionSet.USED_IN_CODE,
          FunctionSet.RETURN_VALUE,
          FunctionSet.EQ_PARAM_TYPES,
          FunctionSet.EQ_PARAM_SIZES,
          FunctionSet.EQ_PARAM_COUNT}

# What CFA nodes should be the starting point of the analysis?
analysis.initialStatesFor = {InitialStatesFor.ENTRY}

# run interprocedural analysis
analysis.interprocedural = true

# the machine model, which determines the sizes of types like int:
# - LINUX32: ILP32 for Linux on 32-bit x86
# - LINUX64: LP64 for Linux on 64-bit x86
# - ARM: ILP32 for Linux on 32-bit ARM
# - ARM64: LP64 for Linux on 64-bit ARM
analysis.machineModel = LINUX32
  enum:     [LINUX32, LINUX64, ARM, ARM64]

# Use as targets for call edges only those shich are assigned to the
# particular expression (structure field).
analysis.matchAssignedFunctionPointers = false

# If a no target function was assigned to a function pointer, use the origin
# heuristic instead of replacing with empty calls
analysis.matchAssignedFunctionPointers.ignoreUnknownAssignments = false

# memorize previously used (incomplete) reached sets after a restart of the
# analysis
analysis.memorizeReachedAfterRestart = false

# Name of the used analysis, defaults to the name of the used configuration
analysis.name = no default value

# Partition the initial states based on the type of location they were
# created for (see 'initialStatesFor')
analysis.partitionInitialStates = false

# A String, denoting the programs to be analyzed
analysis.programNames = []

# which reached set implementation to use?
# NORMAL: just a simple set
# LOCATIONMAPPED: a different set per location (faster, states with different
# locations cannot be merged)
# PARTITIONED: partitioning depending on CPAs (e.g Location, Callstack etc.)
# PSEUDOPARTITIONED: based on PARTITIONED, uses additional info about the
# states' lattice (maybe faster for some special analyses which use merge_sep
# and stop_sep
analysis.reachedSet = PARTITIONED
  enum:     [NORMAL, LOCATIONMAPPED, PARTITIONED, PSEUDOPARTITIONED, USAGE]

# track more statistics about the reachedset
analysis.reachedSet.withStatistics = false

# Use if you are going to change function with function pionter parameter
analysis.replaceFunctionWithParameterPointer = false

# Functions with function pointer parameter which will be instrumented
analysis.replacedFunctionsWithParameters = {"pthread_create"}

# restart the analysis using a different configuration after unknown result
analysis.restartAfterUnknown = false

# Use heuristics to select the analysis
analysis.selectAnalysisHeuristically = false

# Split program in subprograms which can be analyzed separately afterwards
analysis.split.program = false

# stop after the first error has been found
analysis.stopAfterError = true

# create summary call statement edges
analysis.summaryEdges = false

# Enable converting test goals to conditions.
analysis.testGoalConverter = no default value

# Replace thread creation operations with a special function callsso, any
# analysis can go through the function
analysis.threadOperationsTransform = false

# Patterns for detecting block starts (ldv_ like functions)
analysis.traversal.blockFunctionPatterns = {"ldv_%_instance_%"}

# resource limit for the block
analysis.traversal.blockResourceLimit = 1000

# save resources for the block if it is empty
analysis.traversal.blockSaveResources = true

# traverse in the order defined by the values of an automaton variable
analysis.traversal.byAutomatonVariable = no default value

# resource limit for the entry block
analysis.traversal.entryResourceLimit = 100000

# which strategy to adopt for visiting states?
analysis.traversal.order = DFS
  enum:     [DFS, BFS, RAND, RANDOM_PATH, ROUND_ROBIN]

# Exponent of random function.This value influences the probability
# distribution over the waitlist elementswhen choosing the next element.Has
# to be a double in the range [0, INF)
analysis.traversal.random.exponent = 1

# Seed for random values.
analysis.traversal.random.seed = 0

# handle abstract states with more automaton matches first? (only if
# AutomatonCPA enabled)
analysis.traversal.useAutomatonInformation = false

# use blocks and set resource limits for its traversal, blocks are handled in
# DFS order
analysis.traversal.useBlocks = false

# handle states with a deeper callstack first
# This needs the CallstackCPA instance to have any effect.
analysis.traversal.useCallstack = false

# handle more abstract states (with less information) first? (only for
# ExplicitCPA)
analysis.traversal.useExplicitInformation = false

# handle states with more loop iterations first.
analysis.traversal.useLoopIterationCount = false

# handle states with a deeper loopstack first.
analysis.traversal.useLoopstack = false

# handle abstract states with fewer heap objects first? (needs SMGCPA)
analysis.traversal.useNumberOfHeapObjects = false

# handle abstract states with fewer running threads first? (needs
# ThreadingCPA)
analysis.traversal.useNumberOfThreads = false

# Use an implementation of postorder strategy that allows to select a
# secondary strategy that is used if there are two states with the same
# postorder id. The secondary strategy is selected with
# 'analysis.traversal.order'.
analysis.traversal.usePostorder = false

# handle states with fewer loop iterations first.
analysis.traversal.useReverseLoopIterationCount = false

# handle states with a more shallow loopstack first.
analysis.traversal.useReverseLoopstack = false

# Use an implementation of reverse postorder strategy that allows to select a
# secondary strategy that is used if there are two states with the same
# reverse postorder id. The secondary strategy is selected with
# 'analysis.traversal.order'.
analysis.traversal.useReversePostorder = false

# perform a weighted random selection based on the branching depth
analysis.traversal.weightedBranches = false

# perform a weighted random selection based on the depth in the ARG
analysis.traversal.weightedDepth = false

# After an incomplete analysis constructs a residual program which contains
# all program paths which are not fully explored
analysis.unexploredPathsAsProgram = false

# Do not report unknown if analysis terminated, report true (UNSOUND!).
analysis.unknownAsTrue = false

# stop the analysis with the result unknown if the program does not satisfies
# certain restrictions.
analysis.unknownIfUnrestrictedProgram = false

# Use array abstraction by program transformation.
analysis.useArrayAbstraction = false

# select an analysis from a set of analyses after unknown result
analysis.useCompositionAnalysis = false

# add declarations for global variables before entry function
analysis.useGlobalVars = true

# add loop-structure information to CFA.
analysis.useLoopStructure = true

# Use analyses parallely. The resulting reachedset is the one of the first
# analysis finishing in time. All other analyses are terminated.
analysis.useParallelAnalyses = false

# generate random test cases
analysis.useRandomTestCaseGeneratorAlgorithm = false

# generate test cases for covered test targets
analysis.useTestCaseGeneratorAlgorithm = false

# converts a witness to an ACSL annotated program
analysis.useWitnessToACSLAlgorithm = false

# Whether to allow imprecise array abstraction that may lead to false alarms.
arrayAbstraction.allowImprecision = false

# Whether to export the CFA with abstracted arrays as C source file.
arrayAbstraction.cfa.c.export = true

# C source file path for CFA with abstracted arrays.
arrayAbstraction.cfa.c.file = "abstracted-arrays.c"

# Whether to export the CFA with abstracted arrays as DOT file.
arrayAbstraction.cfa.dot.export = true

# DOT file path for CFA with abstracted arrays.
arrayAbstraction.cfa.dot.file = "cfa-abstracted-arrays.dot"

# Use a second delegate analysis run to check counterexamples on the original
# program that contains (non-abstracted) arrays for imprecise array
# abstractions.
arrayAbstraction.checkCounterexamples = false

# Configuration file path of the delegate analysis running on the transformed
# program.
arrayAbstraction.delegateAnalysis = no default value

# Add a threshold to the automaton, after so many branches on a path the
# automaton will be ignored (0 to disable)
assumptions.automatonBranchingThreshold = 0

# write collected assumptions as automaton to file
assumptions.automatonFile = "AssumptionAutomaton.txt"

# If it is enabled, automaton does not add assumption which is considered to
# continue path with corresponding this edge.
assumptions.automatonIgnoreAssumptions = false

# If it is enabled, automaton adds transitions to later ARG states first
assumptions.automatonOrderedTransitions = false

# compress the produced assumption automaton using GZIP compression.
assumptions.compressAutomaton = false

# export assumptions as automaton to dot file
assumptions.dotExport = false

# write collected assumptions as automaton to dot file
assumptions.dotFile = "AssumptionAutomaton.dot"

# write collected assumptions to file
assumptions.export = true

# export assumptions collected per location
assumptions.export.location = true

# write collected assumptions to file
assumptions.file = "assumptions.txt"

# If it is enabled, check if a state that should lead to false state indeed
# has successors.
assumptions.removeNonExploredWithoutSuccessors = false

# comma-separated list of files with specifications that should be used 
# in a backwards analysis; used if the analysis starts at the target states!
# (see config/specification/ for examples)
backwardSpecification = []

# Count accesses for the BDD library. Counting works for concurrent accesses.
bdd.countLibraryAccess = false

# Size of the BDD cache in relation to the node table size (set to 0 to use
# fixed BDD cache size).
bdd.javabdd.cacheRatio = 0.1

# Initial size of the BDD cache, use 0 for cacheRatio*initTableSize.
bdd.javabdd.cacheSize = 0

# Initial size of the BDD node table in percentage of available Java heap
# memory (only used if initTableSize is 0).
bdd.javabdd.initTableRatio = 0.001

# Initial size of the BDD node table, use 0 for size based on initTableRatio.
bdd.javabdd.initTableSize = 0

# Measure the time spent in the BDD library. The behaviour in case of
# concurrent accesses is undefined!
bdd.measureLibraryAccess = false

# Which BDD package should be used?
# - java:   JavaBDD (default, no dependencies, many features)
# - sylvan: Sylvan (only 64bit Linux, uses multiple threads)
# - cudd:   CUDD (native library required, reordering not supported)
# - micro:  MicroFactory (maximum number of BDD variables is 1024, slow, but
# less memory-comsumption)
# - buddy:  Buddy (native library required)
# - cal:    CAL (native library required)
# - jdd:    JDD
# - pjbdd:  A java native parallel bdd framework
bdd.package = "JAVA"
  allowed values: [JAVA, SYLVAN, CUDD, MICRO, BUDDY, CAL, JDD, PJBDD]

# Size of the BDD cache in relation to the node table size (set to 0 to use
# fixed BDD cache size).
bdd.pjbdd.cacheRatio = 0.1

# size of the BDD cache.
bdd.pjbdd.cacheSize = 0

# Disable thread safe bdd operations.
bdd.pjbdd.disableThreadSafety = false

# increase factor for resizing tables
bdd.pjbdd.increaseFactor = 1

# Initial size of the BDD node table in percentage of available Java heap
# memory (only used if initTableSize is 0).
bdd.pjbdd.initTableRatio = 0.001

# Initial size of the BDD node table, use 0 for size based on initTableRatio.
bdd.pjbdd.initTableSize = 0

# unique table's concurrency factor
bdd.pjbdd.tableParallelism = 10000

# Number of worker threads, Runtime.getRuntime().availableProcessors()
# default
bdd.pjbdd.threads = Runtime.getRuntime().availableProcessors()

# Type of BDD used in PJBDD.
bdd.pjbdd.useBDDType = "BDD"
  allowed values: [BDD, ChainedBDD]

# Use internal a int based bdd representation.
bdd.pjbdd.useInts = false

# initial variable count
bdd.pjbdd.varCount = 100

# Granularity of the Sylvan BDD operations cache (recommended values 4-8).
bdd.sylvan.cacheGranularity = 4

# Log2 size of the BDD cache.
bdd.sylvan.cacheSize = 24

# Log2 size of the BDD node table.
bdd.sylvan.tableSize = 26

# Number of worker threads, 0 for automatic.
bdd.sylvan.threads = 0

# sequentialize all accesses to the BDD library.
bdd.synchronizeLibraryAccess = false

# output file for visualizing the block graph
blockCFAFile = "block_analysis/blocks.json"

# Allow reduction of function entries; calculate abstractions always at
# function entries?
blockreducer.allowReduceFunctionEntries = true

# Allow reduction of function exits; calculate abstractions always at
# function exits?
blockreducer.allowReduceFunctionExits = true

# Allow reduction of loop heads; calculate abstractions always at loop heads?
blockreducer.allowReduceLoopHeads = false

# write the reduced cfa to the specified file.
blockreducer.reducedCfaFile = "ReducedCfa.rsf"

# Do at most n summarizations on a node.
blockreducer.reductionThreshold = 100

# If BMC did not find a bug, check whether the bounding did actually remove
# parts of the state space (this is similar to CBMC's unwinding assertions).
bmc.boundingAssertions = true

# If BMC did not find a bug, check which parts of the boundary actually
# reachableand prevent them from being unrolled any further.
bmc.boundingAssertionsSlicing = false

# Check reachability of target states after analysis (classical BMC). The
# alternative is to check the reachability as soon as the target states are
# discovered, which is done if cpa.predicate.targetStateSatCheck=true.
bmc.checkTargetStates = true

# try using induction to verify programs with loops
bmc.induction = false

# Strategy for generating auxiliary invariants
bmc.invariantGenerationStrategy = REACHED_SET
  enum:     [INDUCTION, REACHED_SET, DO_NOTHING]

# k-induction configuration to be used as an invariant generator for
# k-induction (ki-ki(-ai)).
bmc.invariantGeneratorConfig = no default value

# Controls how long the invariant generator is allowed to run before the
# k-induction procedure starts.
bmc.invariantGeneratorHeadStartStrategy = NONE
  enum:     [NONE, AWAIT_TERMINATION, WAIT_UNTIL_EXPENSIVE_ADJUSTMENT]

# Export auxiliary invariants used for induction.
bmc.invariantsExport = no default value

# get candidate invariants from a predicate precision file
bmc.kinduction.predicatePrecisionFile = no default value

# which strategy to use to convert predicate precision to k-induction
# invariant
bmc.kinduction.reuse.pred.strategy = GLOBAL
  enum:     [ALL, GLOBAL, FUNCTION, LOCAL, GLOBAL_AND_FUNCTION, GLOBAL_AND_LOCAL,
             FUNCTION_AND_LOCAL]

# Propagates the interrupts of the invariant generator.
bmc.propagateInvGenInterrupts = false

# Try to simplify the structure of formulas for the sat check of BMC. The
# improvement depends on the underlying SMT solver.
bmc.simplifyBooleanFormula = false

# Use generalized counterexamples to induction as candidate invariants.
bmc.usePropertyDirection = false

# File name where to put the path program that is generated as input for
# CBMC. A temporary file is used if this is unspecified. If specified, the
# file name should end with '.i' because otherwise CBMC runs the
# pre-processor on the file.
cbmc.dumpCBMCfile = no default value

# maximum time limit for CBMC (use milliseconds or specify a unit; 0 for
# infinite)
cbmc.timelimit = 0ms

# continue analysis after a failed refinement (e.g. due to interpolation)
# other paths may still contain errors that could be found
cegar.continueAfterFailedRefinement = false

# if this score is exceeded by the first analysis, the auxilliary analysis
# will be refined
cegar.domainScoreThreshold = 1024

# Whether to do refinement immediately after finding an error state, or
# globally after the ARG has been unrolled completely.
# whether or not global refinement is performed
cegar.globalRefinement = false

# Max number of refinement iterations, -1 for no limit
cegar.maxIterations = -1

# Which refinement algorithm to use? (give class name, required for CEGAR) If
# the package name starts with 'org.sosy_lab.cpachecker.', this prefix can be
# omitted.
cegar.refiner = no default value

# whether or not to use refinement selection to decide which domain to refine
cegar.useRefinementSelection = false

# Which functions should be interpreted as encoding assumptions
cfa.assumeFunctions = {"__VERIFIER_assume"}

# dump a simple call graph
cfa.callgraph.export = true

# file name for call graph as .dot file
cfa.callgraph.file = "functionCalls.dot"
cfa.callgraph.fileUsed = "functionCallsUsed.dot"

# how often do we clone a function?
cfa.cfaCloner.numberOfCopies = 5

# while this option is activated, before each use of a PointerExpression, or
# a dereferenced field access the expression is checked if it is 0
cfa.checkNullPointers = false

# Whether to have a single target node per function for all invalid null
# pointer dereferences or to have separate nodes for each dereference
cfa.checkNullPointers.singleTargetPerFunction = true

# When a function pointer array element is written with a variable as index,
# create a series of if-else edges with explicit indizes instead.
cfa.expandFunctionPointerArrayAssignments = false

# export CFA as .dot file
cfa.export = true

# export individual CFAs for function as .dot files
cfa.exportPerFunction = true

# export CFA as C file
cfa.exportToC = false
cfa.exportToC.file = "cfa.c"

# produce C programs more similar to the input program
# (only possible for a single input file)
cfa.exportToC.stayCloserToInput = false

# export CFA as .dot file
cfa.file = "cfa.dot"

# By enabling this option the variables that are live are computed for each
# edge of the cfa. Live means that their value is read later on.
cfa.findLiveVariables = false

# how often can a function appear in the callstack as a clone of the original
# function?
cfa.functionCalls.recursionDepth = 5

# Also initialize local variables with default values, or leave them
# uninitialized.
cfa.initializeAllVariables = false

# With this option, all declarations in each function will be movedto the
# beginning of each function. Do only use this option if you arenot able to
# handle initializer lists and designated initializers (like they can be used
# for arrays and structs) in your analysis anyway. this option will otherwise
# create c code which is not the same as the original one
cfa.moveDeclarationsToFunctionStart = false

# Which functions should be interpreted as never returning to their call site
cfa.nonReturningFunctions = {"abort", "exit"}

# Export CFA as pixel graphic to the given file name. The suffix is added
# corresponding to the value of option pixelgraphic.export.formatIf set to
# 'null', no pixel graphic is exported.
cfa.pixelGraphicFile = "cfaPixel"

# Show messages when dead code is encountered during parsing.
cfa.showDeadCode = true

# Remove all edges which don't have any effect on the program
cfa.simplifyCfa = true

# simplify simple const expressions like 1+2
cfa.simplifyConstExpressions = true

# simplify pointer expressions like s->f to (*s).f with this option the cfa
# is simplified until at maximum one pointer is allowed for left- and
# rightHandSide
cfa.simplifyPointerExpressions = false

# A name of thread_create function
cfa.threads.threadCreate = "pthread_create"

# A name of thread_join function
cfa.threads.threadJoin = "pthread_join"

# A name of thread_create_N function
cfa.threads.threadSelfCreate = "pthread_create_N"

# A name of thread_join_N function
cfa.threads.threadSelfJoin = "pthread_join_N"

# clone functions of the CFA, such that there are several identical CFAs for
# each function, only with different names.
cfa.useCFACloningForMultiThreadedPrograms = false

# unwind recursive functioncalls (bounded to max call stack size)
cfa.useFunctionCallUnwinding = false

# Dump domain type statistics to a CSV file.
cfa.variableClassification.domainTypeStatisticsFile = no default value

# Dump variable classification to a file.
cfa.variableClassification.logfile = "VariableClassification.log"

# Print some information about the variable classification.
cfa.variableClassification.printStatsOnStartup = false

# Dump variable type mapping to a file.
cfa.variableClassification.typeMapFile = "VariableTypeMapping.txt"

# Output an input file, with invariants embedded as assume constraints.
cinvariants.export = false

# File name for exporting invariants. Only supported if invariant export for
# specified lines is enabled.
cinvariants.external.file = no default value

# Specify lines for which an invariant should be written. Lines are specified
# as comma separated list of individual lines x and line ranges x-y.
cinvariants.forLines = ""

# If enabled only export invariants for specified lines.
cinvariants.onlyForSpecifiedLines = false

# Prefix to add to an output file, which would contain assumed invariants.
cinvariants.prefix = no default value

# Attempt to simplify the invariant before exporting [may be very expensive].
cinvariants.simplify = false

# If adaptTimeLimits is set and all configurations support progress reports,
# in each cycle the time limits per configuration are newly calculated based
# on the progress
compositionAlgorithm.circular.adaptTimeLimits = false

# where to store initial condition, when generated
compositionAlgorithm.condition.file = "AssumptionAutomaton.txt"

# list of files with configurations to use, which are optionally suffixed
# according to one of the followig schemes:either ::MODE or ::MODE_LIMIT,
# where MODE and LIMIT are place holders.MODE may take one of the following
# values continue (i.e., continue analysis with same CPA and reached set),
# reuse-precision (i.e., reuse the aggregation of the precisions from the
# previous analysis run), noreuse (i.e., start from scratch).LIMIT is a
# positive integer number specifying the time limit of the analysis in each
# round.If no (correct) limit is given a default limit is used.
compositionAlgorithm.configFiles = no default value

# Whether or not to create an initial condition, that excludes no paths,
# before first analysis is run.Required when first analysis uses condition
# from conditional model checking
compositionAlgorithm.initCondition = false

# print the statistics of each component of the composition algorithm
# directly after the component's computation is finished
compositionAlgorithm.intermediateStatistics = NONE
  enum:     [EXECUTE, NONE, PRINT]

# Enable when composition algorithm is used to check a specification
compositionAlgorithm.propertyChecked = true

# Qualified name for class which implements strategy that decides how to
# compose given analyses
compositionAlgorithm.strategy = no default value

# let each analysis part of the composition algorithm write output files and
# not only the last one that is executed
compositionAlgorithm.writeIntermediateOutputFiles = true

# configuration of the residual program generator
conditional.verifier.generatorConfig = no default value

# configuration for the verification of the residual program which is
# constructed from another verifier's condition
conditional.verifier.verifierConfig = no default value

# The input file with all goals that were previously reached
conditional_testing.inputfile = no default value

# The strategy to use
conditional_testing.strategy = no default value
  enum:     [NAIVE, PROPAGATION]

# Dump the complete configuration to a file.
configuration.dumpFile = "UsedConfiguration.properties"

# True if the path to the error state can not always be uniquely determined
# from the ARG.
# This is the case e.g. for Slicing Abstractions, where the abstraction
# states in the ARG
# do not form a tree!
counterexample.ambigiousARG = false

# Which model checker to use for verifying counterexamples as a second check.
# Currently CBMC or CPAchecker with a different config or the concrete
# execution 
# checker can be used.
counterexample.checker = CBMC
  enum:     [CBMC, CPACHECKER, CONCRETE_EXECUTION]

# counterexample information should provide more precise information from
# counterexample check, if available
counterexample.checker.changeCEXInfo = false

# counterexample check checks MemSafety sub-properties (valid-deref,
# valid-free, valid-memtrack) additionally to the path.
counterexample.checker.checkMemorySafetySubproperty = false

# configuration file for counterexample checks with CPAchecker
counterexample.checker.config = no default value

# counterexample check should fully replace existing counterexamples with own
# ones, if available
counterexample.checker.forceCEXChange = false

# File name where to put the path specification that is generated as input
# for the counterexample check. A temporary file is used if this is
# unspecified.
counterexample.checker.path.file = no default value

# The file in which the generated C code is saved.
counterexample.concrete.dumpFile = no default value

# Path to the compiler. Can be absolute or only the name of the program if it
# is in the PATH
counterexample.concrete.pathToCompiler = "/usr/bin/gcc"

# Maximum time limit for the concrete execution checker.
# This limit is used for compilation as well as execution so overall, twice
# the time of this limit may be consumed.
# (use milliseconds or specify a unit; 0 for infinite)
counterexample.concrete.timelimit = 0ms

# continue analysis after an counterexample was found that was denied by the
# second check
counterexample.continueAfterInfeasibleError = true

# An imprecise counterexample of the Predicate CPA is usually a bug, but
# expected in some configurations. Should it be treated as a bug or accepted?
counterexample.export.allowImpreciseCounterexamples = false

# Always use imprecise counterexamples of the predicate analysis. If this
# option is set to true, counterexamples generated by the predicate analysis
# will be exported as-is. This means that no information like variable
# assignments will be added and imprecise or potentially wrong program paths
# will be exported as counterexample.
counterexample.export.alwaysUseImpreciseCounterexamples = false

# If the option assumeLinearArithmetics is set, this option can be used to
# allow division and modulo by constants.
counterexample.export.assumptions.allowDivisionAndModuloByConstants = false

# If the option assumeLinearArithmetics is set, this option can be used to
# allow multiplication between operands with at least one constant.
counterexample.export.assumptions.allowMultiplicationWithConstants = false

# Try to avoid using operations that exceed the capabilities of linear
# arithmetics when extracting assumptions from the model. This option aims to
# prevent witnesses that are inconsistent with  models that are, due to an
# analysis limited to linear arithmetics, actually incorrect.
#  This option does not magically produce a correct witness from an incorrect
# model, and since the difference between an incorrect witness consistent
# with the model and an incorrect witness that is inconsistent with the model
# is academic, you usually want this option to be off.
counterexample.export.assumptions.assumeLinearArithmetics = false

# export counterexample as automaton
counterexample.export.automaton = "Counterexample.%d.spc"

# exports either CMBC format or a concrete path program
counterexample.export.codeStyle = CBMC
  enum:     [CBMC, CONCRETE_EXECUTION]

# compress the produced error-witness automata using GZIP compression.
counterexample.export.compressWitness = true

# export counterexample core as text file
counterexample.export.core = "Counterexample.%d.core.txt"

# export counterexample to file, if one is found
counterexample.export.enabled = true

# export error paths to files immediately after they were found, including
# spurious error-paths before executing a refinement. Note that we do not
# track already exported error-paths and export them at every refinement as
# long as they are not removed from the reached-set. Most helpful for
# debugging refinements.
counterexample.export.exportAllFoundErrorPaths = false

# export counterexample as source file
counterexample.export.exportAsSource = true

# export coverage information for every witness: requires using an Assumption
# Automaton as part of the specification. Lines are considered to be covered
# only when the path reaching the statement does not reach the __FALSE state
# in the Assumption Automaton.
counterexample.export.exportCounterexampleCoverage = false

# Export extended witness in addition to regular witness
counterexample.export.exportExtendedWitness = false

# exports a JSON file describing found faults, if fault localization is
# activated
counterexample.export.exportFaults = true

# export test harness
counterexample.export.exportHarness = true

# export error paths to files immediately after they were found
counterexample.export.exportImmediately = false

# export test case that represents the counterexample. Further options can be
# set with options 'testcase.*'
counterexample.export.exportTestCase = false

# export counterexample as witness/graphml file
counterexample.export.exportWitness = true

# Extended witness with specific analysis information file
counterexample.export.extendedWitnessFile = "extendedWitness.%d.graphml"

# export counterexample as text file
counterexample.export.file = "Counterexample.%d.txt"

# Filter for irrelevant counterexamples to reduce the number of similar
# counterexamples reported. Only relevant with analysis.stopAfterError=false
# and counterexample.export.exportImmediately=true. Put the weakest and
# cheapest filter first, e.g., PathEqualityCounterexampleFilter.
counterexample.export.filters = no default value

# where to dump the counterexample formula in case a specification violation
# is found
counterexample.export.formula = "Counterexample.%d.smt2"

# export counterexample as Dot/Graphviz visualization
counterexample.export.graph = "Counterexample.%d.dot"

# export counterexample witness as GraphML automaton
counterexample.export.graphml = "Counterexample.%d.graphml"

# export test harness to file as code
counterexample.export.harness = "Counterexample.%d.harness.c"

# where to dump the counterexample model in case a specification violation is
# found
counterexample.export.model = "Counterexample.%d.assignment.txt"

# export counterexample coverage information, considering only spec prefix as
# covered (up until reaching __FALSE state in Assumption Automaton).
counterexample.export.prefixCoverageFile = "Counterexample.%d.aa-prefix.coverage-info"

# The files where the BDDCPARestrictionAlgorithm should write the presence
# conditions for the counterexamples to.
counterexample.export.presenceCondition = "Counterexample.%d.presenceCondition.txt"

# File name for analysis report in case a counterexample was found.
counterexample.export.report = "Counterexample.%d.html"

# export counterexample as source file
counterexample.export.source = "Counterexample.%d.c"

# export counterexample witness as Dot/Graphviz visualization
counterexample.export.witnessGraph = "Counterexample.%d.witness.dot"

# The template from which the different versions of the violation witnesses
# will be exported. Each version replaces the string '%s' with its version
# number. The string %d is replace with the number of the counterexample.
counterexample.export.yaml = "Counterexample.%d.witness-%s.yml"

# deprecated name for counterexample.export.presenceCondition
counterexample.presenceConditionFile = "Counterexample.%d.presenceCondition.txt"

# If continueAfterInfeasibleError is true, remove the error state that is
# proven to be unreachable before continuing. Set this to false if
# analyis.collectAssumptions=true is also set.
counterexample.removeInfeasibleErrorState = true

# If continueAfterInfeasibleError is true, attempt to remove the whole path
# of the infeasible counterexample before continuing. Setting this to false
# may prevent a lot of similar infeasible counterexamples to get discovered,
# but is unsound
counterexample.removeInfeasibleErrors = false

# If true, the counterexample checker will not assume a counterexample as
# infeasible because of unsupported code. But will try different paths
# anyway.
counterexample.skipCounterexampleForUnsupportedCode = false

# Compute and export information about the verification coverage?
coverage.enabled = true

# print coverage info to file
coverage.file = "coverage.info"

# CPA to use (see doc/Configuration.md for more documentation on this)
cpa = CompositeCPA.class.getCanonicalName()

# Where to perform abstraction
cpa.abe.abstractionLocations = LOOPHEAD
  enum:     [ALL, LOOPHEAD, MERGE]

# Check target states reachability
cpa.abe.checkTargetStates = true

# Cache formulas produced by path formula manager
cpa.abe.useCachingPathFormulaManager = true

# only store pure C expressions without ACSL-specific constructs
cpa.acsl.usePureExpressionsOnly = true

# Use this to change the underlying abstract domain in the APRON library
cpa.apron.domain = OCTAGON
  enum:     [BOX, OCTAGON, POLKA, POLKA_STRICT, POLKA_EQ]

# get an initial precision from file
cpa.apron.initialPrecisionFile = no default value

# this option determines which initial precision should be used
cpa.apron.initialPrecisionType = "STATIC_FULL"
  allowed values: [STATIC_FULL, REFINEABLE_EMPTY]

# with this option enabled the states are only merged at loop heads
cpa.apron.mergeop.onlyMergeAtLoopHeads = false

# of which type should the merge be?
cpa.apron.mergeop.type = "SEP"
  allowed values: [SEP, JOIN, WIDENING]

# target file to hold the exported precision
cpa.apron.precisionFile = no default value

# Timelimit for the backup feasibility check with the apron analysis.(use
# seconds or specify a unit; 0 for infinite)
cpa.apron.refiner.timeForApronFeasibilityCheck = 0ns

# split disequalities considering integer operands into two states or use
# disequality provided by apron library 
cpa.apron.splitDisequalities = true

# translate final ARG into this C file
cpa.arg.CTranslation.file = "ARG.c"

# minimum ratio of branch compared to whole program to be exported
cpa.arg.automaton.branchRatio = 0.5

# what data should be exported from the ARG nodes? A different strategy might
# result in a smaller automaton.
cpa.arg.automaton.dataStrategy = LOCATION
  enum:     [LOCATION, CALLSTACK]

# translate final ARG into an automaton
cpa.arg.automaton.export = false

# export as zip-files, depends on 'automaton.export=true'
cpa.arg.automaton.exportCompressed = true

# translate final ARG into an automaton, depends on 'automaton.export=true'
cpa.arg.automaton.exportDotFile = "ARG_parts/ARG.%06d.spc.dot"
cpa.arg.automaton.exportSpcFile = "ARG_parts/ARG.%06d.spc"
cpa.arg.automaton.exportSpcZipFile = "ARG_parts.zip"

# export all automata into one zip-file, depends on 'automaton.export=true'
cpa.arg.automaton.exportZipped = true

# after determining branches, which one of them should be exported?
cpa.arg.automaton.selectionStrategy = LEAVES
  enum:     [NONE, ALL, LEAVES, WEIGHTED, FIRST_BFS]

# minimum ratio of siblings such that one of them will be exported
cpa.arg.automaton.siblingRatio = 0.4

# when using FIRST_BFS, how many nodes should be skipped? ZERO will only
# export the root itself, MAX_INT will export only LEAFS.
cpa.arg.automaton.skipFirstNum = 10

# which coarse strategy should be applied when analyzing the ARG?
cpa.arg.automaton.splitStrategy = TARGETS
  enum:     [NONE, GLOBAL_CONDITIONS, LEAVES, TARGETS]

# compress the produced correctness-witness automata using GZIP compression.
cpa.arg.compressWitness = true

# prevent the stop-operator from aborting the stop-check early when it
# crosses a target state
cpa.arg.coverTargetStates = false

# inform merge operator in CPA enabled analysis that it should delete the
# subgraph of the merged node which is required to get at most one successor
# per CFA edge.
cpa.arg.deleteInCPAEnabledAnalysis = false

# Dump all ARG related statistics files after each iteration of the CPA
# algorithm? (for debugging and demonstration)
cpa.arg.dumpAfterIteration = false

# Enable reduction for nested abstract states when entering or leaving a
# block abstraction for BAM. The reduction can lead to a higher
# cache-hit-rate for BAM and a faster sub-analysis for blocks.
cpa.arg.enableStateReduction = true

# deprecated name for counterexample.export.automaton
cpa.arg.errorPath.automaton = "Counterexample.%d.spc"

# deprecated name for counterexample.export.codeStyle
cpa.arg.errorPath.codeStyle = CBMC
  enum:     [CBMC, CONCRETE_EXECUTION]

# deprecated name for counterexample.export.compressWitness
cpa.arg.errorPath.compressWitness = true

# deprecated name for counterexample.export.core
cpa.arg.errorPath.core = "Counterexample.%d.core.txt"

# deprecated name for counterexample.export.enabled
cpa.arg.errorPath.export = true

# deprecated name for counterexample.export.exportAllFoundErrorPaths
cpa.arg.errorPath.exportAllFoundErrorPaths = false

# deprecated name for counterexample.export.exportAsSource
cpa.arg.errorPath.exportAsSource = true

# deprecated name for counterexample.export.exportCounterexampleCoverage
cpa.arg.errorPath.exportCounterexampleCoverage = false

# deprecated name for counterexample.export.exportExtendedWitness
cpa.arg.errorPath.exportExtendedWitness = false

# deprecated name for counterexample.export.exportFaults
cpa.arg.errorPath.exportFaults = true

# deprecated name for counterexample.export.exportHarness
cpa.arg.errorPath.exportHarness = true

# deprecated name for counterexample.export.exportImmediately
cpa.arg.errorPath.exportImmediately = false

# deprecated name for counterexample.export.exportTestCase
cpa.arg.errorPath.exportTestCase = false

# deprecated name for counterexample.export.exportWitness
cpa.arg.errorPath.exportWitness = true

# deprecated name for counterexample.export.extendedWitnessFile
cpa.arg.errorPath.extendedWitnessFile = "extendedWitness.%d.graphml"

# deprecated name for counterexample.export.file
cpa.arg.errorPath.file = "Counterexample.%d.txt"

# deprecated name for counterexample.export.filters
cpa.arg.errorPath.filters = no default value

# deprecated name for counterexample.export.graph
cpa.arg.errorPath.graph = "Counterexample.%d.dot"

# deprecated name for counterexample.export.graphml
cpa.arg.errorPath.graphml = "Counterexample.%d.graphml"

# deprecated name for counterexample.export.harness
cpa.arg.errorPath.harness = "Counterexample.%d.harness.c"

# deprecated name for counterexample.export.prefixCoverageFile
cpa.arg.errorPath.prefixCoverageFile = "Counterexample.%d.aa-prefix.coverage-info"

# deprecated name for counterexample.export.source
cpa.arg.errorPath.source = "Counterexample.%d.c"

# deprecated name for counterexample.export.witnessGraph
cpa.arg.errorPath.witnessGraph = "Counterexample.%d.witness.dot"

# deprecated name for counterexample.export.yaml
cpa.arg.errorPath.yaml = "Counterexample.%d.witness-%s.yml"

# export final ARG as .dot file
cpa.arg.export = true

# Enable the integration of __VERIFIER_assume statements for non-true
# assumption in states. Disable if you want to create residual programs.
cpa.arg.export.code.addAssumptions = true

# Only enable CLOSEFUNCTIONBLOCK if you are sure that the ARG merges
# different flows through a function at the end of the function.
cpa.arg.export.code.blockAtFunctionEnd = KEEPBLOCK
  enum:     [CLOSEFUNCTIONBLOCK, ADDNEWBLOCK, KEEPBLOCK]

# How to deal with target states during code generation
cpa.arg.export.code.handleTargetStates = NONE
  enum:     [NONE, RUNTIMEVERIFICATION, ASSERTFALSE, FRAMACPRAGMA, VERIFIERERROR,
             REACHASMEMSAFETY, REACHASOVERFLOW, REACHASTERMINATION]

# write include directives
cpa.arg.export.code.header = true

# If specified, metadata about the produced C program will be exported to
# this file
cpa.arg.export.code.metadataOutput = no default value

# when enabled also write invariant true to correctness-witness automata
cpa.arg.exportTrueInvariants = false

# export correctness witness in YAML format
cpa.arg.exportYamlCorrectnessWitness = true

# export witnesses for unknown verdicts
cpa.arg.exportYamlWitnessesForUnknownVerdict = true

# export final ARG as .dot file
cpa.arg.file = "ARG.dot"

# inform ARG CPA if it is run in an analysis with enabler CPA because then it
# must behave differently during merge.
cpa.arg.inCPAEnabledAnalysis = false

# whether to keep covered states in the reached set as addition to keeping
# them in the ARG
cpa.arg.keepCoveredStatesInReached = false

# What do to on a late merge, i.e., if the second parameter of the merge
# already has child states (cf. issue #991):
# - ALLOW: Just merge as usual.
# - ALLOW_WARN: Log a warning the first time this happens, then ALLOW.
# - PREVENT: Do not merge, i.e., enforce merge-sep for such situations.
# - PREVENT_WARN: Log a warning the first time this happens, then PREVENT.
# - CRASH: Crash CPAchecker as soon as this happens
#   (useful for cases where a late merge should never happen).
cpa.arg.lateMerge = ALLOW
  enum:     [ALLOW, ALLOW_WARN, PREVENT, PREVENT_WARN, CRASH]

# write the ARG at various stages during execution into dot files whose name
# is specified by this option. Only works if 'cpa.arg.logARGs=true'
cpa.arg.log.fileTemplate = "ARG_log/ARG_%04d.dot"

# Enable logging of ARGs at various positions
cpa.arg.logARGs = false

# If this option is enabled, ARG states will also be merged if the first
# wrapped state is subsumed by the second wrapped state (and the parents are
# not yet subsumed).
cpa.arg.mergeOnWrappedSubsumption = false

# Export final ARG as pixel graphic to the given file name. The suffix is
# added  corresponding to the value of option pixelgraphic.export.formatIf
# set to 'null', no pixel graphic is exported.
cpa.arg.pixelGraphicFile = "ARG"

# export a proof as .graphml file
cpa.arg.proofWitness = no default value

# export a proof as dot/graphviz file
cpa.arg.proofWitness.dot = no default value

# export simplified ARG that shows all refinements to .dot file
cpa.arg.refinements.file = "ARGRefinements.dot"

# export final ARG as .dot file, showing only loop heads and function
# entries/exits
cpa.arg.simplifiedARG.file = "ARGSimplified.dot"

# translate final ARG into C program
cpa.arg.translateToC = false

# Verification witness: Include the considered case of an assume?
cpa.arg.witness.exportAssumeCaseInfo = true

# Verification witness: Include assumptions (C statements)?
cpa.arg.witness.exportAssumptions = true

# Verification witness: Include function calls and function returns?
cpa.arg.witness.exportFunctionCallsAndReturns = true

# Export invariants in correctness witness also if location was not explored
cpa.arg.witness.exportInvariantsForNonExploredStates = true

# Export witness that is a combination of multiple (partial) correctness
# witnesses, do not export default invariants
cpa.arg.witness.exportJointWitnesses = false

# Verification witness: Include the (starting) line numbers of the operations
# on the transitions?
cpa.arg.witness.exportLineNumbers = true

# Verification witness: Export labels for nodes in GraphML for easier visual
# representation?
cpa.arg.witness.exportNodeLabel = false

# Verification witness: Include the offset within the file?
cpa.arg.witness.exportOffset = true

# Always export source file name, even default
cpa.arg.witness.exportSourceFileName = false

# Verification witness: Include the sourcecode of the operations?
cpa.arg.witness.exportSourcecode = false

# Verification witness: Include an thread-identifier within the file?
cpa.arg.witness.exportThreadId = false

# Verification witness: Include (not necessarily globally unique) thread
# names for concurrent tasks for debugging?
cpa.arg.witness.exportThreadName = false

# Shrink ARG graph into a smaller witness graph by merging edges
cpa.arg.witness.minimizeARG = true

# Produce an invariant witness instead of a correctness witness. Constructing
# an invariant witness makes use of a different merge for quasi-invariants:
# Instead of computing the disjunction of two invariants present when merging
# nodes, 'true' is ignored when constructing the disjunction. This may be
# unsound in some situations, so be careful when using this option.
cpa.arg.witness.produceInvariantWitnesses = false

# Some redundant transitions will be removed
cpa.arg.witness.removeInsufficientEdges = true

# Verification witness: Revert escaping/renaming of functions for threads?
cpa.arg.witness.revertThreadFunctionRenaming = false

# The template from which the different versions of the correctness witnesses
# will be exported. Each version replaces the string '%s' with its version
# number.
cpa.arg.yamlProofWitness = "witness-%s.yml"

# signal the analysis to break in case the given number of error state is
# reached. Use -1 to disable this limit.
cpa.automaton.breakOnTargetState = 1

# export automaton to file
cpa.automaton.dotExport = false

# file for saving the automaton in DOT format (%s will be replaced with
# automaton name)
cpa.automaton.dotExportFile = "%s.dot"

# the maximum number of iterations performed after the initial error is
# found, despite the limit given as cpa.automaton.breakOnTargetState is not
# yet reached. Use -1 to disable this limit.
cpa.automaton.extraIterationsLimit = -1

# file with automaton specification for ObserverAutomatonCPA and
# ControlAutomatonCPA
cpa.automaton.inputFile = no default value

# Merge two automata states if one of them is TOP.
cpa.automaton.mergeOnTop = false

# An implicit precision: consider states with a self-loop and no other
# outgoing edges as TOP.
cpa.automaton.prec.topOnFinalSelfLoopingState = false

# file for saving the automaton in spc format (%s will be replaced with
# automaton name)
cpa.automaton.spcExportFile = "%s.spc"

# Whether to treat automaton states with an internal error state as targets.
# This should be the standard use case.
cpa.automaton.treatErrorsAsTargets = true

# If enabled, cache queries also consider blocks with non-matching precision
# for reuse.
cpa.bam.aggressiveCaching = true

# export blocked ARG as .dot file
cpa.bam.argFile = "BlockedARG.dot"

# Type of partitioning (FunctionAndLoopPartitioning or
# DelayedFunctionAndLoopPartitioning)
# or any class that implements a PartitioningHeuristic
cpa.bam.blockHeuristic = no default value

# only consider functions with a matching name, i.e., select only some
# functions directly.
cpa.bam.blockHeuristic.functionPartitioning.matchFunctions = no default value

# only consider function with a minimum number of calls. This approach is
# similar to 'inlining' functions used only a few times. Info: If a function
# is called several times in a loop, we only count 'one' call.
cpa.bam.blockHeuristic.functionPartitioning.minFunctionCalls = 0

# only consider function with a minimum number of CFA nodes. This approach is
# similar to 'inlining' small functions, when using BAM.
cpa.bam.blockHeuristic.functionPartitioning.minFunctionSize = 0

# file for exporting detailed statistics about blocks
cpa.bam.blockStatisticsFile = "block_statistics.txt"

# abort current analysis when finding a missing block abstraction
cpa.bam.breakForMissingBlock = true

# This flag determines which precisions should be updated during refinement.
# We can choose between the minimum number of states and all states that are
# necessary to re-explore the program along the error-path.
cpa.bam.doPrecisionRefinementForAllStates = false

# Heuristic: This flag determines which precisions should be updated during
# refinement. This flag also updates the precision of the most inner block.
cpa.bam.doPrecisionRefinementForMostInnerBlock = true

# export blocks
cpa.bam.exportBlocksPath = "block_cfa.dot"

# If enabled, the reached set cache is analysed for each cache miss to find
# the cause of the miss.
cpa.bam.gatherCacheMissStatistics = false

# BAM allows to analyse recursive procedures. This strongly depends on the
# underlying CPA. The current support includes only ValueAnalysis and
# PredicateAnalysis (with tree interpolation enabled).
cpa.bam.handleRecursiveProcedures = false

# export single blocked ARG as .dot files, should contain '%d'
cpa.bam.indexedArgFile = "ARGs/ARG_%d.dot"

# if we cannot determine a repeating/covering call-state, we will run into
# CallStackOverflowException. Thus we bound the stack size (unsound!). This
# option only limits non-covered recursion, but not a recursion where we find
# a coverage and re-use the cached block several times. The value '-1'
# disables this option.
cpa.bam.maximalDepthForExplicitRecursion = -1

# By default, the CPA algorithm terminates when finding the first target
# state, which makes it easy to identify this last state. For special
# analyses, we need to search for more target states in the reached-set, when
# reaching a block-exit. This flag is needed if the option
# 'cpa.automaton.breakOnTargetState' is unequal to 1.
cpa.bam.searchTargetStatesOnExit = false

# export used parts of blocked ARG as .dot file
cpa.bam.simplifiedArgFile = "BlockedARGSimplified.dot"

# Should the nested CPA-algorithm be wrapped with CEGAR within BAM?
cpa.bam.useCEGAR = false

# This flag determines which refinement procedure we should use. We can
# choose between an in-place refinement and a copy-on-write refinement.
cpa.bam.useCopyOnWriteRefinement = false

# In some cases BAM cache can not be easily applied. If the option is enabled
# CPAs can inform BAM that the result states should not be used even if there
# will a cache hit.
cpa.bam.useDynamicAdjustment = false

# max bitsize for values and vars, initial value
cpa.bdd.bitsize = 64

# use a smaller bitsize for all vars, that have only intEqual values
cpa.bdd.compressIntEqual = true

# add some additional variables (with prefix) for each variable that can be
# used for more complex BDD operations later. In the ordering, we declare
# them as narrow as possible to the original variable, such that the overhead
# for using them stays small. A value 0 disables this feature.
cpa.bdd.initAdditionalVariables = 0

# declare the bits of a var from 0 to N or from N to 0
cpa.bdd.initBitsIncreasing = true

# declare first bit of all vars, then second bit,...
cpa.bdd.initBitwise = true

# declare vars partitionwise
cpa.bdd.initPartitions = Ordered = true

# declare partitions ordered
cpa.bdd.initPartitionsOrdered = true

# Dump tracked variables to a file.
cpa.bdd.logfile = "BDDCPA_tracked_variables.log"

# mergeType
cpa.bdd.merge = "join"
  allowed values: [sep, join]

# reduce and expand BDD states for BAM, otherwise use plain identity
cpa.bdd.useBlockAbstraction = false

# Dump tracked variables to a file.
cpa.bdd.variablesFile = "BDDCPA_ordered_variables.txt"

# depth of recursion bound
cpa.callstack.depth = 0

# which abstract domain to use for callstack cpa, typically FLAT which is
# faster since it uses only object equivalence
cpa.callstack.domain = "FLAT"
  allowed values: [FLAT, FLATPCC]

# Skip recursion if it happens only by going via a function pointer (this is
# unsound). Imprecise function pointer tracking often lead to false
# recursions.
cpa.callstack.skipFunctionPointerRecursion = false

# Skip recursion (this is unsound). Treat function call as a statement (the
# same as for functions without bodies)
cpa.callstack.skipRecursion = false

# Skip recursion if it happens only by going via a void function with no
# pointers passed as parameters. This is unsound if the function modifies
# global variables.
cpa.callstack.skipVoidRecursion = false

# analyse the CFA backwards
cpa.callstack.traverseBackwards = false

# Blacklist of extern functions that will make the analysis abort if called
cpa.callstack.unsupportedFunctions = {
          "pthread_create",
          "pthread_key_create",
          "_longjmp",
          "longjmp",
          "siglongjmp",
          "__builtin_va_arg",
          "atexit"}

# By enabling this option the CompositeTransferRelation will compute abstract
# successors for as many edges as possible in one call. For any chain of
# edges in the CFA which does not have more than one outgoing or leaving edge
# the components of the CompositeCPA are called for each of the edges in this
# chain. Strengthening is still computed after every edge. The main
# difference is that while this option is enabled not every ARGState may have
# a single edge connecting to the child/parent ARGState but it may instead be
# a list.
cpa.composite.aggregateBasicBlocks = false

# inform Composite CPA if it is run in a CPA enabled analysis because then it
# must behave differently during merge.
cpa.composite.inCPAEnabledAnalysis = false

# which composite merge operator to use (plain or agree)
# Both delegate to the component cpas, but agree only allows merging if all
# cpas agree on this. This is probably what you want.
cpa.composite.merge = "AGREE"
  allowed values: [PLAIN, AGREE]

# Limit for Java heap memory used by CPAchecker (in MB, not MiB!; -1 for
# infinite)
cpa.conditions.global.memory.heap = -1

# Limit for process memory used by CPAchecker (in MB, not MiB!; -1 for
# infinite)
cpa.conditions.global.memory.process = -1

# Limit for size of reached set (-1 for infinite)
cpa.conditions.global.reached.size = -1

# Limit for cpu time used by CPAchecker (use milliseconds or specify a unit;
# -1 for infinite)
cpa.conditions.global.time.cpu = -1

# Hard limit for cpu time used by CPAchecker (use milliseconds or specify a
# unit; -1 for infinite)
# When using adjustable conditions, analysis will end after this threshold
cpa.conditions.global.time.cpu.hardlimit = -1

# Limit for wall time used by CPAchecker (use milliseconds or specify a unit;
# -1 for infinite)
cpa.conditions.global.time.wall = -1

# Hard limit for wall time used by CPAchecker (use milliseconds or specify a
# unit; -1 for infinite)
# When using adjustable conditions, analysis will end after this threshold
cpa.conditions.global.time.wall.hardlimit = -1

# Number of times the path condition may be adjusted, i.e., the path
# condition threshold may be increased (-1 to always adjust)
cpa.conditions.path.adjustment.threshold = -1

# determines if there should be one single assignment state per state, one
# per path segment between assume edges, or a global one for the whole
# program.
cpa.conditions.path.assignments.scope = STATE
  enum:     [STATE, PATH, PROGRAM]

# sets the threshold for assignments (-1 for infinite), and it is upto, e.g.,
# ValueAnalysisPrecisionAdjustment to act accordingly to this threshold
# value.
cpa.conditions.path.assignments.threshold = DISABLED

# maximum number of assume edges length (-1 for infinite)
cpa.conditions.path.assumeedges.limit = -1

# The condition
cpa.conditions.path.condition = no default value

# maximum path length (-1 for infinite)
cpa.conditions.path.length.limit = -1

# maximum repetitions of any edge in a path (-1 for infinite)
cpa.conditions.path.repetitions.limit = -1

# Generate congruences for sums of variables (<=> x and y have same/different
# evenness)
cpa.congruence.trackCongruenceSum = false

# Cache formulas produced by path formula manager
cpa.congruence.useCachingPathFormulaManager = true

# Whether to perform caching of constraint satisfiability results
cpa.constraints.cache = true

# Whether to use subset caching
cpa.constraints.cacheSubsets = false

# Whether to use superset caching
cpa.constraints.cacheSupersets = false

# Type of less-or-equal operator to use
cpa.constraints.lessOrEqualType = SUBSET
  enum:     [SUBSET]

# Type of merge operator to use
cpa.constraints.mergeType = SEP
  enum:     [SEP, JOIN_FITTING_CONSTRAINT]

# Whether to perform SAT checks only for the last added constraint
cpa.constraints.minimalSatCheck = true

# enable if variables from value precision should be considered in variable's
# scope instead of scope specified in precision
cpa.constraints.refinement.applyInScope = false

# derive an initial constraint precision from value precision stored in this
# file
cpa.constraints.refinement.initialValuePrecisionFile = no default value

# enable to track constraints based on value precision only if all variables
# occurring in constraint are relevant in variable precision. If disabled it
# is sufficient that one variable is relevant.
cpa.constraints.refinement.mustTrackAll = false

# Type of precision to use. Has to be LOCATION if PredicateExtractionRefiner
# is used.
cpa.constraints.refinement.precisionType = CONSTRAINTS
  enum:     [CONSTRAINTS, LOCATION]

# Whether to remove constraints that can't add any more information
# toanalysis during simplification
cpa.constraints.removeOutdated = true

# Whether to remove trivial constraints from constraints states during
# simplification
cpa.constraints.removeTrivial = false

# Resolve definite assignments
cpa.constraints.resolveDefinites = true

# When to check the satisfiability of constraints
cpa.constraints.satCheckStrategy = AT_ASSUME
  enum:     [AT_ASSUME, AT_TARGET]

# Export the trace-abtraction automaton to a file in dot-format.
cpa.dca.refiner.dotExport = false

# Filename that the interpolation automaton will be written to. %s will get
# replaced by the automaton name.
cpa.dca.refiner.dotExportFile = "%s.dot"

# The max amount of refinements for the trace abstraction algorithm. Setting
# it to 0 leads to an analysis of the ARG without executing any refinements.
# This is used for debugging purposes.
cpa.dca.refiner.maxRefinementIterations = 10

# Skip the analysis (including the refinement) entirely, so that the ARG is
# left unmodified. This is used for debugging purposes.
cpa.dca.refiner.skipAnalysis = false

# which merge operator to use for DefUseCPA
cpa.defuse.merge = "sep"
  allowed values: [sep, join]

# Which strategy to use for forced coverings (empty for none)
cpa.forcedCovering = no default value

# When an invalid function pointer is called, do not assume all functions as
# possible targets and instead call no function.
cpa.functionpointer.ignoreInvalidFunctionPointerCalls = false

# When an unknown function pointer is called, do not assume all functions as
# possible targets and instead call no function (this is unsound).
cpa.functionpointer.ignoreUnknownFunctionPointerCalls = false

# whether function pointers with invalid targets (e.g., 0) should be tracked
# in order to find calls to such pointers
cpa.functionpointer.trackInvalidFunctionPointers = false

# which type of merge operator to use for IntervalAnalysisCPA
cpa.interval.merge = "SEP"
  allowed values: [SEP, JOIN]

# decides whether one (false) or two (true) successors should be created when
# an inequality-check is encountered
cpa.interval.splitIntervals = false

# at most that many intervals will be tracked per variable, -1 if number not
# restricted
cpa.interval.threshold = -1

# controls whether to use abstract evaluation always, never, or depending on
# entering edges.
cpa.invariants.abstractionStateFactory = ENTERING_EDGES
  enum:     [ALWAYS, ENTERING_EDGES, NEVER]

# enables the over-approximation of unsupported features instead of failing
# fast; this is imprecise
cpa.invariants.allowOverapproximationOfUnsupportedFeatures = true

# determine variables relevant to the decision whether or not a target path
# assume edge is taken and limit the analyis to those variables.
cpa.invariants.analyzeRelevantVariablesOnly = true

# determine target locations in advance and analyse paths to the target
# locations only.
cpa.invariants.analyzeTargetPathsOnly = true

# controls the condition adjustment logic: STATIC means that condition
# adjustment is a no-op, INTERESTING_VARIABLES increases the interesting
# variable limit, MAXIMUM_FORMULA_DEPTH increases the maximum formula depth,
# ABSTRACTION_STRATEGY tries to choose a more precise abstraction strategy,
# COMPOUND combines the other strategies (minus STATIC).
cpa.invariants.conditionAdjusterFactory = COMPOUND
  enum:     [STATIC, INTERESTING_VARIABLES, MAXIMUM_FORMULA_DEPTH,
             ABSTRACTION_STRATEGY, COMPOUND]

# include type information for variables, such as x >= MIN_INT && x <=
# MAX_INT
cpa.invariants.includeTypeInformation = true

# the maximum number of variables to consider as interesting. -1 one disables
# the limit, but this is not recommended. 0 means that no variables are
# considered to be interesting.
cpa.invariants.interestingVariableLimit = 2

# the maximum number of adjustments of the interestingVariableLimit. -1 one
# disables the limit
cpa.invariants.maxInterestingVariableAdjustments = -1

# the maximum tree depth of a formula recorded in the environment.
cpa.invariants.maximumFormulaDepth = 4

# which merge operator to use for InvariantCPA
cpa.invariants.merge = "PRECISIONDEPENDENT"
  allowed values: [JOIN, SEP, PRECISIONDEPENDENT]

# use modulo-2 template during widening if applicable.
cpa.invariants.useMod2Template = false

# use pointer-alias information in strengthening, if available.
cpa.invariants.usePointerAliasStrengthening = true

# With this option the handling of global variables during the analysis can
# be fine-tuned. For example while doing a function-wise analysis it is
# important to assume that all global variables are live. In contrast to
# that, while doing a global analysis, we do not need to assume global
# variables being live.
cpa.liveVar.assumeGlobalVariablesAreAlwaysLive = true

# functions, which allocate new free memory
cpa.local.allocateFunctionPattern = {}
cpa.local.allocatefunctions = {}

# functions, which do not change sharedness of parameters
cpa.local.conservativefunctions = {}

# variables, which are always local
cpa.local.localvariables = {}

# With this option enabled, function calls that occur in the CFA are
# followed. By disabling this option one can traverse a function without
# following function calls (in this case FunctionSummaryEdges are used)
cpa.location.followFunctionCalls = true

# What are we searching for: race or deadlock
cpa.lock.analysisMode = RACE
  enum:     [RACE, DEADLOCK]

#  annotated functions, which are known to works right
cpa.lock.annotate = no default value

# contains all lock names
cpa.lock.lockinfo = {}

# which merge operator to use for LockCPA
cpa.lock.merge = "SEP"
  allowed values: [SEP, JOIN]

# reduce recursive locks to a single access
cpa.lock.reduceLockCounters = BLOCK
  enum:     [NONE, BLOCK, ALL]

# reduce unused locks
cpa.lock.reduceUselessLocks = false

# Enable refinement procedure
cpa.lock.refinement = false

# stop path exploration if a lock limit is reached
cpa.lock.stopAfterLockLimit = false

# Consider or not special cases with empty lock sets
cpa.lock.stopMode = DEFAULT
  enum:     [DEFAULT, EMPTYLOCKSET]

# Only checks for targets after loops were unrolled exactly a number of times
# that is contained in this list. The default is an empty list, which means
# targets are checked in every iteration
cpa.loopbound.checkOnlyAtBounds = []

# Use a stop operator that will identify loop states who's depth is congruent
# regarding the modulus of this number. Values smaller or equal to zero will
# deactivate this feature.
cpa.loopbound.cyclicStopModulus = -1

# Number of loop iterations before the loop counter is abstracted. Zero is
# equivalent to no limit.
cpa.loopbound.loopIterationsBeforeAbstraction = 0

# This option controls how the maxLoopIterations condition is adjusted when a
# condition adjustment is invoked.
cpa.loopbound.maxLoopIterationAdjusterFactory = STATIC
  enum:     [STATIC, INCREMENT, DOUBLE]

# Bound for the number of complete loop unrollings
# of the program (0 is used for no bound).
# Works only if assumption storage CPA is enabled, because otherwise it would
# be unsound.
cpa.loopbound.maxLoopIterations = 0

# Maximum for adjusting the bound for the number of complete loop unrollings
# of the
#  program (0 is used for no maximum).
# Only relevant in combination with a non-static adjuster for the bound for
# loop-head visits.
cpa.loopbound.maxLoopIterationsUpperBound = 0

# Only checks for error after loops were unrolled at least this amount of
# times.
cpa.loopbound.startAtBound = 0

# enable stack-based tracking of loops
cpa.loopbound.trackStack = false

# Where to perform abstraction
cpa.lpi.abstractionLocations = LOOPHEAD
  enum:     [ALL, LOOPHEAD, MERGE]

# deprecated name for precision.template.allowedCoefficients
cpa.lpi.allowedCoefficients = {Rational.NEG_ONE, Rational.ONE}

# Attach extra invariant from other CPAs during the value determination
# computation
cpa.lpi.attachExtraInvariantDuringValueDetermination = true

# Check whether the policy depends on the initial value
cpa.lpi.checkPolicyInitialCondition = true

# Check target states reachability
cpa.lpi.checkTargetStates = true

# Compute abstraction for larger templates using decomposition
cpa.lpi.computeAbstractionByDecomposition = false

# Do not compute the abstraction until strengthen is called. This speeds up
# the computation, but does not let other CPAs use the output of LPI.
cpa.lpi.delayAbstractionUntilStrengthen = false

# Value to substitute for the epsilon
cpa.lpi.epsilon = Rational.ONE

# deprecated name for precision.template.generateDifferences
cpa.lpi.generateDifferences = false

# deprecated name for precision.template.generateFromAsserts
cpa.lpi.generateFromAsserts = true

# deprecated name for precision.template.generateFromStatements
cpa.lpi.generateFromStatements = false

# Generate new templates using polyhedra convex hull
cpa.lpi.generateTemplatesUsingConvexHull = false

# deprecated name for precision.template.includeFunctionParameters
cpa.lpi.includeFunctionParameters = false

# Remove UFs and ITEs from policies.
cpa.lpi.linearizePolicy = true

# deprecated name for precision.template.maxExpressionSize
cpa.lpi.maxExpressionSize = 1

# deprecated name for precision.template.performEnumerativeRefinement
cpa.lpi.performEnumerativeRefinement = true

# Attempt to weaken interpolants in order to make them more general
cpa.lpi.refinement.generalizeInterpolants = true

# Run naive value determination first, switch to namespaced if it fails.
cpa.lpi.runHopefulValueDetermination = true

# Remove redundant items when abstract values.
cpa.lpi.simplifyDotOutput = false

# deprecated name for precision.template.templateConstantThreshold
cpa.lpi.templateConstantThreshold = 100

# Algorithm for converting a formula to a set of lemmas
cpa.lpi.toLemmasAlgorithm = "RCNF"
  allowed values: [CNF, RCNF, NONE]

# Number of refinements after which the unrolling depth is increased.Set to
# -1 to never increase the depth.
cpa.lpi.unrollingRefinementThreshold = 2

# Cache formulas produced by path formula manager
cpa.lpi.useCachingPathFormulaManager = true

# Syntactically pre-compute dependencies for value determination
cpa.lpi.valDetSyntacticCheck = true

# deprecated name for precision.template.varFiltering
cpa.lpi.varFiltering = ALL_LIVE
  enum:     [INTERPOLATION_BASED, ALL_LIVE, ONE_LIVE, ALL]

# Number of value determination steps allowed before widening is run. Value
# of '-1' runs value determination until convergence.
cpa.lpi.wideningThreshold = -1

# time limit for a single post computation (use milliseconds or specify a
# unit; 0 for infinite)
cpa.monitor.limit = 0

# time limit for all computations on a path in milliseconds (use milliseconds
# or specify a unit; 0 for infinite)
cpa.monitor.pathcomputationlimit = 0

# keep tracking nondeterministically-assigned variables even if they are used
# in assumptions
cpa.nondeterminism.acceptConstrained = true

# this option determines which initial precision should be used
cpa.octagon.initialPrecisionType = "STATIC_FULL"
  allowed values: [STATIC_FULL, REFINEABLE_EMPTY]

# with this option enabled the states are only merged at loop heads
cpa.octagon.mergeop.onlyMergeAtLoopHeads = false

# of which type should the merge be?
cpa.octagon.mergeop.type = "SEP"
  allowed values: [SEP, JOIN, WIDENING]

# with this option the number representation in the library will be changed
# between floats and ints.
cpa.octagon.octagonLibrary = "INT"
  allowed values: [INT, FLOAT]

# Timelimit for the backup feasibility check with the octagon analysis.(use
# seconds or specify a unit; 0 for infinite)
cpa.octagon.refiner.timeForOctagonFeasibilityCheck = 0ns

# which merge operator to use for PointerCPA
cpa.pointer2.merge = "JOIN"
  allowed values: [JOIN, SEP]

# which merge operator to use for PointerACPA
cpa.pointerA.merge = "JOIN"
  allowed values: [SEP, JOIN]

# which stop operator to use for PointerACPA
cpa.pointerA.stop = "SEP"
  allowed values: [SEP, JOIN, NEVER]

# Whether to give up immediately if a very large array is encountered
# (heuristic, often we would just waste time otherwise)
cpa.predicate.abortOnLargeArrays = true

# Predicate ordering
cpa.predicate.abs.predicateOrdering.method = CHRONOLOGICAL
  enum:     [CHRONOLOGICAL, FRAMEWORK_RANDOM, FRAMEWORK_SIFT, FRAMEWORK_SIFTITE,
             FRAMEWORK_WIN2, FRAMEWORK_WIN2ITE, FRAMEWORK_WIN3, FRAMEWORK_WIN3ITE]

# use caching of abstractions
# use caching of region to formula conversions
cpa.predicate.abs.useCache = true

# DEPRECATED: whether to use Boolean (false) or Cartesian (true) abstraction
cpa.predicate.abstraction.cartesian = false

# whether to use Boolean or Cartesian abstraction or both
cpa.predicate.abstraction.computation = BOOLEAN
  enum:     [CARTESIAN, CARTESIAN_BY_WEAKENING, BOOLEAN, COMBINED, ELIMINATION]

# dump the abstraction formulas if they took to long
cpa.predicate.abstraction.dumpHardQueries = false

# Identify those predicates where the result is trivially known before
# abstraction computation and omit them.
cpa.predicate.abstraction.identifyTrivialPredicates = false

# get an initial map of predicates from a list of files (see source
# doc/examples/predmap.txt for an example)
cpa.predicate.abstraction.initialPredicates = []

# Apply location-specific predicates to all locations in their function
cpa.predicate.abstraction.initialPredicates.applyFunctionWide = false

# Apply location- and function-specific predicates globally (to all locations
# in the program)
cpa.predicate.abstraction.initialPredicates.applyGlobally = false

# when reading predicates from file, convert them from Integer- to BV-theory
# or reverse.
cpa.predicate.abstraction.initialPredicates.encodePredicates = DISABLE
  enum:     [DISABLE, INT2BV, BV2INT]

# when reading invariants from YML witness ignore the location context and
# only consider the function context of the program
cpa.predicate.abstraction.initialPredicates.ignoreLocationInfoInYMLWitness = false

# initial predicates are added as atomic predicates
cpa.predicate.abstraction.initialPredicates.splitIntoAtoms = false

# An initial set of comptued abstractions that might be reusable
cpa.predicate.abstraction.reuseAbstractionsFrom = no default value

# Simplify the abstraction formula that is stored to represent the state
# space. Helpful when debugging (formulas get smaller).
cpa.predicate.abstraction.simplify = false

# What to use for storing abstractions
cpa.predicate.abstraction.type = "BDD"
  allowed values: [BDD, FORMULA]

# Export abstraction formulas as (way more readable) expressions.
cpa.predicate.abstractions.asExpressions = false

# Export one abstraction formula for each abstraction state into a file?
cpa.predicate.abstractions.export = true

# file that consists of one abstraction formula for each abstraction state
cpa.predicate.abstractions.file = "abstractions.txt"

# Add constraints for the range of the return-value of a nondet-method. For
# example the assignment 'X=nondet_int()' produces the constraint
# 'MIN<=X<=MAX', where MIN and MAX are computed from the type of the method
# (signature, not name!).
cpa.predicate.addRangeConstraintsForNondet = false

# deprecated name for cpa.predicate.invariants.addToPrecision
cpa.predicate.addToPrecision = false

# deprecated name for counterexample.export.allowImpreciseCounterexamples
cpa.predicate.allowImpreciseCounterexamples = false

# Allow the given extern functions and interpret them as pure functions
# although the predicate analysis does not support their semantics and this
# can produce wrong results.
cpa.predicate.allowedUnsupportedFunctions = {}

# deprecated name for counterexample.export.alwaysUseImpreciseCounterexamples
cpa.predicate.alwaysUseImpreciseCounterexamples = false

# deprecated name for cpa.predicate.invariants.appendToAbstractionFormula
cpa.predicate.appendToAbstractionFormula = false

# Check satisfiability for plain conjunction of edge and assumptions.
cpa.predicate.assumptionStrengtheningSatCheck = false

# Enable/disable abstraction reduction at the BAM block entry
cpa.predicate.bam.useAbstractionReduction = true

# Enable/disable precision reduction at the BAM block entry
cpa.predicate.bam.usePrecisionReduction = true

# The bitsize is used to encode integers as bitvectors.
cpa.predicate.bitsize = 32

# force abstractions immediately after threshold is reached (no effect if
# threshold = 0)
cpa.predicate.blk.alwaysAfterThreshold = true

# abstraction always and only on explicitly computed abstraction nodes.
cpa.predicate.blk.alwaysAndOnlyAtExplicitNodes = false

# force abstractions at each branch node, regardless of threshold
cpa.predicate.blk.alwaysAtBranch = false

# force abstractions at the head of the analysis-entry function (first node
# in the body), regardless of threshold
cpa.predicate.blk.alwaysAtEntryFunctionHead = false

# abstraction always at explicitly computed abstraction nodes.
cpa.predicate.blk.alwaysAtExplicitNodes = false

# force abstractions at each function call (node before entering the body),
# regardless of threshold
cpa.predicate.blk.alwaysAtFunctionCallNodes = false

# force abstractions at each function head (first node in the body),
# regardless of threshold
cpa.predicate.blk.alwaysAtFunctionHeads = false

# force abstractions at each function calls/returns, regardless of threshold
cpa.predicate.blk.alwaysAtFunctions = true

# force abstractions at each join node, regardless of threshold
cpa.predicate.blk.alwaysAtJoin = false

# force abstractions at loop heads, regardless of threshold
cpa.predicate.blk.alwaysAtLoops = true

# force abstractions at program exit (program end, abort, etc.), regardless
# of threshold
cpa.predicate.blk.alwaysAtProgramExit = false

# abstractions at function calls/returns if threshold has been reached (no
# effect if threshold = 0)
cpa.predicate.blk.functions = false

# abstractions at CFA nodes with more than one incoming edge if threshold has
# been reached (no effect if threshold = 0)
cpa.predicate.blk.join = false

# abstractions at loop heads if threshold has been reached (no effect if
# threshold = 0)
cpa.predicate.blk.loops = false

# maximum blocksize before abstraction is forced
# (non-negative number, special values: 0 = don't check threshold, 1 = SBE)
cpa.predicate.blk.threshold = 0

# use caching of path formulas
cpa.predicate.blk.useCache = true

# always check satisfiability at end of block, even if precision is empty
cpa.predicate.checkBlockFeasibility = false

# The default size in bytes for memory allocations when the value cannot be
# determined.
cpa.predicate.defaultAllocationSize = 4

# The length for arrays we assume for variably-sized arrays.
cpa.predicate.defaultArrayLength = 20

# Use deferred allocation heuristic that tracks void * variables until the
# actual type of the allocation is figured out.
cpa.predicate.deferUntypedAllocations = true

# Direction of the analysis?
cpa.predicate.direction = FORWARD
  enum:     [FORWARD, BACKWARD]

# deprecated name for counterexample.export.formula
cpa.predicate.dumpCounterexampleFormula = "Counterexample.%d.smt2"

# deprecated name for counterexample.export.model
cpa.predicate.dumpCounterexampleModel = "Counterexample.%d.assignment.txt"

# deprecated name for
# cpa.predicate.invariants.dumpInvariantGenerationAutomata
cpa.predicate.dumpInvariantGenerationAutomata = false

# deprecated name for
# cpa.predicate.invariants.dumpInvariantGenerationAutomataFile
cpa.predicate.dumpInvariantGenerationAutomataFile = "invgen.%d.spc"

# Enable the possibility to precompute explicit abstraction locations.
cpa.predicate.enableBlockreducer = false

# Enable handling of functions memset, memcopy, memmove. If disabled, using
# these functions will result in an error.
cpa.predicate.enableMemoryAssignmentFunctions = false

# Enable to share the information via serialization storage.
cpa.predicate.enableSharedInformation = false

# Theory to use as backend for bitvectors. If different from BITVECTOR, the
# specified theory is used to approximate bitvectors. This can be used for
# solvers that do not support bitvectors, or for increased performance. If
# UNSUPPORTED, solvers can be used that support none of the possible
# alternatives, but CPAchecker will crash if bitvectors are required by the
# analysis.
cpa.predicate.encodeBitvectorAs = BITVECTOR
  enum:     [UNSUPPORTED, INTEGER, RATIONAL, BITVECTOR, FLOAT]

# Theory to use as backend for floats. If different from FLOAT, the specified
# theory is used to approximate floats. This can be used for solvers that do
# not support floating-point arithmetic, or for increased performance. If
# UNSUPPORTED, solvers can be used that support none of the possible
# alternatives, but CPAchecker will crash if floats are required by the
# analysis.
cpa.predicate.encodeFloatAs = FLOAT
  enum:     [UNSUPPORTED, INTEGER, RATIONAL, BITVECTOR, FLOAT]

# Theory to use as backend for integers. If different from INTEGER, the
# specified theory is used to approximate integers. This can be used for
# solvers that do not support integers, or for increased performance. If
# UNSUPPORTED, solvers can be used that support none of the possible
# alternatives, but CPAchecker will crash if integers are required by the
# analysis.
cpa.predicate.encodeIntegerAs = INTEGER
  enum:     [UNSUPPORTED, INTEGER, RATIONAL, BITVECTOR, FLOAT]

# Replace possible overflows with an ITE-structure, which returns either the
# normal value or an UF representing the overflow.
cpa.predicate.encodeOverflowsWithUFs = false

# Name of an external function that will be interpreted as if the function
# call would be replaced by an externally defined expression over the program
# variables. This will only work when all variables referenced by the dimacs
# file are global and declared before this function is called.
cpa.predicate.externModelFunctionName = "__VERIFIER_externModelSatisfied"

# where to dump interpolation and abstraction problems (format string)
cpa.predicate.formulaDumpFilePattern = "%s%04d-%s%03d.smt2"

# deprecated name for cpa.predicate.invariants.generationStrategy
cpa.predicate.generationStrategy = []

# Handle field access via extract and concat instead of new variables.
cpa.predicate.handleFieldAccess = false

# If disabled, all implicitly initialized fields and elements are treated as
# non-dets
cpa.predicate.handleImplicitInitialization = true

# Handle aliasing of pointers. This adds disjunctions to the formulas, so be
# careful when using cartesian abstraction.
cpa.predicate.handlePointerAliasing = true

# When a string literal initializer is encountered, initialize the contents
# of the char array with the contents of the string literal instead of just
# assigning a fresh non-det address to it
cpa.predicate.handleStringLiteralInitializers = false

# Ignore Extract and Extend operations instead of encoding them with a UF
# when Bitvector theory is replaced with Integer or Rational. This is unsound
# but sometimes more practical in order to not make casts return
# nondeterministic values.
cpa.predicate.ignoreExtractExtend = true

# Ignore fields that are not relevant for reachability properties. This is
# unsound in case fields are accessed by pointer arithmetic with hard-coded
# field offsets. Only relvant if ignoreIrrelevantVariables is enabled.
cpa.predicate.ignoreIrrelevantFields = true

# Ignore variables that are not relevant for reachability properties.
cpa.predicate.ignoreIrrelevantVariables = true

# do not include assumptions of states into path formula during strengthening
cpa.predicate.ignoreStateAssumptions = false

# Prevent functions memset, memcopy, memmove from stopping verification if
# there is unrecognized code. Instead, they will just be skipped (unsound).
# Only relevant if enableMemoryAssignmentFunctions is set to true.
cpa.predicate.ignoreUnrecognizedCodeInMemoryAssignmentFunctions = false

# Add computed invariants to the precision. Invariants do not need to be
# generated with the PredicateCPA they can also be given from outside.
cpa.predicate.invariants.addToPrecision = false

# Strengthen the abstraction formula during abstraction with invariants if
# some are generated. Invariants do not need to be generated with the
# PredicateCPA they can also be given from outside.
cpa.predicate.invariants.appendToAbstractionFormula = false

# Strengthen the pathformula during abstraction with invariants if some are
# generated. Invariants do not need to be generated with the PredicateCPA
# they can also be given from outside.
cpa.predicate.invariants.appendToPathFormula = false

# Should the automata used for invariant generation be dumped to files?
cpa.predicate.invariants.dumpInvariantGenerationAutomata = false

# Where to dump the automata that are used to narrow the analysis used for
# invariant generation.
cpa.predicate.invariants.dumpInvariantGenerationAutomataFile = "invgen.%d.spc"

# export final loop invariants
cpa.predicate.invariants.export = true

# export invariants as precision file?
cpa.predicate.invariants.exportAsPrecision = true

# file for exporting final loop invariants
cpa.predicate.invariants.file = "invariants.txt"

# Which strategy should be used for generating invariants, a comma separated
# list can be specified. Usually later specified strategies serve as fallback
# for earlier ones. (default is no invariant generation at all)
cpa.predicate.invariants.generationStrategy = []

# How often should generating invariants from sliced prefixes with
# k-induction be tried?
cpa.predicate.invariants.kInductionTries = 3

# file for precision that consists of invariants.
cpa.predicate.invariants.precisionFile = "invariantPrecs.txt"

# Timelimit for invariant generation which may be used during refinement.
# (Use seconds or specify a unit; 0 for infinite)
cpa.predicate.invariants.timeForInvariantGeneration = 10s

# Should the strategies be used all-together or only as fallback. If all
# together, the computation is done until the timeout is hit and the results
# up to this point are taken.
cpa.predicate.invariants.useAllStrategies = false

# Provide invariants generated with other analyses via the
# PredicateCPAInvariantsManager.
cpa.predicate.invariants.useGlobalInvariants = true

# Invariants that are not strong enough to refute the counterexample can be
# ignored with this option. (Weak invariants will lead to repeated
# counterexamples, thus taking time which could be used for the rest of the
# analysis, however, the found invariants may also be better for loops as
# interpolation.)
cpa.predicate.invariants.useStrongInvariantsOnly = true

# deprecated name for cpa.predicate.invariants.kInductionTries
cpa.predicate.kInductionTries = 3

# Max. number of edge of the abstraction tree to prescan for reuse
cpa.predicate.maxAbstractionReusePrescan = 1

# The maximum length up to which bulk assignments (e.g., initialization) for
# arrays will be handled. With option useArraysForHeap=false, elements beyond
# this bound will be ignored completely. Use -1 to disable the limit.
cpa.predicate.maxArrayLength = -1

# When builtin functions like memcmp/strlen/etc. are called, unroll them up
# to this bound.If the passed arguments are longer, the return value will be
# overapproximated.
cpa.predicate.maxPreciseStrFunctionSize = 100

# Set of functions that non-deterministically provide new memory on the heap,
# i.e. they can return either a valid pointer or zero.
cpa.predicate.memoryAllocationFunctions = {"malloc", "__kmalloc", "kmalloc", "alloca", "__builtin_alloca"}

# Memory allocation functions of which all parameters but the first should be
# ignored.
cpa.predicate.memoryAllocationFunctionsWithSuperfluousParameters = {"__kmalloc", "kmalloc", "kzalloc"}

# Set of functions that non-deterministically provide new zeroed memory on
# the heap, i.e. they can return either a valid pointer or zero.
cpa.predicate.memoryAllocationFunctionsWithZeroing = {"kzalloc", "calloc"}

# Setting this to true makes memoryAllocationFunctions always return a valid
# pointer.
cpa.predicate.memoryAllocationsAlwaysSucceed = false

# Function that is used to free allocated memory.
cpa.predicate.memoryFreeFunctionName = "free"

# which merge operator to use for predicate cpa (usually ABE should be used)
cpa.predicate.merge = "ABE"
  allowed values: [SEP, ABE]

# merge two abstraction states if their preceeding abstraction states are the
# same
cpa.predicate.merge.mergeAbstractionStatesWithSamePredecessor = false

# Set of functions that should be considered as giving a non-deterministic
# return value. If you specify this option, the default values are not added
# automatically to the list, so you need to specify them explicitly if you
# need them. Mentioning a function in this list has only an effect, if it is
# an 'external function', i.e., no source is given in the code for this
# function.
cpa.predicate.nondetFunctions = {"sscanf", "rand", "random", "rand_r", "srand", "time"}

# Regexp pattern for functions that should be considered as giving a
# non-deterministic return value (c.f. cpa.predicate.nondedFunctions)
cpa.predicate.nondetFunctionsRegexp = "^(__VERIFIER_)?nondet_[a-zA-Z0-9_]*"

# Do not ignore variables that could lead to an overflow (only makes sense if
# ignoreIrrelevantVariables is set to true)
cpa.predicate.overflowVariablesAreRelevant = false

# Which path-formula builder to use.Depending on this setting additional
# terms are added to the path formulas,e.g. SYMBOLICLOCATIONS will add track
# the program counter symbolically with a special variable %pc
cpa.predicate.pathFormulaBuilderVariant = DEFAULT
  enum:     [DEFAULT, SYMBOLICLOCATIONS]

# Where to apply the found predicates to?
cpa.predicate.precision.sharing = LOCATION
  enum:     [GLOBAL, SCOPE, FUNCTION, LOCATION, LOCATION_INSTANCE]

# generate statistics about precisions (may be slow)
cpa.predicate.precisionStatistics = true

# export final predicate map
cpa.predicate.predmap.export = true

# file for exporting final predicate map
cpa.predicate.predmap.file = "predmap.txt"

# Format for exporting predicates from precisions.
cpa.predicate.predmap.predicateFormat = SMTLIB2
  enum:     [PLAIN, SMTLIB2]

# Specify whether to overapproximate quantified formula, if one or more
# quantifiers couldn't be eliminated.(Otherwise an exception will be thrown)
cpa.predicate.pseudoExistQE.overapprox = false

# Which solver tactic to use for Quantifier Elimination(Only used if
# useRealQuantifierElimination=true)
cpa.predicate.pseudoExistQE.solverQeTactic = LIGHT
  enum:     [NONE, LIGHT, FULL]

# Use Destructive Equality Resolution as simplification method
cpa.predicate.pseudoExistQE.useDER = true

# Use Unconnected Parameter Drop as simplification method
cpa.predicate.pseudoExistQE.useUPD = true

# If an abstraction is computed during refinement, use only the interpolant
# as input, not the concrete block.
cpa.predicate.refinement.abstractInterpolantOnly = false

# use only the atoms from the interpolantsas predicates, and not the whole
# interpolant
cpa.predicate.refinement.atomicInterpolants = true

# Direction for doing counterexample analysis: from start of trace, from end
# of trace, or in more complex patterns. In combination with
# incrementalCexTraceCheck=true the generated interpolants will refer to the
# minimal infeasible part of the trace according to this strategy (e.g., with
# FORWARDS a minimal infeasible prefix is found).
cpa.predicate.refinement.cexTraceCheckDirection = ZIGZAG
  enum:     [FORWARDS, BACKWARDS, ZIGZAG, LOOP_FREE_FIRST, RANDOM, LOWEST_AVG_SCORE,
             HIGHEST_AVG_SCORE, LOOP_FREE_FIRST_BACKWARDS]

# Actually compute an abstraction, otherwise just convert the interpolants to
# BDDs as they are.
cpa.predicate.refinement.doAbstractionComputation = false

# dump all interpolation problems
cpa.predicate.refinement.dumpInterpolationProblems = false

# After each refinement, dump the newly found predicates.
cpa.predicate.refinement.dumpPredicates = false

# File name for the predicates dumped after refinements.
cpa.predicate.refinement.dumpPredicatesFile = "refinement%04d-predicates.prec"

# apply deletion-filter to the abstract counterexample, to get a minimal set
# of blocks, before applying interpolation-based refinement
cpa.predicate.refinement.getUsefulBlocks = false

# Do a complete restart (clearing the reached set) after the refinement
cpa.predicate.refinement.global.restartAfterRefinement = false

# Instead of updating precision and arg we say that the refinement was not
# successful after N times of refining. A real error state is not necessary
# to be found. Use 0 for unlimited refinements (default).
cpa.predicate.refinement.global.stopAfterNRefinements = 0

# BlockFormulaStrategy for graph-like ARGs (e.g. Slicing Abstractions)
cpa.predicate.refinement.graphblockformulastrategy = false

# Enable/Disable adding partial state invariants into the PathFormulas
cpa.predicate.refinement.includePartialInvariants = AbstractionPosition.BOTH

# Use incremental search in counterexample analysis to find a minimal
# infeasible part of the trace. This will typically lead to interpolants that
# refer to this part only. The option cexTraceCheckDirection defines in which
# order the blocks of the trace are looked at.
cpa.predicate.refinement.incrementalCexTraceCheck = true

# Max. number of prefixes to extract
cpa.predicate.refinement.maxPrefixCount = 64

# Max. length of feasible prefixes to extract from if at least one prefix was
# already extracted
cpa.predicate.refinement.maxPrefixLength = 1024

# skip refinement if input formula is larger than this amount of bytes
# (ignored if 0)
cpa.predicate.refinement.maxRefinementSize = 0

# sets the level of the pathformulas to use for abstraction. 
#   EDGE : Based on Pathformulas of every edge in ARGPath
#   BLOCK: Based on Pathformulas at Abstractionstates
cpa.predicate.refinement.newtonrefinement.abstractionLevel = EDGE
  enum:     [BLOCK, EDGE]

# Activate fallback to interpolation. Typically in case of a repeated
# counterexample.
cpa.predicate.refinement.newtonrefinement.fallback = false

# use unsatisfiable Core in order to abstract the predicates produced while
# NewtonRefinement
cpa.predicate.refinement.newtonrefinement.infeasibleCore = true

# use live variables in order to abstract the predicates produced while
# NewtonRefinement
cpa.predicate.refinement.newtonrefinement.liveVariables = true

# use heuristic to extract predicates from the CFA statically on first
# refinement
cpa.predicate.refinement.performInitialStaticRefinement = false

# Which predicates should be used as basis for the new precision that will be
# attached to the refined part of the ARG:
# ALL: Collect predicates from the complete ARG.
# SUBGRAPH: Collect predicates from the removed subgraph of the ARG.
# CUTPOINT: Only predicates from the cut-point's (pivot state) precision are
# kept.
# TARGET: Only predicates from the target state's precision are kept.
cpa.predicate.refinement.predicateBasisStrategy = SUBGRAPH
  enum:     [ALL, SUBGRAPH, TARGET, CUTPOINT]

# which sliced prefix should be used for interpolation
cpa.predicate.refinement.prefixPreference = PrefixSelector.NO_SELECTION

# Do a complete restart (clearing the reached set) after N refinements. 0 to
# disable, 1 for always.
cpa.predicate.refinement.restartAfterRefinements = 0

# Use a single SMT solver environment for all interpolation queries and keep
# formulas pushed on solver stack between interpolation queries.
cpa.predicate.refinement.reuseInterpolationEnvironment = false

# In case we apply sequential interpolation, forward and backward directions
# return valid interpolants. We can either choose one of the directions,
# fallback to the other if one does not succeed, or even combine the
# interpolants.
cpa.predicate.refinement.sequentialStrategy = FWD
  enum:     [FWD, FWD_FALLBACK, BWD, BWD_FALLBACK, CONJUNCTION, DISJUNCTION, WEIGHTED,
             RANDOM]

# During refinement, add all new predicates to the precisions of all abstract
# states in the reached set.
cpa.predicate.refinement.sharePredicates = false

# slice block formulas, experimental feature!
cpa.predicate.refinement.sliceBlockFormulas = false

# split each arithmetic equality into two inequalities when extracting
# predicates from interpolants
cpa.predicate.refinement.splitItpAtoms = false

# Stop after refining the n-th spurious counterexample and export that. If 0,
# stop after finding the first spurious counterexample but before refinement.
# If -1, never stop. If this option is used with a value different from -1,
# option counterexample.export.alwaysUseImpreciseCounterexamples=true should
# be set. Then, an actually infeasible counterexample will be handed to
# export. So this option will also not work with additional counterexample
# checks or similar, because these may reject the (infeasible)
# counterexample.
cpa.predicate.refinement.stopAfter = -1

# Strategy how to interact with the intepolating prover. The analysis must
# support the strategy, otherwise the result will be useless!
# - SEQ_CPACHECKER: Generate an inductive sequence of interpolants by asking
# the solver individually for each of them. This allows us to fine-tune the
# queries with the option sequentialStrategy and is supported by all solvers.
# - SEQ: Generate an inductive sequence of interpolants by asking the solver
# for the whole sequence at once.
# - TREE: Use the tree-interpolation feature of the solver to get
# interpolants.
# - TREE_WELLSCOPED: Return each interpolant for i={0..n-1} for the
# partitions A=[lastFunctionEntryIndex..i] and
# B=[0..lastFunctionEntryIndex-1]+[i+1..n]. Based on a tree-like scheme.
# - TREE_NESTED: Use callstack and previous interpolants for next
# interpolants (cf. 'Nested Interpolants').
# - TREE_CPACHECKER: similar to TREE_NESTED, but the algorithm is taken from
# 'Tree Interpolation in Vampire'
cpa.predicate.refinement.strategy = SEQ_CPACHECKER
  enum:     [SEQ, SEQ_CPACHECKER, TREE, TREE_WELLSCOPED, TREE_NESTED, TREE_CPACHECKER]

# time limit for refinement (use milliseconds or specify a unit; 0 for
# infinite)
cpa.predicate.refinement.timelimit = 0ms

# After a failed interpolation query, try to solve the formulas again with
# different options instead of giving up immediately.
cpa.predicate.refinement.tryAgainOnInterpolationError = true

# When interpolation query fails, attempt to check feasibility of the current
# counterexample without interpolation
cpa.predicate.refinement.tryWithoutInterpolation = true

# Use BDDs to simplify interpolants (removing irrelevant predicates)
cpa.predicate.refinement.useBddInterpolantSimplification = false

# use Newton-based Algorithm for the CPA-Refinement, experimental feature!
cpa.predicate.refinement.useNewtonRefinement = false

# Should the path invariants be created and used (potentially additionally to
# the other invariants)
cpa.predicate.refinement.usePathInvariants = false

# use UCB predicates for the CPA-Refinement, experimental feature!
cpa.predicate.refinement.useUCBRefinement = false

# verify if the interpolants fulfill the interpolant properties
cpa.predicate.refinement.verifyInterpolants = false

# Enable the option to allow detecting the allocation type by type of the LHS
# of the assignment, e.g. char *arr = malloc(size) is detected as char[size]
cpa.predicate.revealAllocationTypeFromLhs = true

# maximum blocksize before a satisfiability check is done
# (non-negative number, 0 means never, if positive should be smaller than
# blocksize)
cpa.predicate.satCheck = 0

# Enables sat checks at abstraction location.
# Infeasible paths are already excluded by transfer relation and not later by
# precision adjustment. This property is required in proof checking.
cpa.predicate.satCheckAtAbstraction = false

# Call 'simplify' on generated formulas.
cpa.predicate.simplifyGeneratedPathFormulas = false

# Whether to perform dynamic block encoding as part of each refinement
# iteration
cpa.predicate.slicingabstractions.dynamicBlockEncoding = false

# Only slices the minimal amount of edges to guarantuee progress
cpa.predicate.slicingabstractions.minimalslicing = false

# Reduces the amount of solver calls by directely slicing some edgesthat are
# mathematically proven to be infeasible in any case
cpa.predicate.slicingabstractions.optimizeslicing = true

# Whether to remove parts fo the ARG from which no target state is reachable
cpa.predicate.slicingabstractions.removeSafeRegions = true

# deprecated name for solver.cacheUnsatCores
cpa.predicate.solver.cacheUnsatCores = true

# deprecated name for solver.checkUFs
cpa.predicate.solver.checkUFs = false

# deprecated name for solver.enableLoggingInSolver
cpa.predicate.solver.enableLoggingInSolver = false

# deprecated name for solver.interpolationSolver
cpa.predicate.solver.interpolationSolver = no default value
  enum:     [OPENSMT, MATHSAT5, SMTINTERPOL, Z3, PRINCESS, BOOLECTOR, CVC4, CVC5,
             YICES2, BITWUZLA]

# deprecated name for solver.solver
cpa.predicate.solver.solver = MATHSAT5
  enum:     [OPENSMT, MATHSAT5, SMTINTERPOL, Z3, PRINCESS, BOOLECTOR, CVC4, CVC5,
             YICES2, BITWUZLA]

# C99 only defines the overflow of unsigned integer type.
cpa.predicate.solver.ufCheckingProver.isSignedOverflowSafe = true

# How often should we try to get a better evaluation?
cpa.predicate.solver.ufCheckingProver.maxIterationNum = 5

# which stop operator to use for predicate cpa (usually SEP should be used in
# analysis). SEPNAA works the same as SEP, except that it Never stops At
# Abstraction states. SEPNAA is used in bmc-IMC.properties for config
# bmc-incremental-ABEl to keep exploring covered states.
cpa.predicate.stop = "SEP"
  allowed values: [SEP, SEPPCC, SEPNAA]

# Use formula reporting states for strengthening.
cpa.predicate.strengthenWithFormulaReportingStates = false

# try to reuse old abstractions from file during strengthening
cpa.predicate.strengthenWithReusedAbstractions = false

# file that consists of old abstractions, to be used during strengthening
cpa.predicate.strengthenWithReusedAbstractionsFile = "abstractions.txt"

# The function used to model successful heap object allocation. This is only
# used, when pointer analysis with UFs is enabled.
cpa.predicate.successfulAllocFunctionName = "__VERIFIER_successful_alloc"

# The function used to model successful heap object allocation with zeroing.
# This is only used, when pointer analysis with UFs is enabled.
cpa.predicate.successfulZallocFunctionName = "__VERIFIER_successful_zalloc"

# whether to include the symbolic path formula in the coverage checks or do
# only the fast abstract checks
cpa.predicate.symbolicCoverageCheck = false

# check satisfiability when a target state has been found
cpa.predicate.targetStateSatCheck = false

# deprecated name for cpa.predicate.invariants.timeForInvariantGeneration
cpa.predicate.timeForInvariantGeneration = 10s

# Whether to track values stored in variables of function-pointer type.
cpa.predicate.trackFunctionPointers = true

# deprecated name for cpa.predicate.invariants.useAllStrategies
cpa.predicate.useAllStrategies = false

# Use SMT arrays for encoding heap memory instead of uninterpreted function
# (ignored if useByteArrayForHeap=true). This is more precise but may lead to
# interpolation failures.
cpa.predicate.useArraysForHeap = true

# try to add some useful static-learning-like axioms for bitwise operations
# (which are encoded as UFs): essentially, we simply collect all the numbers
# used in bitwise operations, and add axioms like (0 & n = 0)
cpa.predicate.useBitwiseAxioms = false

# Use SMT byte array for encoding heap memory instead of uninterpreted
# function. This is more close to c heap implementation but may be to
# expensive.
cpa.predicate.useByteArrayForHeap = false

# Use an optimisation for constraint generation
cpa.predicate.useConstraintOptimization = true

# deprecated name for cpa.predicate.invariants.useGlobalInvariants
cpa.predicate.useGlobalInvariants = true

# For multithreaded programs this is an overapproximation of possible values
# of shared variables.
cpa.predicate.useHavocAbstraction = false

# deprecated name for cpa.predicate.invariants.appendToPathFormula
cpa.predicate.useInvariantsForAbstraction = false

# Use regions for pointer analysis. So called Burstall&Bornat (BnB) memory
# regions will be used for pointer analysis. BnB regions are based not only
# on type, but also on structure field names. If the field is not accessed by
# an address then it is placed into a separate region.
cpa.predicate.useMemoryRegions = false

# add special information to formulas about non-deterministic functions
cpa.predicate.useNondetFlags = false

# Insert tmp-variables for parameters at function-entries. The variables are
# similar to return-variables at function-exit.
cpa.predicate.useParameterVariables = false

# Insert tmp-parameters for global variables at function-entries. The global
# variables are also encoded with return-variables at function-exit.
cpa.predicate.useParameterVariablesForGlobals = false

# Use quantifiers when encoding heap accesses. This requires an SMT solver
# that is capable of quantifiers (e.g. Z3 or PRINCESS).
cpa.predicate.useQuantifiersOnArrays = false

# deprecated name for cpa.predicate.invariants.useStrongInvariantsOnly
cpa.predicate.useStrongInvariantsOnly = true

# Do not follow states which can not syntactically lead to a target location
cpa.property_reachability.noFollowBackwardsUnreachable = true

# Qualified name for class which checks that the computed abstraction adheres
# to the desired property.
cpa.propertychecker.className = org.sosy_lab.cpachecker.pcc.propertychecker.DefaultPropertyChecker.class

# List of parameters for constructor of propertychecker.className. Parameter
# values are specified in the order the parameters are defined in the
# respective constructor. Every parameter value is finished with ",". The
# empty string represents an empty parameter list.
cpa.propertychecker.parameters = ""

# Whether to consider constraints on program variables (e.g., x > 10) as
# definitions)
cpa.reachdef.constraintIsDef = false

# which merge operator to use for ReachingDefCPA
cpa.reachdef.merge = "JOIN"
  allowed values: [SEP, JOIN, IGNORECALLSTACK]

# which stop operator to use for ReachingDefCPA
cpa.reachdef.stop = "SEP"
  allowed values: [SEP, JOIN, IGNORECALLSTACK]

# Do not report 'False' result, return UNKNOWN instead.  Useful for
# incomplete analysis with no counterexample checking.
cpa.reportFalseAsUnknown = false

# which merge operator to use for SignCPA
cpa.sign.merge = "JOIN"
  allowed values: [SEP, JOIN]

# which stop operator to use for SignCPA
cpa.sign.stop = "SEP"
  allowed values: [SEP, JOIN]

# max length of a chain of states, -1 for infinity
cpa.singleSuccessorCompactor.maxChainLength = -1

# Apply AND- LBE transformation to loop transition relation.
cpa.slicing.applyLBETransformation = true

# Check target states reachability
cpa.slicing.checkTargetStates = true

# Filter lemmas by liveness
cpa.slicing.filterByLiveness = true

# Depth limit for the 'LEAST_REMOVALS' strategy.
cpa.slicing.leastRemovalsDepthLimit = 2

# Pre-run syntactic weakening
cpa.slicing.preRunSyntacticWeakening = true

# Whether to use a refinable slicing precision that starts with an empty
# slice, or a statically computed, fixed slicing precision
cpa.slicing.refinableSlice = false

# Allow counterexamples that are valid only on the program slice. If you set
# this to `false`, you may have to set takeEagerSlice=true to avoid failed
# refinements. If this is set to true, the counterexample check won't work
# (in general), so you have to turn it off.
cpa.slicing.refinement.counterexampleCheckOnSlice = false

# Which prefix provider to use? (give class name) If the package name starts
# with 'org.sosy_lab.cpachecker.', this prefix can be omitted.
cpa.slicing.refinement.prefixProvider = no default value

# How to refine the slice:
# - CEX_ASSUME_DEPS: Add the dependencies of all counterexample assume edges
# to the slice.
# - INFEASIBLE_PREFIX_ASSUME_DEPS: Find an infeasible prefix and add the
# dependencies of all assume edges that are part of the infeasible prefix to
# the slice. Requires a prefix provider
# ('cpa.slicing.refinement.prefixProvider').
# - CEX_FIRST_ASSUME_DEPS: Add the dependencies of the first counterexample
# assume edges, that is not already part of the slice, to the slice.
# - CEX_LAST_ASSUME_DEPS: Add the dependencies of the last counterexample
# assume edges, that is not already part of the slice, to the slice.
cpa.slicing.refinement.refineStrategy = CEX_ASSUME_DEPS
  enum:     [CEX_ASSUME_DEPS, INFEASIBLE_PREFIX_ASSUME_DEPS, CEX_FIRST_ASSUME_DEPS,
             CEX_LAST_ASSUME_DEPS]

# What kind of restart to do after a successful refinement
cpa.slicing.refinement.restartStrategy = PIVOT
  enum:     [PIVOT, ROOT]

# Use all assumptions of a target path as slicing criteria, not just the edge
# to the target location.
cpa.slicing.refinement.takeEagerSlice = false

# Strategy for abstracting children during CEX weakening
cpa.slicing.removalSelectionStrategy = ALL
  enum:     [ALL, FIRST, RANDOM, LEAST_REMOVALS]

# Time for loop generation before aborting.
# (Use seconds or specify a unit; 0 for infinite)
cpa.slicing.timeForLoopGeneration = 0s

# Inductive weakening strategy
cpa.slicing.weakeningStrategy = CEX
  enum:     [SYNTACTIC, DESTRUCTIVE, CEX]

# Enable GCC extension 'Arrays of Length Zero'.
cpa.smg.GCCZeroLengthArray = false

# Allocate memory on declaration of external variable
cpa.smg.allocateExternalVariables = true

# Array allocation functions
cpa.smg.arrayAllocationFunctions = {"calloc"}

# with this option enabled, a check for unreachable memory occurs whenever a
# function returns, and not only at the end of the main function
cpa.smg.checkForMemLeaksAtEveryFrameDrop = true

# Crash on unknown array dereferences
cpa.smg.crashOnUnknown = false

# Deallocation functions
cpa.smg.deallocationFunctions = {"free"}

# with this option enabled, heap abstraction will be enabled.
cpa.smg.enableHeapAbstraction = false

# If this Option is enabled, failure of malloc is simulated
cpa.smg.enableMallocFail = true

# Filename format for SMG graph dumps
cpa.smg.exportSMG.file = "smg/smg-%s.dot"

# Describes when SMG graphs should be dumped.
cpa.smg.exportSMGwhen = NEVER
  enum:     [NEVER, LEAF, INTERESTING, EVERY]

# Functions which indicate on external allocated memory
cpa.smg.externalAllocationFunction = {"ext_allocation"}

# Default size of externally allocated memory
cpa.smg.externalAllocationSize = Integer.MAX_VALUE

# Allocation size of memory that cannot be calculated.
cpa.smg.guessSize = 2

# Size of memory that cannot be calculated will be guessed.
cpa.smg.guessSizeOfUnknownMemorySize = false

# Handle external variables with incomplete type (extern int array[]) as
# external allocation
cpa.smg.handleIncompleteExternalVariableAsExternalAllocation = false

# with this option enabled, memory that is not freed before the end of main
# is reported as memleak even if it is reachable from local variables in main
cpa.smg.handleNonFreedMemoryInMainAsMemLeak = true

# Handle unknown dereference as safe and check error based on error
# predicate, depends on trackPredicates
cpa.smg.handleUnknownDereferenceAsSafe = false

# Sets how unknown functions are handled.
cpa.smg.handleUnknownFunctions = STRICT
  enum:     [STRICT, ASSUME_SAFE, ASSUME_EXTERNAL_ALLOCATED]

# Perform merge SMGStates by SMGJoin on ends of code block. Works with
# 'merge=JOIN'
cpa.smg.joinOnBlockEnd = true

# Memory allocation functions
cpa.smg.memoryAllocationFunctions = {"malloc", "__kmalloc", "kmalloc", "realloc"}

# Size parameter of memory allocation functions
cpa.smg.memoryAllocationFunctionsSizeParameter = 0

# Position of element size parameter for array allocation functions
cpa.smg.memoryArrayAllocationFunctionsElemSizeParameter = 1

# Position of number of element parameter for array allocation functions
cpa.smg.memoryArrayAllocationFunctionsNumParameter = 0

# Determines if memory errors are target states
cpa.smg.memoryErrors = true

# which merge operator to use for the SMGCPA
cpa.smg.merge = "SEP"
  allowed values: [SEP, JOIN]

# export interpolant smgs for every path interpolation to this path template
cpa.smg.refinement.exportInterpolantSMGs = "smg/interpolation-%d/%s"

# when to export the interpolation tree
# NEVER:   never export the interpolation tree
# FINAL:   export the interpolation tree once after each refinement
# ALWAYS:  export the interpolation tree once after each interpolation, i.e.
# multiple times per refinement
cpa.smg.refinement.exportInterpolationTree = "NEVER"
  allowed values: [NEVER, FINAL, ALWAYS]

# export interpolant smgs for every path interpolation to this path template
cpa.smg.refinement.exportRefinementSMGs = "smg/refinement-%d/smg-%s"

# export interpolation trees to this file template
cpa.smg.refinement.interpolationTreeExportFile = "interpolationTree.%d-%d.dot"

# Sets the level of runtime checking: NONE, HALF, FULL
cpa.smg.runtimeCheck = NONE
  enum:     [FORCED, NONE, HALF, FULL]

# Patterns of unknown functions which are always considered as safe
# functions, i.e., free of memory-related side-effects.
cpa.smg.safeUnknownFunctionsPatterns = {"abort"}

# which stop operator to use for the SMGCPA
cpa.smg.stop = "SEP"
  allowed values: [SEP, NEVER, END_BLOCK]

# Enable track predicates for possible memory safety error on SMG state
cpa.smg.trackErrorPredicates = false

# Enable track predicates on SMG state
cpa.smg.trackPredicates = false

# Emit messages when we encounter non-target undefined behavior
cpa.smg.unknownOnUndefined = true

# Allow SMG to check predicates
cpa.smg.verifyPredicates = false

# Allocation functions which set memory to zero
cpa.smg.zeroingMemoryAllocation = {"calloc", "kzalloc"}

# Enable GCC extension 'Arrays of Length Zero'.
cpa.smg2.GCCZeroLengthArray = false

# aborts the analysis for a non-concrete (this includes symbolic values)
# memory allocation of any kind.
cpa.smg2.abortOnNonConcreteMemorySize = true

# Periodically removes concrete values from the memory model and replaces
# them with symbolic values. Only the newest concrete values above this
# threshold are removed. For negative numbers this option is ignored. Note: 0
# also removes the null value, reducing impacting null dereference or free
# soundness. Currently only supported for given value 0.
cpa.smg2.abstraction.abstractConcreteValuesAboveThreshold = -1

# If heap values are to be abstracted based on CEGAR.
cpa.smg2.abstraction.abstractHeapValues = false

# Abstraction of all detected linked lists at loop heads.
cpa.smg2.abstraction.abstractLinkedLists = true

# Abstraction of program variables via CEGAR.
cpa.smg2.abstraction.abstractProgramVariables = false

# restrict abstraction computations to branching points
cpa.smg2.abstraction.alwaysAtBranch = false

# restrict abstraction computations to function calls/returns
cpa.smg2.abstraction.alwaysAtFunction = false

# restrict abstraction computations to join points
cpa.smg2.abstraction.alwaysAtJoin = false

# If enabled, abstraction computations at loop-heads are enabled. List
# abstraction has to be enabled for this.
cpa.smg2.abstraction.alwaysAtLoop = false

# threshold for level of determinism, in percent, up-to which abstraction
# computations are performed (and iteration threshold was reached)
cpa.smg2.abstraction.determinismThreshold = 85

# toggle memory sensitive liveness abstraction. Liveness abstraction is
# supposed to simply abstract all variables away (invalidating memory) when
# unused, even if there is valid outside pointers on them. With this option
# enabled, it is first checked if there is a valid address still pointing to
# the variable before removing it. Liveness abstraction might be unsound
# without this option.
cpa.smg2.abstraction.doEnforcePointerSensitiveLiveness = true

# toggle liveness abstraction. Is independent of CEGAR, but dependent on the
# CFAs liveness variables being tracked. Might be unsound for stack-based
# memory structures like arrays.
cpa.smg2.abstraction.doLivenessAbstraction = true

# skip abstraction computations until the given number of iterations are
# reached, after that decision is based on then current level of determinism,
# setting the option to -1 always performs abstraction computations
cpa.smg2.abstraction.iterationThreshold = -1

# The minimum list segments that are needed for abstraction may be increased
# during the analysis based on a heuristic in fixed sized loops. This is the
# maximum increase that is allowed. E.g. all lists with the length given here
# are abstracted in any case. If you want to prevent dynamic increase of list
# abstraction min threshold set this to the same value as
# listAbstractionMinimumLengthThreshold.
cpa.smg2.abstraction.listAbstractionMaximumIncreaseLengthThreshold = 6

# The minimum list segments directly following each other with the same value
# needed to abstract them.Minimum is 2.
cpa.smg2.abstraction.listAbstractionMinimumLengthThreshold = 4

# restrict liveness abstractions to nodes with more than one entering and/or
# leaving edge
cpa.smg2.abstraction.onlyAtNonLinearCFA = false

# Periodically removes unused constraints from the state.
cpa.smg2.abstraction.removeUnusedConstraints = false

# Allocate memory on declaration of external variable
cpa.smg2.allocateExternalVariables = true

# Array allocation functions
cpa.smg2.arrayAllocationFunctions = {"calloc"}

# Use equality assumptions to assign values (e.g., (x == 0) => x = 0)
cpa.smg2.assignEqualityAssumptions = true

# Whether to perform caching of constraint satisfiability results
cpa.smg2.cache = true

# Whether to use subset caching
cpa.smg2.cacheSubsets = false

# Whether to use superset caching
cpa.smg2.cacheSupersets = false

# If this Option is enabled, C function atexit() will return a succeeding and
# failing registration for each registration. Otherwise only succeeding.
cpa.smg2.canAtexitFail = false

# with this option enabled, memory addresses (pointers) are transformed into
# a numeric assumption upon casting the pointer to a number. This assumption
# can be returned to a proper pointer by casting it back. This enables
# numeric operations beyond pointer arithmetics, but loses precision for
# comparisons/assumptions, as the numeric assumption is static. May be
# unsound!
cpa.smg2.castMemoryAddressesToNumeric = false

# with this option enabled, a check for unreachable memory occurs whenever a
# function returns, and not only at the end of the main function
cpa.smg2.checkForMemLeaksAtEveryFrameDrop = true

# Maximum amount of concrete assignments before the assigning is aborted. The
# last offset is then once treated as option
# overapproximateSymbolicOffsetsAsFallback specifies.
cpa.smg2.concreteValueForSymbolicOffsetsAssignmentMaximum = 300

# Crash on unknown value when creating constraints of any form.
cpa.smg2.crashOnUnknownInConstraint = false

# Deallocation functions
cpa.smg2.deallocationFunctions = {"free"}

# with this option enabled, heap abstraction will be enabled.
cpa.smg2.enableHeapAbstraction = false

# If this Option is enabled, failure of malloc is simulated
cpa.smg2.enableMallocFail = true

# Filename format for SMG graph dumps
cpa.smg2.exportSMG.file = "smg/smg-%s.dot"

# Describes when SMG graphs should be dumped.
cpa.smg2.exportSMGwhen = NEVER
  enum:     [NEVER, LEAF, INTERESTING, EVERY]

# Functions which indicate on external allocated memory
cpa.smg2.externalAllocationFunction = {"ext_allocation"}

# Default size of externally allocated memory
cpa.smg2.externalAllocationSize = Integer.MAX_VALUE

# If this Option is enabled, all symbolic offsets used when writing to memory
# are evaluated into all possible concrete values by an SMT solver. This
# might be very expensive, as all possible combinations of values for the
# symbolic offsets are concretely evaluated. May not be used together with
# option overapproximateForSymbolicWrite.
cpa.smg2.findConcreteValuesForSymbolicOffsets = false

# Allocation size of memory that cannot be calculated.
cpa.smg2.guessSize = BigInteger.valueOf(2)

# Size of memory that cannot be calculated will be guessed.
cpa.smg2.guessSizeOfUnknownMemorySize = false

# Handle external variables with incomplete type (extern int array[]) as
# external allocation
cpa.smg2.handleIncompleteExternalVariableAsExternalAllocation = false

# with this option enabled, memory that is not freed before the end of main
# is reported as memleak even if it is reachable from local variables in main
cpa.smg2.handleNonFreedMemoryInMainAsMemLeak = true

# Handle unknown dereference as safe and check error based on error
# predicate, depends on trackPredicates
cpa.smg2.handleUnknownDereferenceAsSafe = false

# Sets how unknown functions are handled.
cpa.smg2.handleUnknownFunctions = STRICT
  enum:     [STRICT, ASSUME_SAFE, ASSUME_EXTERNAL_ALLOCATED]

# If this option is enabled, a memory allocation (e.g. malloc or array
# declaration) for unknown memory sizes does not abort, but also does not
# create any memory.
cpa.smg2.handleUnknownMemoryAllocation = STOP_ANALYSIS
  enum:     [IGNORE, MEMORY_ERROR, STOP_ANALYSIS]

# if there is an assumption like (x!=0), this option sets unknown
# (uninitialized) variables to 1L, when the true-branch is handled.
cpa.smg2.initAssumptionVars = false

# get an initial precision from file
cpa.smg2.initialPrecisionFile = no default value

# get an initial precision from a predicate precision file
cpa.smg2.initialPredicatePrecisionFile = no default value

# Perform merge SMGStates by SMGJoin on ends of code block. Works with
# 'merge=JOIN'
cpa.smg2.joinOnBlockEnd = false

# If this option is enabled, a call to malloc with value zero results in a
# return value that is equal to zero. If this option is disabled, a non-zero
# memory section that may not be accessed but freed is returned.
cpa.smg2.mallocZeroReturnsZero = false

# Memory allocation functions
cpa.smg2.memoryAllocationFunctions = {"malloc", "__kmalloc", "kmalloc"}

# Size parameter of memory allocation functions
cpa.smg2.memoryAllocationFunctionsSizeParameter = 0

# Position of element size parameter for array allocation functions
cpa.smg2.memoryArrayAllocationFunctionsElemSizeParameter = 1

# Position of number of element parameter for array allocation functions
cpa.smg2.memoryArrayAllocationFunctionsNumParameter = 0

# Determines if memory errors are target states
cpa.smg2.memoryErrors = true

# which merge operator to use for the SMGCPA
cpa.smg2.merge = "SEP"
  allowed values: [SEP]

# Whether to perform SAT checks only for the last added constraint
cpa.smg2.minimalSatCheck = true

# Assume that variables used only in a boolean context are either zero or
# one.
cpa.smg2.optimizeBooleanVariables = true

# If this Option is enabled, all values of a memory region that is written or
# read with a symbolic offset are overapproximated. I.e. when writing to a
# memory region, all previous values are deleted and the memory region is
# overapproximated so that only unknown values are in the memory region after
# the write. When reading, all possible reads are evaluated. Can not be used
# at the same time as option findConcreteValuesForSymbolicOffsets.
cpa.smg2.overapproximateSymbolicOffsets = false

# If this Option is enabled, all values of a memory region that is written to
# with a symbolic and non-unique offset in symbolically sized memory are
# deleted and the value itself is overapproximated to unknown in the memory
# region.
cpa.smg2.overapproximateValuesForSymbolicSize = false

# with this option enabled, we try to gather information on memory reads from
# values that are overlapping but not exactly fitting to the read parameters.
# Example: int value = 1111; char a = (char)((char[])&value)[1];
cpa.smg2.preciseSMGRead = true

# target file to hold the exported precision
cpa.smg2.precisionFile = no default value

# whether or not to use heuristic to avoid similar, repeated refinements
cpa.smg2.refinement.avoidSimilarRepeatedRefinement = false

# Which base precision should be used for a new precision? ALL: During
# refinement, collect precisions from the complete ARG. SUBGRAPH: During
# refinement, keep precision from all removed parts (subgraph) of the ARG.
# CUTPOINT: Only the cut-point's precision is kept. TARGET: Only the target
# state's precision is kept.
cpa.smg2.refinement.basisStrategy = SUBGRAPH
  enum:     [ALL, SUBGRAPH, TARGET, CUTPOINT]

# whether or not to do lazy-abstraction
cpa.smg2.refinement.doLazyAbstraction = true

# whether to perform (more precise) edge-based interpolation or (more
# efficient) path-based interpolation
cpa.smg2.refinement.performEdgeBasedInterpolation = true

# whether or not to do lazy-abstraction
cpa.smg2.refinement.restart = PIVOT
  enum:     [ROOT, PIVOT, COMMON]

# Resolve definite assignments
cpa.smg2.resolveDefinites = true

# Sets the level of runtime checking: NONE, HALF, FULL
cpa.smg2.runtimeCheck = NONE
  enum:     [FORCED, NONE, HALF, FULL]

# Which unknown function are always considered as safe functions, i.e., free
# of memory-related side-effects?
cpa.smg2.safeUnknownFunctions = {"abort"}

# When to check the satisfiability of constraints
cpa.smg2.satCheckStrategy = AT_ASSUME
  enum:     [AT_ASSUME, AT_TARGET]

# which stop operator to use for the SMGCPA
cpa.smg2.stop = "SEP"
  allowed values: [SEP, NEVER, END_BLOCK]

# Enable track predicates for possible memory safety error on SMG state
cpa.smg2.trackErrorPredicates = false

# Enable track predicates on SMG state
cpa.smg2.trackPredicates = false

# Treat symbolic values as unknowns and assign new concrete values to them.
cpa.smg2.treatSymbolicValuesAsUnknown = false

# Emit messages when we encounter non-target undefined behavior
cpa.smg2.unknownOnUndefined = true

# Allocation functions which set memory to zero
cpa.smg2.zeroingMemoryAllocation = {"calloc", "kzalloc"}

# set this to true when you only want to do a code analysis. If StatisticsCPA
# is combined with other CPAs to do queries use false.
cpa.statistics.analysis = true

# which merge operator to use for StatisticsCPA? Ignored when analysis is set
# to true
cpa.statistics.mergeSep = "sep"
  allowed values: [sep, join]

# count the number of traversed arithmetic operations.
cpa.statistics.metric.arithmeticOperationCount = true

# count the number of traversed variable definitions with array type.
cpa.statistics.metric.arrayVariablesCount = true

# count the number of traversed assume statements.
cpa.statistics.metric.assumeCount = true

# count the number of traversed bitwise operations.
cpa.statistics.metric.bitwiseOperationCount = true

# count the number of traversed edges with more then one outgoing edge.
cpa.statistics.metric.branchCount = true

# count the number of traversed dereference operations.
cpa.statistics.metric.dereferenceCount = true

# count the number of traversed variable definitions with floating type
# (float or double).
cpa.statistics.metric.floatVariablesCount = true

# count the number of traversed function calls.
cpa.statistics.metric.functionCallCount = true

# count the number of traversed function definitions.
cpa.statistics.metric.functionDefCount = true

# count the number of traversed global variable definitions.
cpa.statistics.metric.globalVariablesCount = true

# count the number of traversed gotos.
cpa.statistics.metric.gotoCount = true

# count the number of traversed variable definitions with integer type.
cpa.statistics.metric.integerVariablesCount = true

# count the number of traversed jumps.
cpa.statistics.metric.jumpCount = true

# count the number of traversed local variable definitions.
cpa.statistics.metric.localVariablesCount = true

# count the number of traversed loops.
cpa.statistics.metric.loopCount = true

# count the number of traversed nodes.
cpa.statistics.metric.nodeCount = true

# count the number of traversed variable definitions with pointer type.
cpa.statistics.metric.pointerVariablesCount = true

# count the number of traversed variable definitions with a complex structure
# type.
cpa.statistics.metric.structVariablesCount = true

# target file to hold the statistics
cpa.statistics.statisticsCPAFile = no default value

# Which refinement algorithm to use? (give class name, required for
# termination algorithm with CEGAR) If the package name starts with
# 'org.sosy_lab.cpachecker.', this prefix can be omitted.
cpa.termination.refiner = no default value

# Simple thread analysis from theory paper
cpa.thread.simpleMode = false

# The case when the same thread is created several times we do not support.We
# may skip or fail in this case.
cpa.thread.skipTheSameThread = false

# The case when the same thread is created several times we do not support.We
# may try to support it with self-parallelizm.
cpa.thread.supportSelfCreation = false

# allow assignments of a new thread to the same left-hand-side as an existing
# thread.
cpa.threading.allowMultipleLHS = false

# the maximal number of parallel threads, -1 for infinite. When combined with
# 'useClonedFunctions=true', we need at least N cloned functions. The option
# 'cfa.cfaCloner.numberOfCopies' should be set to N.
cpa.threading.maxNumberOfThreads = 5

# in case of witness validation we need to check all possible function calls
# of cloned CFAs.
cpa.threading.useAllPossibleClones = false

# atomic locks are used to simulate atomic statements, as described in the
# rules of SV-Comp.
cpa.threading.useAtomicLocks = true

# do not use the original functions from the CFA, but cloned ones. See
# cfa.postprocessing.CFACloner for detail.
cpa.threading.useClonedFunctions = true

# local access locks are used to avoid expensive interleaving, if a thread
# only reads and writes its own variables.
cpa.threading.useLocalAccessLocks = true

# The max amount of refinements for the trace abstraction algorithm. Setting
# it to 0 leads to an analysis of the ARG without executing any refinements.
# This is used for debugging purposes.
cpa.traceabstraction.refinementStrategy.maxRefinementIterations = -1

# which merge operator to use for UninitializedVariablesCPA?
cpa.uninitvars.merge = "sep"
  allowed values: [sep, join]

# print warnings during analysis when uninitialized variables are used
cpa.uninitvars.printWarnings = "true"

# which stop operator to use for UninitializedVariablesCPA?
cpa.uninitvars.stop = "sep"
  allowed values: [sep, join]

# functions, which stops analysis
cpa.usage.abortfunctions = {}

# functions, which are used to bind variables (like list elements are binded
# to list variable)
cpa.usage.binderFunctions = {}

# export counterexample core as text file
cpa.usage.export.witnessTemplate = "witness.%s.graphml"

# path to write results
cpa.usage.falseUnsafesOutput = "FalseUnsafes"

# if a file do not exist, do not include the corresponding edge
cpa.usage.filterMissedFiles = true

# filtered unsafes, which can not be removed using precision, may be hidden
cpa.usage.hideFilteredUnsafes = false

# The functions, which cannot be executed in parallel with themselves
cpa.usage.notSelfParallelFunctions = new HashSet<>()

# path to write results
cpa.usage.output = "unsafe_rawdata"

# all variables should be printed to the one file or to the different
cpa.usage.outputType = KLEVER
  enum:     [ETV, KLEVER, KLEVER_OLD]

# The way how to identify two paths as equal
cpa.usage.pathEquality = CFANodeId
  enum:     [ARGStateId, CFANodeId]

# The value of marked unsafes, after which the precision should be cleaned
cpa.usage.precisionReset = Integer.MAX_VALUE

# print all unsafe cases in report
cpa.usage.printFalseUnsafes = false

# output only true unsafes
cpa.usage.printOnlyTrueUnsafes = false

# print found unsafes in case of unknown verdict
cpa.usage.printUnsafesIfUnknown = true

# The order of refinement blocks
cpa.usage.refinementChain = no default value

# use single file for output or dump every error trace to its own file
cpa.usage.singleFileOutput = false

# The functions, which are executed in one thread
cpa.usage.singleThreadFunctions = new HashSet<>()

# functions, which we don't analize
cpa.usage.skippedfunctions = {}

# variables, which will be filtered by function location
cpa.usage.skippedvariables.byFunction = {}

# variables, which will be filtered by function prefix
cpa.usage.skippedvariables.byFunctionPrefix = {}

# variables, which will be filtered by its name
cpa.usage.skippedvariables.byName = {}

# variables, which will be filtered by its name prefix
cpa.usage.skippedvariables.byNamePrefix = {}

# variables, which will be filtered by its type
cpa.usage.skippedvariables.byType = {}

# clean all ARG or try to reuse some parts of it (memory consuming)
cpa.usage.totalARGCleaning = true

# ignore unsafes only with empty callstacks
cpa.usage.unsafedetector.ignoreEmptyLockset = true

# A name of interrupt lock for checking deadlock free
cpa.usage.unsafedetector.intLock = no default value

# defines what is unsafe
cpa.usage.unsafedetector.unsafeMode = RACE
  enum:     [RACE, DEADLOCKCIRCULAR, DEADLOCKDISPATCH]

# functions, which are marked as write access
cpa.usage.writeAccessFunctions = {}

# which merge operator to use for ValidVarsCPA
cpa.validVars.merge = "JOIN"
  allowed values: [SEP, JOIN]

# restrict abstraction computations to branching points
cpa.value.abstraction.alwaysAtBranch = false

# restrict abstraction computations to function calls/returns
cpa.value.abstraction.alwaysAtFunction = false

# restrict abstraction computations to join points
cpa.value.abstraction.alwaysAtJoin = false

# restrict abstraction computations to loop heads
cpa.value.abstraction.alwaysAtLoop = false

# threshold for level of determinism, in percent, up-to which abstraction
# computations are performed (and iteration threshold was reached)
cpa.value.abstraction.determinismThreshold = 85

# toggle liveness abstraction
cpa.value.abstraction.doLivenessAbstraction = false

# skip abstraction computations until the given number of iterations are
# reached, after that decision is based on then current level of determinism,
# setting the option to -1 always performs abstraction computations
cpa.value.abstraction.iterationThreshold = -1

# restrict liveness abstractions to nodes with more than one entering and/or
# leaving edge
cpa.value.abstraction.onlyAtNonLinearCFA = false

# Allow the given extern functions and interpret them as pure functions
# although the value analysis does not support their semantics and this can
# produce wrong results.
cpa.value.allowedUnsupportedFunctions = {}

# Use equality assumptions to assign values (e.g., (x == 0) => x = 0)
cpa.value.assignEqualityAssumptions = true

# configure when to export loop invariants
cpa.value.exportLoopInvariants = IF_TRUE
  enum:     [ALWAYS, IF_NOT_FALSE, IF_TRUE, IF_UNKNOWN]

# Fixed set of values for function calls to VERIFIER_nondet_*. Does only
# work, if ignoreFunctionValueExceptRandom is enabled 
cpa.value.functionValuesForRandom = no default value

# Track or not function pointer values
cpa.value.ignoreFunctionValue = true

# If 'ignoreFunctionValue' is set to true, this option allows to provide a
# fixed set of values in the TestComp format. It is used for function-calls
# to calls of VERIFIER_nondet_*. The file is provided via the option
# functionValuesForRandom 
cpa.value.ignoreFunctionValueExceptRandom = false

# if there is an assumption like (x!=0), this option sets unknown
# (uninitialized) variables to 1L, when the true-branch is handled.
cpa.value.initAssumptionVars = false

# get an initial precision from file
cpa.value.initialPrecisionFile = no default value

# get an initial precision from a predicate precision file
cpa.value.initialPredicatePrecisionFile = no default value

# apply optimizations based on equality of input interpolant and candidate
# interpolant
cpa.value.interpolation.applyItpEqualityOptimization = true

# apply optimizations based on CFA edges with only variable-renaming
# semantics
cpa.value.interpolation.applyRenamingOptimization = true

# apply optimizations based on infeasibility of suffix
cpa.value.interpolation.applyUnsatSuffixOptimization = true

# whether or not to manage the callstack, which is needed for BAM
cpa.value.interpolation.manageCallstack = true

# Enable invariants that use  an arithmetic operator(linear invariants are
# enabled separately)
cpa.value.invExport.exportArithmetic = true

# Enable to export invariants that include two variables
cpa.value.invExport.exportBinary = true

# Enable invariants that use a bit operator
cpa.value.invExport.exportBitops = true

# Enable to export linear equalities or inequalities over variables, e.g., ax
# + by + c = 0, ax + bx + c <= 0, ax + bx + c >= 0, or ax + by + cy + d = 0
cpa.value.invExport.exportLinear = true

# Enable invariants that relate (compare) two variables
cpa.value.invExport.exportRelational = true

# Enable invariants that use a shift operator, note that additionally
# exportBitops must be enabled
cpa.value.invExport.exportShiftops = true

# Enable to export invariants that include three variables, currently only
# effective if exportLinear is enabled, too
cpa.value.invExport.exportTernary = true

# Enable to export invariants on single variables
cpa.value.invExport.exportUnary = true

# enable if loop invariant export should consider context
cpa.value.invExport.invariantsContextSensitive = true

# target file to hold the exported loop invariants
cpa.value.loopInvariantsFile = no default value

# which merge operator to use for ValueAnalysisCPA
cpa.value.merge = "SEP"
  allowed values: [SEP, JOIN]

# Assume that variables used only in a boolean context are either zero or
# one.
cpa.value.optimizeBooleanVariables = true

# target file to hold the exported precision
cpa.value.precisionFile = no default value

# whether or not to add assumptions to counterexamples, e.g., for supporting
# counterexample checks
cpa.value.refinement.addAssumptionsToCex = true

# whether or not to use heuristic to avoid similar, repeated refinements
cpa.value.refinement.avoidSimilarRepeatedRefinement = false

# Which base precision should be used for a new precision? ALL: During
# refinement, collect precisions from the complete ARG. SUBGRAPH: During
# refinement, keep precision from all removed parts (subgraph) of the ARG.
# CUTPOINT: Only the cut-point's precision is kept. TARGET: Only the target
# state's precision is kept.
cpa.value.refinement.basisStrategy = SUBGRAPH
  enum:     [ALL, SUBGRAPH, TARGET, CUTPOINT]

# completely disable the tracking of found error paths in the refiner, i.e.,
# disable the detection of repeated counterexamples
cpa.value.refinement.disableErrorPathTracking = false

# whether or not to do lazy-abstraction
cpa.value.refinement.doLazyAbstraction = true

# when to export the interpolation tree
# NEVER:   never export the interpolation tree
# FINAL:   export the interpolation tree once after each refinement
# ALWAYS:  export the interpolation tree once after each interpolation, i.e.
# multiple times per refinement
cpa.value.refinement.exportInterpolationTree = "NEVER"
  allowed values: [NEVER, FINAL, ALWAYS]

# export interpolation trees to this file template
cpa.value.refinement.interpolationTreeExportFile = "interpolationTree.%d-%d.dot"

# heuristic to sort targets based on the quality of interpolants derivable
# from them
cpa.value.refinement.itpSortedTargets = false

# File to which path constraints should be written.
cpa.value.refinement.pathConstraintsFile = "Counterexample.%d.symbolic-trace.txt"

# whether or not to perform path slicing before interpolation
cpa.value.refinement.pathSlicing = true

# whether to perform (more precise) edge-based interpolation or (more
# efficient) path-based interpolation
cpa.value.refinement.performEdgeBasedInterpolation = true

# which prefix of an actual counterexample trace should be used for
# interpolation
cpa.value.refinement.prefixPreference = [PrefixPreference.DOMAIN_MIN, PrefixPreference.LENGTH_MIN]

# whether or not to do lazy-abstraction
cpa.value.refinement.restart = PIVOT
  enum:     [ROOT, PIVOT, COMMON]

# instead of reporting a repeated counter-example, search and refine another
# error-path for the same target-state.
cpa.value.refinement.searchForFurtherErrorPaths = false

# store all refined paths
cpa.value.refinement.storeAllRefinedPaths = false

# if this option is set to false, constraints are never kept
cpa.value.refinement.trackConstraints = true

# whether to use the top-down interpolation strategy or the bottom-up
# interpolation strategy
cpa.value.refinement.useTopDownInterpolationStrategy = true

# Whether to write symbolic trace (including path constraints) for found
# erexamples
cpa.value.refinement.writePathConstraints = true

# Overall timelimit for computing initial value precision from given
# predicate precision(use seconds or specify a unit; 0 for infinite)
cpa.value.reuse.precision.predicate.adaptionLimit = 0ns

# also consider other binary operators then ==, !== when considering control
# dependencies while adapting predicate precision
cpa.value.reuse.precision.predicate.includeControlNonEquiv = false

# comma-separated list of files with property specifications that should be
# considered when determining the relevant edges for predicate precision
# adaption
cpa.value.reuse.precision.predicate.relevantProperties = []

# which strategy to use to convert predicate to value precision
cpa.value.reuse.precision.predicate.strategy = CONVERT_ONLY
  enum:     [CONVERT_ONLY, CONVERT_AND_ADD_FLOW_BACKWARD,
             CONVERT_AND_ADD_FLOW_BIDIRECTED]

# also consider control dependencies during adaption of predicate precision
cpa.value.reuse.precision.predicate.useControl = false

# which stop operator to use for ValueAnalysisCPA
cpa.value.stop = "SEP"
  allowed values: [SEP, JOIN, NEVER, EQUALS]

# Default size of arrays whose length can't be determined.
cpa.value.symbolic.defaultArraySize = 20

# If this option is set to true, an own symbolic identifier is assigned to
# each array slot when handling non-deterministic arrays of fixed length. If
# the length of the array can't be determined, it won't be handled in either
# cases.
cpa.value.symbolic.handleArrays = false

# Whether to handle non-deterministic pointers in symbolic value analysis.
cpa.value.symbolic.handlePointers = true

# If this option is set to true, an own symbolic identifier is assigned to
# each struct member when handling non-deterministic structs.
cpa.value.symbolic.handleStructs = true

# Whether to try to not use any constraints in refinement
cpa.value.symbolic.refinement.avoidConstraints = true

# The refinement strategy to use
cpa.value.symbolic.refinement.strategy = CONSTRAINTS_FIRST
  enum:     [CONSTRAINTS_FIRST, VALUES_FIRST, ALTERNATING, VALUES_ONLY]

# Whether to simplify symbolic expressions, if possible.
cpa.value.symbolic.simplifySymbolics = false

# Track Java array values in explicit value analysis. This may be costly if
# the verified program uses big or lots of arrays. Arrays in C programs will
# always be tracked, even if this value is false.
cpa.value.trackJavaArrayValues = true

# Tells the value analysis how to handle unknown values.
cpa.value.unknownValueHandling = DISCARD
  enum:     [DISCARD, INTRODUCE_SYMBOLIC]

# Specify simple custom instruction by specifying the binary operator op. All
# simple cis are of the form r = x op y. Leave empty (default) if you specify
# a more complex custom instruction within code.
custominstructions.binaryOperatorForSimpleCustomInstruction = PLUS
  enum:     [MULTIPLY, DIVIDE, MODULO, PLUS, MINUS, SHIFT_LEFT, SHIFT_RIGHT, LESS_THAN,
             GREATER_THAN, LESS_EQUAL, GREATER_EQUAL, BINARY_AND, BINARY_XOR, BINARY_OR,
             EQUALS, NOT_EQUALS]

# Name of function containing the custom instruction definition
custominstructions.ciFun = no default value

# Signature for custom instruction, describes names and order of input and
# output variables of a custom instruction
custominstructions.ciSignature = "ci_spec.txt"

# File specifying start locations of custom instruction applications
# File to dump start location of identified custom instruction applications
custominstructions.definitionFile = "ci_def.txt"

# Where to dump the requirements on custom instruction extracted from
# analysis
custominstructions.dumpCIRequirements = "ci%d.smt"

# Try to remove parts of requirements that are not related to custom
# instruction and are, thus, irrelevant for custom instruction behavior
custominstructions.enableRequirementsSlicing = false

# Specifies the mode how custom instruction applications in program are
# identified.
custominstructions.mode = OPERATOR
  enum:     [MANUAL, OPERATOR, AUTOMATIC]

# Try to remove requirements that are covered by another requirment and are,
# thus, irrelevant for custom instruction behavior
custominstructions.removeCoveredRequirements = false

# Qualified name of class for abstract state which provides custom
# instruction requirements.
custominstructions.requirementsStateClassName = no default value

# Option to change the behaviour of the loop detection for generating the
# Counterexample-C-Code that will probably be used to generate invariants.
# Note that last loop means the first loop encountered when backwards
# traversing the given ARGPath, thus, the last loop may contain other loops,
# which are in turn also counted to the last loop.
cwriter.withLoops.loopDetectionStrategy = ALL_LOOPS
  enum:     [ALL_LOOPS, ONLY_LAST_LOOP]

# toggle checking forward conditions
dar.checkForwardConditions = true

# toggle falling back if interpolation or forward-condition is disabled
dar.fallBack = true

# toggle removing unreachable stop states in ARG
dar.removeUnreachableStopStates = false

# toggle replace global phase with BMC
dar.replaceGlobalPhaseWithBMC = false

# When checking for the data race property, use this configuration file
# instead of the current one.
datarace.config = no default value

# Whether to consider pointees. Only if this option is set to true, a pointer
# analysis is run during system dependence graph (SDG) construction and
# dependencies of pointees are inserted into the SDG. If this option is set
# to false, pointers are completely ignored and the resulting SDG is an
# under-approximation that lacks all pointee dependencies.
dependencegraph.considerPointees = true

# Whether to take an assumption edge 'p' as control dependence if edge 'not
# p' is a control dependence. This creates a larger slice, but may reduce the
# size of the state space for deterministic programs. This behavior is also
# closer to the static program slicing based on control-flow graphs (CFGs),
# where branching is represented by a single assumption (with true- and
# false-edges)
dependencegraph.controldeps.considerInverseAssumption = true

# Whether to consider control dependencies.
dependencegraph.controldeps.use = true

# File to export dependence graph to. If `null`, dependence graph will not be
# exported as dot.
dependencegraph.exportDot = "DependenceGraph.dot"

# Whether to consider (data-)flow dependencies.
dependencegraph.flowdeps.use = true

# Whether to include only functions reachable from the main function in the
# dependence graph.
dependencegraph.onlyReachableFunctions = true

# The maximum duration a single pointer analysis method is allowed to run
# (use seconds or specify a unit; 0 for infinite).
dependencegraph.pointerAnalysisTime = 0s

# The computation methods used for pointer analysis. If no method is
# specified, an imprecise over-approximation of the global pointer state is
# created without running any actual pointer analysis. If at least one
# computation method is specified, the first one in the list is run with the
# time limit set by 'dependencegraph.pointerAnalysisTime'. If this method is
# able to create a valid global pointer state in time, the state is used and
# no other methods are run. Otherwise, if a second computation method is
# specified, the second method is run with the same time limit. If the method
# is able to create a valid global pointer state in time, the state is used
# and no other methods are run. The same is true for all subsequent
# computation methods specified in the list. If no computation method is able
# to create a valid global pointer state in time, an imprecise
# over-approximation of the global pointer state is created without running
# any actual pointer analysis. A pointer analysis is only run if
# 'dependencegraph.considerPointees' is set to true. Available computation
# methods: PointerStateComputationMethod.FLOW_SENSITIVE,
# PointerStateComputationMethod.FLOW_INSENSITIVE
dependencegraph.pointerStateComputationMethods = [PointerStateComputationMethod.FLOW_SENSITIVE]

# comma-separated list of files with property specifications that should be
# considered when determining the nodes that are in the reachability
# property.
differential.badstateProperties = []

# ignore declarations when detecting modifications, be careful when variables
# are renamed (could be unsound)
differential.ignoreDeclarations = false

# perform assumption implication check
differential.implicationCheck = true

# perform preprocessing to detect states from which error locations are
# reachable
differential.performPreprocessing = false

# Program to check against
differential.program = no default value

# safely stop analysis on pointer accesses and similar
differential.stopOnPointers = false

# Switch on/off to form the union of variable sets at identical location
# pairs. Set cpa.automaton.deleteDoubleEdges as well!
differential.variableSetMerge = false

# Allows to set the algorithm for decomposing the CFA. BLOCK_OPERATOR creates
# blocks from each merge/branching point to the next merge/branching point.
# GIVEN_SIZE merges blocks obtained by BLOCK_OPERATOR until
# distributedSummaries.desiredNumberOfBlocks blocks are present. SINGLE_BLOCK
# creates one block around the complete CFA.
distributedSummaries.decompositionType = BLOCK_OPERATOR
  enum:     [BLOCK_OPERATOR, GIVEN_SIZE, SINGLE_BLOCK]

# desired number of BlockNodes
distributedSummaries.desiredNumberOfBlocks = 5

# Whether to spawn util workers. Util workers listen to every message and
# create visual output for debugging. Workers consume resources and should
# not be used for benchmarks.
distributedSummaries.spawnUtilWorkers = true

# Configuration for backward analysis in computation of distributed summaries
distributedSummaries.worker.backwardConfiguration = "config/distributed-block-summaries/predicateAnalysis-block-backward.properties"

# whether error conditions are always checked for unsatisfiability
distributedSummaries.worker.checkEveryErrorCondition = true

# Configuration for forward analysis in computation of distributed summaries
distributedSummaries.worker.forwardConfiguration = "config/distributed-block-summaries/predicateAnalysis-block-forward.properties"

# Destination directory for the logfiles of all BlockSummaryWorkers. The
# logfiles have the same name as the ID of the worker.
distributedSummaries.worker.logDirectory = "block_summary/logfiles"

# Whether loop free programs have to deny all possible error messages. Enable
# this option to eagerly process every possible error message that occurs
# after an precondition update.
distributedSummaries.worker.sendEveryErrorMessage = false

# whether analysis worker store circular post conditions
distributedSummaries.worker.storeCircularPostConditions = false

# Choose the workers that are spawned for each block. Contrary to DEFAULT
# workers, SMART workers consume multiple messages at once.
distributedSummaries.workerType = DEFAULT
  enum:     [DEFAULT, SMART]

# Enable to use lazy refinement in current analysis instead of restarting
# from root after each refinement.
enabledanalysis.allowLazyRefinement = false

# Which CPA is used as enabler in the current analysis.
enabledanalysis.enablerCPA = PREDICATE
  enum:     [APRON, INTERVAL, OCTAGON, PREDICATE, VALUE]

# Ranking algorithm to use for fault localization
faultLocalization.by_coverage.type = TARANTULA
  enum:     [TARANTULA, DSTAR, OCHIAI]

# Configuration to use for initial program-state exploration
faultLocalization.by_distance.analysis = no default value

# The distance metric that ought to be used for the computation of the
# distance
faultLocalization.by_distance.metric = ADM
  enum:     [ADM, CFDM, PG]

# Maximum number of explorations to run for collecting error paths, before
# performing fault localization.  Exploration runs stop when the program
# under analysis is fully explored or the specified number of runs is
# reached. Fault localization may be more precise if more error paths are
# available.
faultLocalization.by_distance.stopAfter = 40

# whether to include variables beginning with
# __FAULT_LOCALIZATION_precondition
faultLocalization.by_traceformula.includeDeclared = true

# Do not show faults that contain a certain variable. Use, e.g., 'main::x' to
# ban variable 'x' in the main function. Use, e.g., '::x' to ban all
# variables named 'x'. This is especially useful to filter specific faults if
# the first run results in many candidates. Provide a comma separated string
# to add variables, e.g., main::x,doStuff::y,::z
faultLocalization.by_traceformula.maxsat.ban = []

# which post-condition type to use
faultLocalization.by_traceformula.postConditionType = LAST_ASSUME_EDGES_ON_SAME_LINE
  enum:     [LAST_ASSUME_EDGE, LAST_ASSUME_EDGES_ON_SAME_LINE,
             LAST_ASSUME_EDGE_CLUSTER]

# By default, the precondition only contains the failing variable assignment
# of all nondet variables. Choose INITIAL_ASSIGNMENT to add assignments like
# '<datatype> <variable-name> = <value>' to the precondition.
faultLocalization.by_traceformula.preconditionType = NONDETERMINISTIC_VARIABLES_ONLY
  enum:     [NONDETERMINISTIC_VARIABLES_ONLY, INITIAL_ASSIGNMENT, ALWAYS_TRUE]

# Whether the found counterexample needs to be precise
faultLocalization.by_traceformula.requirePreciseCounterexample = true

# Whether to stop searching for further faults if first fault was found.
faultLocalization.by_traceformula.stopAfterFirstFault = false

# which algorithm to use
faultLocalization.by_traceformula.type = UNSAT
  enum:     [UNSAT, MAXSAT, MAXORG, ERRINV]

# Whether to zip the resulting JSON file.
faultLocalization.export.compressed = false

# Where to write machine readable faults.
faultLocalization.export.outputFile = "faultlocalization.json"

# Whether to run specified analysis
faultLocalization.import.algorithmActivated = false

# which explanations to use
faultLocalization.import.explanations = []

# path to the input json file with faults
faultLocalization.import.importFile = no default value

# which scoring functions to use
faultLocalization.import.scorings = []

# Configuration for programs containing more than @Option adressedRatio
# addressed vars.
heuristicSelection.addressedConfig = no default value

# Ratio of addressed vars. Values bigger than the passed value lead to
# @option addressedConfig.
heuristicSelection.addressedRatio = 0

# Configuration for programs containing arrays.
heuristicSelection.arrayConfig = no default value

# Configuration for programs with loops and complex datastructures.
heuristicSelection.complexLoopConfig = no default value

# Configuration for programs containing composite types.
heuristicSelection.compositeTypeConfig = no default value

# If true, the strategy-selection algorithm does not run the selected config,
# but only produces the statistics that show what config it would run.
heuristicSelection.dryRun = false

# Configuration for programs with loops.
heuristicSelection.loopConfig = no default value

# Configuration for loop-free programs.
heuristicSelection.loopFreeConfig = no default value

# Configuration for programs containing only relevant bool vars.
heuristicSelection.onlyBoolConfig = no default value

# Configuration for preliminary algorithm.
heuristicSelection.preAnalysisAlgorithmConfig = no default value

# Configuration for programs containing recursion.
heuristicSelection.recursionConfig = no default value

# Configuration for programs with a single loop.
heuristicSelection.singleLoopConfig = no default value

# toggle asserting targets at every iteration for IMC
imc.assertTargetsAtEveryIteration = false

# toggle whether to compute fixed-point backward by swapping initial-state
# (prefix) and assertion (target) formulas
imc.backwardAnalysis = false

# toggle checking forward conditions
imc.checkForwardConditions = true

# toggle checking whether the safety property is inductive
imc.checkPropertyInductiveness = false

# toggle falling back if interpolation or forward-condition is disabled
imc.fallBack = true

# toggle which strategy is used for computing fixed points in order to verify
# programs with loops. ITP enables IMC algorithm, and ITPSEQ enables ISMC
# algorithm. ITPSEQ_AND_ITP runs ISMC first, and if a fixed point is not
# reached by ISMC, IMC is invoked.
imc.fixedPointComputeStrategy = ITP
  enum:     [NONE, ITP, ITPSEQ, ITPSEQ_AND_ITP]

# toggle Impact-like covering for the ISMC fixed-point check
imc.impactLikeCovering = false

# toggle the strategy to determine the next loop iteration
# to execute BMC phase of IMC or ISMC
# CONST: increased by one (to guarantee a shortest counterexample)
# EAGER: skip all iterations where a bug cannot be found
imc.loopBoundIncrementStrategyForBMC = CONST
  enum:     [CONST, EAGER]

# toggle the strategy to determine the next loop iteration
# to execute interpolation phase of IMC
# CONST: increased by a constant (specified via
# loopBoundIncrementValueForIMC)
# EAGER: skip all iterations where a bug cannot be found
imc.loopBoundIncrementStrategyForIMC = CONST
  enum:     [CONST, EAGER]

# toggle the strategy to determine the next loop iteration
# to execute k-inductive check if "checkPropertyInductiveness" is enabled
# CONST: increased by by a constant (specified via
# loopBoundIncrementValueForKI)
# EAGER: skip all iterations where a bug cannot be found
imc.loopBoundIncrementStrategyForKI = CONST
  enum:     [CONST, EAGER]

# toggle the value to increment the loop bound by at each step for IMC
imc.loopBoundIncrementValueForIMC = 1

# toggle the value to increment the loop bound by at each step for KI
imc.loopBoundIncrementValueForKI = 1

# toggle removing unreachable stop states in ARG
imc.removeUnreachableStopStates = false

# enable the Forced Covering optimization
impact.useForcedCovering = true

# Configuration file for the K-Induction algorithm for checking candidates on
# invariance.
invariantChecker.kInductionConfig = "config/bmc-invgen.properties"

# configuration file for invariant generation
invariantGeneration.config = no default value

# Check candidate invariants in a separate thread asynchronously.
invariantGeneration.kInduction.async = true

# Guess some candidates for the k-induction invariant generator from the CFA.
invariantGeneration.kInduction.guessCandidatesFromCFA = ASSUME_EDGES_PLAIN
  enum:     [NONE, ASSUME_EDGES_PLAIN, ASSUME_EDGE_TEMPLATES, LINEAR_TEMPLATES]

# Provides additional candidate invariants to the k-induction invariant
# generator.
invariantGeneration.kInduction.invariantsAutomatonFile = no default value

# For correctness-witness validation: Shut down if a candidate invariant is
# found to be incorrect.
invariantGeneration.kInduction.terminateOnCounterexample = false

# Specify the class code path to search for java class or interface
# definitions
java.classpath = ""

# use the following encoding for java files
java.encoding = StandardCharsets.UTF_8

# export TypeHierarchy as .dot file
java.exportTypeHierarchy = true

# Specify the source code path to search for java class or interface
# definitions
java.sourcepath = ""

# export TypeHierarchy as .dot file
java.typeHierarchyFile = "typeHierarchy.dot"

# Specifies the java version of source code accepted
java.version = JavaCore.VERSION_1_7

# Programming language of the input program. If not given explicitly,
# auto-detection will occur
# C, Java, or LLVM IR?
language = C
  enum:     [C, JAVA, LLVM]
language = no default value
  enum:     [C, JAVA, LLVM]
language = C
  enum:     [C, JAVA, LLVM]

# Limit for cpu time used by CPAchecker (use seconds or specify a unit; -1
# for infinite)
limits.time.cpu = -1ns

# Limit for thread cpu time used by CPAchecker. This option will in general
# not work when multi-threading is used in more than one place, use only with
# great caution! (use seconds or specify a unit; -1 for infinite)
limits.time.cpu.thread = -1ns

# Enforce that the given CPU time limit is set as the value of
# limits.time.cpu.
limits.time.cpu::required = -1ns

# Limit for wall time used by CPAchecker (use seconds or specify a unit; -1
# for infinite)
limits.time.wall = -1ns

# By changing this option one can adjust the way how live variables are
# created. Function-wise means that each function is handled separately,
# global means that the whole cfa is used for the computation.
liveVar.evaluationStrategy = FUNCTION_WISE
  enum:     [FUNCTION_WISE, GLOBAL]

# Overall timelimit for collecting the liveness information.(use seconds or
# specify a unit; 0 for infinite)
liveVar.overallLivenessCheckTime = 0ns

# Timelimit for collecting the liveness information with one approach, (p.e.
# if global analysis is selected and fails in the specified timelimit the
# function wise approach will have the same time-limit afterwards to compute
# the live variables).(use seconds or specify a unit; 0 for infinite)
liveVar.partwiseLivenessCheckTime = 20s

# Write the tokenized version of the input program to this file.
locmapper.dumpTokenizedProgramToFile = no default value

# all used options are printed
log.usedOptions.export = false

# When checking for memory cleanup properties, use this configuration file
# instead of the current one.
memorycleanup.config = no default value

# When checking for memory safety properties, use this configuration file
# instead of the current one.
memorysafety.config = no default value

# which merge operator to use for LiveVariablesCPA
merge = "JOIN"
  allowed values: [SEP, JOIN]

# List of property-files to be run by the subprocesses.
mpiAlgorithm.configFiles = no default value

# The MCA parameter ('Modular Component Architecture') is available only on
# Open MPI frameworks. It might thus need to be disabled if unavailable on
# the working machine.
mpiAlgorithm.disableMCAOptions = no default value

# File containing the ip addresses to be used by MPI.
mpiAlgorithm.hostfile = no default value

# Max. amount of processes to be used by MPI.
mpiAlgorithm.numberProcesses = no default value

# Find all violations of each checked property.
mpv.findAllViolations = false

# Ignore exceptions, which may be caused by checking of some properties, to
# successfully check the others.
mpv.ignoreInnerExceptions = false

# Adjust resource limitations during the analysis.
# - NONE: do not adjust resource limitations (default).
# - DISTRIBUTE_REMAINING: distribute resources, which were allocated for some
# already checked property, but were not fully spent, between other
# properties, which are still checking.
# - DISTRIBUTE_BY_PROPERTY: scale resources for each property in accordance
# with the given ratio in the property distribution file.
mpv.limits.adjustmentStrategy = NONE
  enum:     [NONE, DISTRIBUTE_REMAINING, DISTRIBUTE_BY_PROPERTY]

# Set CPU time limit per each property in multi-property verification (use
# seconds or specify a unit; -1 to disable)
mpv.limits.cpuTimePerProperty = -1ns

# Change resource limitations for the first partition by the given ratio.
# This option will be ignored if NONE limits adjustment strategy is used.
mpv.limits.firstPartitionRatio = 1.0

# The ratio of CPU time limit in the first phase of Joint partitioning
# operator to CPU time limit per each property.
mpv.limits.joint.firstPhaseRatio = 1.3

# Get a resource limitation distribution per property from file. This option
# should be used only together with DISTRIBUTE_BY_PROPERTY limits adjustment
# strategy. The following format should be used in the file:
# '<property name>':<ratio>
mpv.limits.propertyDistributionFile = no default value

# The ratio of CPU time limit in the first phase of Relevance partitioning
# operator to CPU time limit per each property.
mpv.limits.relevance.firstPhaseRatio = 0.2

# The ratio of CPU time limit in the second phase of Relevance partitioning
# operator to CPU time limit per each property.
mpv.limits.relevance.secondPhaseRatio = 1.3

# Partitioning operator for multi-property verification.
mpv.partitionOperator = no default value

# Specifies how to separate a single property.
# - FILE: each .spc file represent a single property (i.e., property is
# represented by several automata).
# - AUTOMATON: each automaton represent a single property.
mpv.propertySeparator = FILE
  enum:     [FILE, AUTOMATON]

# Check for unsigned integer overflows
overflow.checkUnsigned = false

# When checking for the overflow property, use this configuration file
# instead of the current one.
overflow.config = no default value

# Simplify overflow assumptions.
overflow.simplifyExpressions = true

# Track overflows in additive(+/-) operations.
overflow.trackAdditiveOperations = true

# Track overflows in division(/ or %) operations.
overflow.trackDivisions = true

# Track overflows in left-shift operations.
overflow.trackLeftShifts = true

# Track overflows in multiplication operations.
overflow.trackMultiplications = true

# Track overflows in binary expressions involving pointers.
overflow.trackPointers = false

# Only check live variables for overflow, as compiler can remove dead
# variables.
overflow.useLiveness = true

# List of files with configurations to use. Files can be suffixed with
# ::refinable to enable iterative refinement of the analysis precision (one
# of the CPAs has to be instanceof ReachedSetAdjustingCPA), ::supply-reached
# to enabled sharing of the (parial or finished) reached set for use in other
# analyses (e.g. for invariants computation), or ::supply-reached-refinable
# for both.
parallelAlgorithm.configFiles = no default value

# toggle to write all the files also for the unsuccessful analyses
parallelAlgorithm.writeUnsuccessfulAnalysisFiles = false

# The command line for calling the clang preprocessor. May contain binary
# name and arguments, but won't be expanded by a shell. The source file name
# will be appended to this string. Clang needs to print the output to stdout.
parser.clang = "clang-" + LlvmUtils.extractVersionNumberFromLlvmJ() + " -S -emit-llvm -o /dev/stdout"

# Whether to dump the results of the preprocessor to disk.
parser.clang.dumpResults = true

# Whether to collect ACSL annotations if present
parser.collectACSLAnnotations = false

# C dialect for parser
parser.dialect = GNUC
  enum:     [C99, GNUC]

# The command line for calling the preprocessor. May contain binary name and
# arguments, but won't be expanded by a shell. The source file name will be
# appended to this string. The preprocessor needs to print the output to
# stdout.
parser.preprocessor = "cpp"

# Directory where to dump the results of the preprocessor.
parser.preprocessor.dumpDirectory = "preprocessed"

# Whether to dump the results of the preprocessor to disk for debugging.
parser.preprocessor.dumpResults = false

# For C files, read #line preprocessor directives and use their information
# for outputting line numbers. (Always enabled when pre-processing is used.)
parser.readLineDirectives = false

# Preprocess the given C files before parsing: Put every single token onto a
# new line. Then the line number corresponds to the token number.
parser.transformTokensToLines = false

# For C files, convert to LLVM IR with clang first and then use the LLVM
# parser.
parser.useClang = false

# For C files, run the preprocessor on them before parsing. Note that all
# line numbers printed by CPAchecker will refer to the pre-processed file,
# not the original input file.
parser.usePreprocessor = false

# Specifies the mode how HW requirements are detected in the proof.
pcc.HWrequirements.extraction.mode = OPERATOR
  enum:     [MANUAL, OPERATOR, AUTOMATIC]

# Enable if used property checker implements satisfiesProperty(AbstractState)
# and checked property is violated for a set iff an element in this set
# exists for which violates the property
pcc.arg.checkPropertyPerElement = false

# Enable to store ARG states instead of abstract states wrapped by ARG state
pcc.backwardtargets.certificateStatesAsARGStates = false

# List of files with configurations to use. 
pcc.cmc.configFiles = no default value

# write collected assumptions to file
pcc.cmc.file = "AssumptionAutomaton.txt"

# collects information about value analysis states in proof
pcc.collectValueAnalysisStateInfo = false

# The number of cores used exclusively for proof reading. Must be less than
# pcc.useCores and may not be negative. Value 0 means that the cores used for
# reading and checking are shared
pcc.interleaved.useReadCores = 0

# enables parallel checking of partial certificate
pcc.parallel.io.enableParallelCheck = false

# Selects the strategy used for partial certificate construction
pcc.partial.certificateType = HEURISTIC
  enum:     [ALL, HEURISTIC, ARG, MONOTONESTOPARG]

# If enabled, distributes checking of partial elements depending on actual
# checking costs, else uses the number of elements
pcc.partial.enableLoadDistribution = false

# Enables proper PCC but may not work correctly for heuristics. Stops adding
# newly computed elements to reached set if size saved in proof is reached.
# If another element must be added, stops certificate checking and returns
# false.
pcc.partial.stopAddingAtReachedSetSize = false

# [Best-first] Balance criterion for pairwise optimization of partitions
pcc.partitioning.bestfirst.balancePrecision = 1.0d

# Evaluation function to determine exploration order of best-first-search
pcc.partitioning.bestfirst.chosenFunction = BEST_IMPROVEMENT_FIRST
  enum:     [BREADTH_FIRST, DEPTH_FIRST, BEST_IMPROVEMENT_FIRST]

# Balance criterion for pairwise optimization of partitions
pcc.partitioning.fm.balanceCriterion = 1.5d

# Heuristic for computing an initial partitioning of proof
pcc.partitioning.fm.initialPartitioningStrategy = RANDOM
  enum:     [RANDOM]

# [FM-k-way] Balance criterion for pairwise optimization of partitions
pcc.partitioning.kwayfm.balancePrecision = 1.3d

# [FM-k-way] Partitioning method to compute initial partitioning.
pcc.partitioning.kwayfm.globalHeuristic = BEST_IMPROVEMENT_FIRST
  enum:     [RANDOM, DFS, BFS, BEST_IMPROVEMENT_FIRST]

# [FM-k-way] Local optimization criterion to be minimized druing
# Fiduccia/Mattheyses refinment
pcc.partitioning.kwayfm.optimizationCriterion = NODECUT
  enum:     [EDGECUT, NODECUT]

# Specifies the maximum size of the partition. This size is used to compute
# the number of partitions if a proof (reached set) should be written.
# Default value 0 means always a single partition.
pcc.partitioning.maxNumElemsPerPartition = 0

# Partitioning method applied in multilevel heuristic to compute initial
# partitioning.
pcc.partitioning.multilevel.globalHeuristic = BEST_IMPROVEMENT_FIRST
  enum:     [RANDOM, DFS, BFS, BEST_IMPROVEMENT_FIRST]

# Matching method applied to coarsen graph down in multilevel heuristic.
pcc.partitioning.multilevel.matchingGenerator = HEAVY_EDGE
  enum:     [RANDOM, HEAVY_EDGE]

# Refinement method applied in multilevel heuristic's uncoarsening phase.
pcc.partitioning.multilevel.refinementHeuristic = FM_NODECUT
  enum:     [FM_NODECUT, FM_EDGECUT]

# Heuristic for computing partitioning of proof (partial reached set).
pcc.partitioning.partitioningStrategy = RANDOM
  enum:     [RANDOM, DFS, BFS, OPTIMAL, BEST_FIRST, FM, FM_K_WAY, MULTILEVEL]

# If enabled uses the number of nodes saved in certificate to compute
# partition number otherwise the number of states explored during analysis
pcc.partitioning.useGraphSizeToComputePartitionNumber = false

# file in which proof representation needed for proof checking is stored
pcc.proof = "arg.obj"

# file in which proof representation will be stored
pcc.proofFile = "arg.obj"

# Generate and dump a proof
pcc.proofgen.doPCC = false

# Configuration for proof checking if differs from analysis configuration
pcc.resultcheck.checkerConfig = no default value

# Enable to write proof and read it again for validation instead of using the
# in memory solution
pcc.resultcheck.writeProof = false

# Make proof more abstract, remove some of the information not needed to
# prove the property.
pcc.sliceProof = false

# writes the validation configuration required for checking to proof
pcc.storeConfig = false

# Qualified name for class which implements certification strategy, hence
# proof writing, to be used.
pcc.strategy = no default value

# number of cpus/cores which should be used in parallel for proof checking
pcc.useCores = 1

# Which strategy to use to perform abstraction of successful proof results or
# when lifting with the lifting strategy ABSTRACTION_BASED_LIFTING.
pdr.abstractionStrategy = NO_ABSTRACTION
  enum:     [NO_ABSTRACTION, ALLSAT_BASED_PREDICATE_ABSTRACTION]

# Whether to adjust conditions (i.e. increment k) after frontier extension.
pdr.conditionAdjustmentCriterion = NEVER
  enum:     [NEVER, ALWAYS]

# Which strategy to use to perform invariant refinement on successful proof
# results.
pdr.invariantRefinementStrategy = NO_STRENGTHENING
  enum:     [NO_STRENGTHENING, UNSAT_CORE_BASED_STRENGTHENING]

# Maximum number of ignored lifting abstraction failures within a
# proof-obligation trace.
pdr.liftingAbstractionFailureThreshold = 0

# Which strategy to use to abstract counterexamples to inductivity.
pdr.liftingStrategy = NO_LIFTING
  enum:     [NO_LIFTING, UNSAT_CORE_BASED_LIFTING, ABSTRACTION_BASED_LIFTING]

# Maximum number of accepted spurious transitions within a proof-obligation
# trace before a consecution abstraction failure triggers a refinement.
pdr.spuriousTransitionCountThreshold = 0

# Format to use for image output
pixelgraphic.export.format = "svg"

# Height of the bitmap in pixels. If set to -1, height is  computed in
# relation to the width. If both are set to -1, the optimal bitmap size to
# represent the graph is used. The final height is height*scaling
pixelgraphic.export.height = -1

# Scaling of the bitmap. If set to 1, 1 pixel represents one graph node. If
# set to 2, 2 * 2 pixels represent one graph node, and so on.
pixelgraphic.export.scaling = 2

# Highlight not only corresponding graph nodes, but background of
# corresponding line, too. This may give an better overview, but also
# introduces more clutter
pixelgraphic.export.strongHighlight = false

# Width of the bitmap in pixels. If set to -1, width is computed in relation
# to the height. If both are set to -1, the optimal bitmap size to represent
# the graph is used. The final width is width*scaling
pixelgraphic.export.width = -1

# Padding of the bitmap on the left and right (each) in pixels
pixelgraphic.export.xPadding = 2

# Padding of the bitmap on the top and bottom (each) in pixels
pixelgraphic.export.yPadding = 2

# A path to a precision output
# A path to precision
precision.path = "localsave"

# whether to track relevant variables only at the exact program location
# (sharing=location), or within their respective (function-/global-) scope
# (sharing=scoped).
precision.sharing = SCOPE
  enum:     [SCOPE, LOCATION]

# Allowed coefficients in a template.
precision.template.allowedCoefficients = {Rational.NEG_ONE, Rational.ONE}

# Generate difference constraints.This option is redundant for
# `maxExpressionSize` >= 2.
precision.template.generateDifferences = false

# Generate templates from assert statements
precision.template.generateFromAsserts = true

# Generate templates from all program statements
precision.template.generateFromStatements = false

# Force the inclusion of function parameters into the generated templates.
# Required for summaries computation.
precision.template.includeFunctionParameters = false

# Maximum size for the generated template
precision.template.maxExpressionSize = 1

# Perform refinement using enumerative template synthesis.
precision.template.performEnumerativeRefinement = true

# Do not generate templates with threshold larger than specified. Set to '-1'
# for no limit.
precision.template.templateConstantThreshold = 100

# Strategy for filtering variables out of templates using liveness
precision.template.varFiltering = ALL_LIVE
  enum:     [INTERPOLATION_BASED, ALL_LIVE, ONE_LIVE, ALL]

# If this option is used, variables that are addressed may get tracked
# depending on the rest of the precision. When this option is disabled, a
# variable that is addressed is definitely not tracked.
precision.trackAddressedVariables = true

# If this option is used, booleans from the cfa are tracked.
precision.trackBooleanVariables = true

# If this option is used, variables that have type double or float are
# tracked.
precision.trackFloatVariables = true

# If this option is used, variables, that are only used in simple
# calculations (add, sub, lt, gt, eq) are tracked.
precision.trackIntAddVariables = true

# If this option is used, variables that are only compared for equality are
# tracked.
precision.trackIntEqualVariables = true

# If this option is used, variables that are irrelevantare also tracked.
precision.trackIrrelevantVariables = true

# If this option is used, all variables that are of a different
# classification than IntAdd, IntEq and Boolean get tracked by the precision.
precision.trackVariablesBesidesEqAddBool = true

# blacklist regex for variables that won't be tracked by the CPA using this
# precision
precision.variableBlacklist = ""

# whitelist regex for variables that will always be tracked by the CPA using
# this precision
precision.variableWhitelist = ""

# where to export conditions
program.splitter.conditionFile = "Condition.%d.txt"

# export program splitting as conditions (assumption automata)
program.splitter.exportAsCondition = true

# Which program split heuristic to use
program.splitter.heuristic = no default value

# maximal number
program.splitter.max = 2

# Quantifier elimination strategy
rcnf.boundVarsHandling = QE_LIGHT_THEN_DROP
  enum:     [QE_LIGHT_THEN_DROP, QE, DROP]

# Expand equality atoms. E.g. 'x=a' gets expanded into 'x >= a AND x <= a'.
# Can lead to stronger weakenings.
rcnf.expandEquality = false

# Limit on the size of the resulting number of lemmas from the explicit
# expansion
rcnf.expansionResultSizeLimit = 100

# print reached set to graph file
reachedSet.dot = "reached.dot"

# print reached set to text file
reachedSet.export = false
reachedSet.file = "reached.txt"

# Add visualization of correctness witnesses to the report (can be costly)
report.addWitness = false

# Generate HTML report with analysis result.
report.export = true

# File name for analysis report in case no counterexample was found.
report.file = "Report.html"

# output file for visualizing message exchange
reportFile = "block_analysis/block_analysis.json"

# set path to file which contains the condition
residualprogram.assumptionFile = no default value

# set specification file to automaton which guides analysis along assumption
# produced by incomplete analysis,e.g.,
# config/specification/AssumptionGuidingAutomaton.spc, to enable residual
# program from combination of program and assumption condition
residualprogram.assumptionGuider = no default value

# Export CFA of residual program as pixel graphic to the given file name. The
# suffix is added corresponding to the value of option
# pixelgraphic.export.formatIf set to 'null', no pixel graphic is exported.
residualprogram.cfa.pixelGraphicFile = "residProgPixel"

# Export residual program as pixel graphic
residualprogram.export.pixel = false

# write residual program to file
residualprogram.file = "residualProgram.c"

# Define kind of folder to use when combining condition with folding approach
# in residual program generation
residualprogram.folderType = CFA
  enum:     [CFA, FOLD_EXCEPT_LOOPS, LOOP_ALWAYS, LOOP_BOUND, LOOP_BOUND_SAME_CONTEXT,
             LOOP_SAME_CONTEXT]

# Collect statistical data about size of residual program
residualprogram.statistics.size = false

# which strategy to use to generate the residual program
residualprogram.strategy = CONDITION
  enum:     [REACHABILITY, SLICING, CONDITION, CONDITION_PLUS_FOLD, COMBINATION]

# How often may a loop be unrolled before it must be folded
residualprogram.unrollBound = 2

# wether to start next algorithm independently from the previous result
restartAlgorithm.alwaysRestart = false

# combine (partial) ARGs obtained by restarts of the analysis after an
# unknown result with a different configuration
restartAlgorithm.combineARGsAfterRestart = false

# List of files with configurations to use. A filename can be suffixed with
# :if-interrupted, :if-failed, and :if-terminated which means that this
# configuration will only be used if the previous configuration ended with a
# matching condition. What also can be added is :use-reached then the reached
# set of the preceding analysis is taken and provided to the next analysis.
restartAlgorithm.configFiles = no default value

# print the statistics of each component of the restart algorithm directly
# after the components computation is finished
restartAlgorithm.printIntermediateStatistics = true

# let each component of the restart algorithm write output files and not only
# the last one that is excuted
restartAlgorithm.writeIntermediateOutputFiles = false

# path to condition file
slicing.conditionFile = "output/AssumptionAutomaton.txt"

# path to condition files plus additional assumption guiding automaton when
# condition itself is in propriertary format and not in witness format
slicing.conditionFiles = {
          Path.of("output/AssumptionAutomaton.txt"),
          Classes.getCodeLocation(ReducerExtractor.class)
              .resolveSibling("config/specification/AssumptionGuidingAutomaton.spc")}

# Export the used slicing criteria to file
slicing.exportCriteria.enable = false

# File template for export of used slicing criteria
slicing.exportCriteria.file = "programSlice.%d.criteria.txt"

# Whether to export slices as C program files
slicing.exportToC.enable = false

# File template for exported C program slices
slicing.exportToC.file = "programSlice.%d.c"

# Whether to export program slices as DOT files.
slicing.exportToDot.enable = true

# File template for exported program slice DOT files.
slicing.exportToDot.file = "programSlice.%d.dot"

# which type of extractor for slicing criteria to use
slicing.extractor = ALL
  enum:     [ALL, REDUCER, SYNTAX]

# Whether to allow edges in the resulting slice that are only partially
# relevant (e.g. function calls where not every parameter is relevant).
# Setting this parameter to true can decrease the size of the resulting
# slice.
slicing.partiallyRelevantEdges = true

# what kind of slicing to use
slicing.type = STATIC
  enum:     [STATIC, IDENTITY]

# Extract and cache unsat cores for satisfiability checking
solver.cacheUnsatCores = true

# improve sat-checks with additional constraints for UFs
solver.checkUFs = false

# whether CPAchecker's logger should be used as logger for the solver,
# otherwise nothing is logged from the solver.
solver.enableLoggingInSolver = false

# Which solver to use specifically for interpolation (default is to use the
# main one).
solver.interpolationSolver = no default value
  enum:     [OPENSMT, MATHSAT5, SMTINTERPOL, Z3, PRINCESS, BOOLECTOR, CVC4, CVC5,
             YICES2, BITWUZLA]

# Which SMT solver to use.
solver.solver = MATHSAT5
  enum:     [OPENSMT, MATHSAT5, SMTINTERPOL, Z3, PRINCESS, BOOLECTOR, CVC4, CVC5,
             YICES2, BITWUZLA]

# Comma-separated list of files with specifications that should be checked
# (cf. config/specification/ for examples). Property files as used in SV-COMP
# can also be used here, but when these are specified inside a configuration
# file instead of on the command line, CPAchecker will ignore the entry
# function in the property file.
specification = []

# export abstract states as formula, e.g. for re-using them as
# PredicatePrecision.
statesToFormulas.exportFile = no default value

# export formulas for all program locations or just the important
# locations,which include loop-heads, funtion-calls and function-exits.
statesToFormulas.exportOnlyImporantLocations = false

# instead of writing the exact state-representation as a single formula,
# write its atoms as a list of formulas. Therefore we ignore operators for
# conjunction and disjunction.
statesToFormulas.splitFormulas = LOCATION
  enum:     [LOCATION, STATE, ATOM]

# Add all assumptions from the control flow automaton to the precision.
staticRefiner.addAllControlFlowAssumes = false

# Add all assumptions along a error trace to the precision.
staticRefiner.addAllErrorTraceAssumes = false

# Add all assumptions along the error trace to the precision.
staticRefiner.addAssumesByBoundedBackscan = true

# Apply mined predicates on the corresponding scope. false = add them to the
# global precision.
staticRefiner.applyScoped = true

# Dump CFA assume edges as SMTLIB2 formulas to a file.
staticRefiner.assumePredicatesFile = no default value

# split generated heuristic predicates into atoms
staticRefiner.atomicPredicates = true

# collect at most this number of assumes along a path, backwards from each
# target (= error) location
staticRefiner.maxBackscanPathAssumes = 1

# write some statistics to disk
statistics.export = true
statistics.file = "Statistics.txt"

# track memory usage of JVM during runtime
statistics.memory = true

# print statistics to console
statistics.print = false

# which stop operator to use for LiveVariablesCPA
stop = "SEP"
  allowed values: [SEP, JOIN, NEVER]

# compress the produced violation-witness automata using GZIP compression.
termination.compressWitness = true

# When checking for the termination property, use this configuration file
# instead of the current one.
termination.config = no default value

# enable to also analyze whether recursive calls terminate
termination.considerRecursion = false

# Number of generalized eigenvectors in the geometric nontermination
# argument.
termination.lassoAnalysis.eigenvectors = 3

# Shell command used to call the external SMT solver.
termination.lassoAnalysis.externalSolverCommand = NativeLibraries.getNativeLibraryPath().resolve("z3") + " -smt2 -in SMTLIB2_COMPLIANT=true "

# Analysis type used for synthesis of linear termination arguments.
termination.lassoAnalysis.linear.analysisType = LINEAR_WITH_GUESSES
  enum:     [DISABLED, LINEAR, LINEAR_WITH_GUESSES, NONLINEAR]

# If true, an external tool is used as SMT solver instead of SMTInterpol.
# This affects only synthesis of linear termination arguments.
termination.lassoAnalysis.linear.externalSolver = false

# Maximal number of functions used in a ranking function template.
termination.lassoAnalysis.maxTemplateFunctions = 3

# Number of non-strict supporting invariants for each Motzkin transformation
# during synthesis of termination arguments.
termination.lassoAnalysis.nonStrictInvariants = 3

# Analysis type used for synthesis of non-linear termination arguments.
termination.lassoAnalysis.nonlinear.analysisType = LINEAR_WITH_GUESSES
  enum:     [DISABLED, LINEAR, LINEAR_WITH_GUESSES, NONLINEAR]

# If true, an external tool is used as SMT solver instead of SMTInterpol.
# This affects only synthesis of non-linear termination arguments and
# non-termination arguments.
termination.lassoAnalysis.nonlinear.externalSolver = false

# Number of strict supporting invariants for each Motzkin transformation
# during synthesis of termination arguments.
termination.lassoAnalysis.strictInvariants = 2

# Simplifies loop and stem formulas.
termination.lassoBuilder.simplify = false

# maximal number of repeated ranking functions per loop before stopping
# analysis
termination.maxRepeatedRankingFunctionsPerLoop = 10

# Strategy used to prepare reched set and ARG for next iteration after
# successful refinement of the termination argument.
termination.resetReachedSetStrategy = REMOVE_LOOP
  enum:     [REMOVE_TARGET_STATE, REMOVE_LOOP, RESET]

# A human readable representation of the synthesized (non-)termination
# arguments is exported to this file.
termination.resultFile = "terminationAnalysisResult.txt"

# consider counterexamples for loops for which only pointer variables are
# relevant or which check that pointer is unequal to null pointer to be
# imprecise
termination.useCexImpreciseHeuristic = false

# Export termination counterexample to file as GraphML automaton 
termination.violation.witness = "nontermination_witness.graphml"

# Export termination counterexample to file as dot/graphviz automaton 
termination.violation.witness.dot = "nontermination_witness.dot"

# compress the produced violation-witness automata using GZIP compression.
terminationtoreach.compressWitness = false

# do not produce witness for validation
terminationtoreach.validation = false

# Export termination counterexample to file as GraphML automaton 
terminationtoreach.violation.witness = "witness.graphml"

# Export termination counterexample to file as dot/graphviz automaton 
terminationtoreach.violation.witness.dot = "witness.dot"

# Only genenerate for __VERIFIER_nondet calls
testHarnessExport.onlyVerifierNondet = false

# Provide dummy values for external variable declarations. This is useful
# when definitions are not implemented yet or missing. But it may introduce
# conflicts with values from standard libraries.
testHarnessExport.provideDummyValues = false

# Use the counterexample model to provide test-vector values
testHarnessExport.useModel = true

# zip all exported test cases into a single file
testcase.compress = false

# Do not output values for variables that are not initialized when declared
testcase.excludeInitialization = false

# export test harness to file as code
testcase.file = no default value

# set to true if run multiple test case generation instances in parallel
testcase.generate.parallel = false

# display all test targets and non-covered test targets in statistics
testcase.inStats = false

# how many mutated test cases should be additionally generated (disabled if
# <= 0)
testcase.mutants = 0

# Random seed for mutation of test cases
testcase.mutationSeed = 0

# Number of random test cases that should be generated
testcase.numRandomTests = 1

# Only convert literal value and do not add suffix, e.g., for unsigned, etc.
testcase.plainLiteralValue = false

# defines how progress is computed
testcase.progress = RELATIVE_TOTAL
  enum:     [ABSOLUTE, RELATIVE_TOTAL]

# Maximum value randomly generated
testcase.random.max = 20

# Number of random test cases that should be generated
testcase.random.maxLength = 20

# Minimum value randomly generated
testcase.random.min = 0

# Random seed for random test-case generation
testcase.randomInputSeed = 0

# when generating tests covering error call stop as soon as generated one
# test case and report false (only possible in combination with error call
# property specification
testcase.reportCoveredErrorCallAsError = false

# CFA edge if only a specific edge should be considered, e.g., in
# counterexample check
testcase.targets.edge = no default value

# Name of target function if target type is FUN_CALL
testcase.targets.funName = no default value

# Set to enable optimizations to be applied to result of previous
# optimizations
testcase.targets.optimization.nested = false

# Which strategy or which strategies (comma separated list of strategies) to
# use to optimize set of test target edges. If more than one strategy is
# provided, all strategies are applied and if targets.optimization.nested is
# disabled the smallest result is taken otherwise see description of option
# targets.optimization.nested.If no strategy is provided, no optimization is
# performed. 
testcase.targets.optimization.strategy = []

# enable to track coverage of test targets removed in optimization
testcase.targets.optimization.trackAll = false

# Which CFA edges to use as test targets
testcase.targets.type = ASSUME
  enum:     [ASSUME, TEST_COMP_ASSUME, ERROR_CALL, FUN_CALL, STATEMENT]

# export test values to file (line separated)
testcase.values = no default value

# export test cases to xm file (Test-Comp format)
testcase.xml = no default value

# Zip file into which all test case files are bundled
testcase.zip.file = no default value

# Usually every statement that is not part of the precondition gets a
# selector. If a certain variable is known to not cause the error, add it to
# this option, e.g., main::x,doStuff::y
traceformula.disable = []

# The alternative precondition consists of all initial variable assignments
# and a failing variable assignment for all nondet variables. By default only
#  variables in the main function are part of the precondition. Overwrite the
# default by adding functions to this option, e.g., "main,doStuff"
traceformula.filter = ["main"]

# The alternative precondition consists of all initial variable assignments.
# If a variable assignment seems suspicious, it might be useful to exclude it
# from the precondition. To do this, add these variables to this option,
# e.g., main::x,doStuff::y. Make sure to add the function in which the
# variable is used as prefix, separated by two ':'
traceformula.ignore = []

# if enabled, nondet declarations get a selector, otherwise they don't
traceformula.inlinePrecondition = true

# Make trace formula flow-sensitive, i.e., assume edges imply the edges that
# are only reachable through the assume edge. Flow-sensitive traces remove
# assume edges from the trace. Hence, no assume edge will be part of a fault.
traceformula.makeFlowSensitive = false

# By default, every executed statement gets its own selector. If a loop is
# part of the program to analyze, the number of selectors can increase which
# also increases the run time of max-sat drastically. To use the same
# selector for equal statements (on the same line), set this option to true.
# Note that enabling this option  also decreases the quality of results.
traceformula.reduceSelectors = false

# Ignore functions that are defined by C11
undefinedFunctionsCollector.allowC11Functions = true

# Ignore functions that are defined by GNU C and not by C11/POSIX
undefinedFunctionsCollector.allowGnuCFunctions = true

# Ignore functions that are defined by POSIX
undefinedFunctionsCollector.allowPosixFunctions = true

# Set of functions that should be ignored
undefinedFunctionsCollector.allowedFunctions = ImmutableSet.of(

# Regexp matching function names that are allowed to be undefined
undefinedFunctionsCollector.allowedFunctionsRegexp = "^(__VERIFIER|pthread)_[a-zA-Z0-9_]*"

# Regexp matching function names that need not be declared
undefinedFunctionsCollector.allowedUndeclaredFunctionsRegexp = "^__builtin_[a-zA-Z0-9_]*"

# Memory-allocation function that will be used in stubs
undefinedFunctionsCollector.externAllocFunction = "external_alloc"

# export undefined functions as C file
undefinedFunctionsCollector.stubsFile = "stubs.c"

# select an analysis from a set of analyses after unknown result
useCompositionAnalysis = false

# Whether or not one wants to refine MemorySafety errors.
util.refinement.refineMemorySafety = false

# Instead of comments, output the assertions into the original program as
# violations to unreach_call.prp
wacsl.makeDirectAssertions = false

# The directory where generated, ACSL annotated programs are stored.
wacsl.outDir = "annotated"

# Makes the annotated file's name identical to the original source file's
# name.
wacsl.useSameFileName = false

# The witness from which ACSL annotations should be generated.
wacsl.witness = no default value

# File for exporting the witness automaton in DOT format.
witness.automatonDumpFile = no default value

# remove assumptions from transitions in the ISA where they are not strictly
# neccessary.This option is intended to be used with an ISA (c.f. option
# witness.invariantsSpecificationAutomaton)
witness.checkInvariantViolations = true

# Check that the value of the programhash field of the witness matches the
# SHA-256 hash value computed for the source code.
witness.checkProgramHash = true

# Consider assumptions that are provided with the path automaton?
witness.considerAssumptions = true

# Fail-fast if invariants in the witness exist that would not be accounted
# for. There are cases where unaccounted invariants are perfectly fine, e.g.
# if those states in the witness automaton are actually unreachable in the
# program. This is however rarely the intention of the original producer of
# the witness, so this options can be used to debug those cases.
witness.debug.checkForMissedInvariants = false

# Fail if invariants in the witness do not match a unique location in the
# CFA. This is useful to detect errors in the witness file.
witness.failOnUnmatchedInvariants = false

# Validate correctness witness by specifying an invariants specification
# automaton
witness.invariantsSpecificationAutomaton = NO_ISA
  enum:     [NO_ISA, WITNESSBASED_ISA, TWOSTATES_ISA, CFABASED_ISA]

# Match the branching information at a branching location.
witness.matchAssumeCase = true

# Match the character offset within the file.
witness.matchOffset = true

# Match the line numbers within the origin (mapping done by preprocessor line
# markers).
witness.matchOriginLine = true

# This option can be used to ensure that no correctness witnesses are
# checked.
witness.noCorrectnessValidation = false

# This option can be used to ensure that no violation witnesses are checked.
witness.noViolationValidation = false

# remove assumptions from transitions in the ISA where they are not strictly
# neccessary.This option is intended to be used with an ISA (c.f. option
# witness.invariantsSpecificationAutomaton)
witness.optimizeInvariantsSpecificationAutomaton = true

# Represent sink states by bottom state instead of break state
witness.stopNotBreakAtSinkStates = true

# Enforce strict validity checks regarding the witness format, such as
# checking for the presence of required fields.
witness.strictChecking = true

# remove assumptions from transitions in the ISA where they are not strictly
# neccessary.This option is intended to be used with an ISA (c.f. option
# witness.invariantsSpecificationAutomaton)
witness.useInvariantsAsAssumptions = true

# extend name of each witness automaton with a unique id
witness.useUniqueName = false

# Validate program using invariants from ACSL annotations.
witness.validation.correctness.acsl = false

# When validating a correctness witness, use this configuration file instead
# of the current one.
witness.validation.correctness.config = no default value

# Use correctness witness as invariants specification automaton (ISA).
witness.validation.correctness.isa = false

# The witness to validate.
witness.validation.file = no default value

# Use this configuration when checking that when reach recurrent set,
# execution can be extended to an infinite one
witness.validation.termination.inspectCycle.config = no default value

# Use this configuration when checking that recurrent set (at cycle head) is
# reachable. Configuration must be precise, i.e., may only report real
# counterexamples
witness.validation.termination.reachCycle.config = no default value

# Report a successful validation of the witness, i.e., a confirmation of the
# nontermination, as termination violation.
witness.validation.termination.successAsViolation = true

# Path to automaton specification describing which statements let the program
# terminate.
witness.validation.termination.terminatingStatements = "config/specification/TerminatingStatements.spc"

# When validating a violation witness, use this configuration file instead of
# the current one.
witness.validation.violation.config = no default value

# when enabled we also provide an analysis in form of logging output of the
# likely quality of the produced witnesses
witness.yamlexporter.analyseWitnessQuality = false

# Export all information contained in the counterexample as a witness.
witness.yamlexporter.exportCompleteCounterexample = false

# The version for which to export the witness.
witness.yamlexporter.witnessVersions = [YAMLWitnessVersion.V2]
>>>>>>> 5f774cae
<|MERGE_RESOLUTION|>--- conflicted
+++ resolved
@@ -201,8 +201,6 @@
 
 # Whether to use PhantomReferences for discarding Z3 AST
 solver.z3.usePhantomReferences = false
-<<<<<<< HEAD
-=======
 
 # SPDX-FileCopyrightText: 2007-2020 Dirk Beyer <https://www.sosy-lab.org>
 # SPDX-FileCopyrightText: 2007-2021 Dirk Beyer <https://www.sosy-lab.org>
@@ -2246,7 +2244,7 @@
   enum:     [DISABLE, INT2BV, BV2INT]
 
 # when reading invariants from YML witness ignore the location context and
-# only consider the function context of the program
+# only consider function context program)
 cpa.predicate.abstraction.initialPredicates.ignoreLocationInfoInYMLWitness = false
 
 # initial predicates are added as atomic predicates
@@ -5438,5 +5436,4 @@
 witness.yamlexporter.exportCompleteCounterexample = false
 
 # The version for which to export the witness.
-witness.yamlexporter.witnessVersions = [YAMLWitnessVersion.V2]
->>>>>>> 5f774cae
+witness.yamlexporter.witnessVersions = [YAMLWitnessVersion.V2]