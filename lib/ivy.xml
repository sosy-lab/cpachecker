<?xml version="1.0" encoding="UTF-8"?>

<!--
This file is part of CPAchecker,
a tool for configurable software verification:
https://cpachecker.sosy-lab.org

SPDX-FileCopyrightText: 2007-2020 Dirk Beyer <https://www.sosy-lab.org>

SPDX-License-Identifier: Apache-2.0
-->

<ivy-module xmlns:xsi="http://www.w3.org/2001/XMLSchema-instance"
            version="2.0"
            xsi:noNamespaceSchemaLocation="http://ant.apache.org/ivy/schemas/ivy.xsd">
    <info organisation="org.sosy_lab" module="CPAchecker"/>
    <configurations>
        <!-- All dependencies that are only needed during build. -->
        <conf name="build"/>

        <!-- The normal dependencies. -->
        <conf name="runtime"/>

        <!-- Dependencies needed for building or running tests. -->
        <conf name="test"/>

        <!-- Dependencies needed for running source-code auto-formatter. -->
        <conf name="format-source" />

        <!-- Dependencies needed for benchmarking. -->
        <conf name="benchmark" />

        <!-- Dependencies needed for running SpotBugs. -->
        <conf name="spotbugs" />

        <!-- Dependencies needed for running CheckStyle. -->
        <conf name="checkstyle" />

        <!-- Additional files like JavaDocs or source code that will help developers.
             These are not downloaded by default, but only when "ant install-contrib" is called. -->
        <conf name="contrib" />
    </configurations>

    <dependencies>
        <!-- When adding/changing/removing a runtime dependency, make sure to also update java-runtime-licenses.txt! -->

        <!-- SoSy-Lab Common Library -->
        <dependency org="org.sosy_lab" name="common" rev="0.3000-605-g2a383733"
                    conf="runtime->runtime; contrib->sources"/>

        <!-- Google Core Libraries for Java
             Contains a lot of helpful data structures. -->
        <dependency org="com.google.guava" name="guava" rev="33.4.8-jre"
                    conf="runtime->default; contrib->sources"/>

        <dependency org="org.sosy_lab" name="llvm-j" rev="0.10"
                    conf="runtime->runtime; contrib->sources"/>
        <!-- ParallelJBDD
            Parallel java BDD library for predicate abstraction. -->
        <dependency org="org.sosy_lab" name="pjbdd" rev="v.1.0.10-10"
                    conf="runtime->runtime; contrib->sources"/>
        <!-- JavaBDD
             Java BDD library for predicate abstraction (uses CUDD). -->
        <dependency org="net.sf.javabdd" name="javabdd" rev="1.0b2-sosy0"
                    conf="runtime->runtime; contrib->sources"/>
        <dependency org="org.bitbucket.vahidi" name="jdd" rev="108"
                    conf="runtime->master; contrib->sources"/>

        <!-- International Components for Unicode
             Needed by Eclipse CDT parser for error messages. -->
        <dependency org="com.ibm.icu" name="icu4j" rev="4.8.1.1" conf="runtime->default"/>

        <!-- Dependency on Ivy itself so that we can ugprade it easily.
             Change version number in build/build-ivy.xml for upgrading. -->
        <dependency org="org.apache.ivy" name="ivy" rev="${ivy.target_version}"
                    conf="build->default"/>

        <!-- Annotations we use for @Nullable etc. -->
        <dependency org="org.checkerframework" name="checker-qual" rev="2.5.2"
                    conf="runtime->default; contrib->sources"/>
        <dependency org="org.jspecify" name="jspecify" rev="1.0.0"
                    conf="runtime->default; contrib->sources"/>

        <!-- JFlex Scanner generator
             Used for generating automaton and FQL scanners. -->
        <dependency org="de.jflex" name="jflex" rev="1.9.1" conf="build->default"
                    transitive="false"/>

        <!-- CUP LALR Parser Generator for Java
             Used for generating automaton and FQL parsers. -->
        <dependency org="edu.tum.cs" name="java-cup" rev="11b-20160615"
                    conf="build->build; runtime->runtime"/>

        <!-- JUnit
             Testing framework. -->
        <dependency org="junit" name="junit" rev="4.13.2" conf="test->default; contrib->sources"/>

        <!-- The JUnit task for Ant so that we can run the tests.
             The property used here is defined in build.xml according to the current Ant version. -->
        <dependency org="org.apache.ant" name="ant-junit" rev="${ant.version.exact}"
                    transitive="false" conf="build->default"/>
        <dependency org="org.apache.ant" name="ant-junit4" rev="${ant.version.exact}"
                    transitive="false" conf="build->default"/>

        <!-- Mockito
             Mocking framework for tests. -->
        <dependency org="org.mockito" name="mockito-core" rev="5.17.0" conf="test->default"/>
        <dependency org="org.mockito" name="mockito-errorprone" rev="5.17.0" conf="build->default"/>

        <!-- Antlr
             Parser generator. -->
        <dependency org="org.antlr" name="antlr4" rev="4.13.2"
                    conf="build->default; contrib->sources"/>
        <dependency org="org.antlr" name="antlr4-runtime" rev="4.13.2" conf="runtime->default"/>

        <!-- JHOAFParser
             Library for parsing strings and files in 'Hanoi Omega-Automata' (HOA) format. -->
        <dependency org="jhoafparser" name="jhoafparser" rev="1.1.1" conf="runtime->runtime"/>

        <!-- Truth
             Library for writing literal assertions. -->
        <dependency org="com.google.truth" name="truth" rev="1.4.4"
                    conf="test->default; contrib->sources"/>

        <!--  Guava-testlib contains many useful testing utilities -->
        <dependency org="com.google.guava" name="guava-testlib" rev="33.4.8-jre"
                    conf="test->default; contrib->sources"/>

        <!-- Eclipse CDT and JDT
             Used for parsing C and Java code. -->
        <dependency org="org.eclipse.cdt" name="core" rev="8.3.1.202309150117"
                    conf="runtime->default; contrib->sources"/>
        <dependency org="org.eclipse.jdt" name="core" rev="3.35.0.v20230814-1356"
                    conf="runtime->default; contrib->sources"/>

        <!-- Google error-prone
             Compiler adaptor with some useful checks for common errors. -->
        <!-- Synchronize version with REFASTER_VERSION in ../.gitlab-ci.yml! -->
        <dependency org="com.google.errorprone" name="error_prone_core" rev="2.38.0" conf="build->default" />
        <dependency org="com.google.errorprone" name="error_prone_annotations" rev="2.38.0" conf="build->default; contrib->sources" />

        <!-- Policeman's Forbidden API Checker
             Useful for detecting uses of unwanted API -->
        <dependency org="de.thetaphi" name="forbiddenapis" rev="3.9" conf="build->default" />

        <!-- Eclipse JDT Compiler
             For additional compiler warnings. -->
        <dependency org="org.eclipse.jdt.core.compiler" name="ecj" rev="4.32-sosy0" conf="build->default"/>

        <!-- google-java-format
             A source-code formatter for Java -->
        <dependency org="com.google.googlejavaformat" name="google-java-format" rev="1.27.0" conf="format-source->default"/>

        <!-- SpotBugs -->
        <dependency org="com.github.spotbugs" name="spotbugs-ant" rev="4.9.3" conf="spotbugs->default"/>
        <!-- JAR with annotations needs to be present at runtime because we use Nullable.class -->
        <dependency org="com.github.spotbugs" name="spotbugs-annotations" rev="4.9.3" conf="runtime->default; contrib->sources"/>
        <dependency org="com.google.code.findbugs" name="jsr305" rev="3.0.2" conf="runtime->default; contrib->sources"/>

        <!-- Checkstyle -->
        <dependency org="com.github.sevntu-checkstyle" name="sevntu-checks" rev="1.44.1" conf="checkstyle->default"/>
        <dependency org="com.puppycrawl.tools" name="checkstyle" rev="10.23.1" conf="checkstyle->default"/>

        <!-- VerifierCloud -->
        <dependency org="org.sosy_lab" name="vcloud" rev="${verifiercloud.version}" conf="benchmark->runtime"/>

        <!-- JavaSMT -->
<<<<<<< HEAD
        <dependency org="org.sosy_lab" name="java-smt" rev="5.0.1-362-g3846f26ca" conf="runtime->runtime-without-gpl; contrib->sources">
=======
>>>>>>> ea557918
        <!-- We do not ship GPLv3 licensed software like the SMT solver Yices2.
             The user has to enable such components directly.
             We provide the following configuration for this case.
             A user can either replace the configuration of JavaSMT below with the 'complete' runtime configuration:
             <dependency org="org.sosy_lab" name="java-smt" rev="5.0.0" conf="runtime->runtime; contrib->sources">
             or just add the additional dependency 'javasmt-yices2':
             <dependency org="org.sosy_lab" name="javasmt-yices2" rev="5.0.0" conf="runtime->runtime; contrib->sources"/>
        -->
        <dependency org="org.sosy_lab" name="java-smt" rev="5.0.0" conf="runtime->runtime-without-gpl; contrib->sources">
          <!-- OptiMathSAT causes segfaults: https://github.com/sosy-lab/java-smt/issues/132 -->
          <exclude org="org.sosy_lab" module="javasmt-solver-optimathsat"/>
        </dependency>

        <!-- YAML parser -->
        <dependency org="com.fasterxml.jackson.dataformat" name="jackson-dataformat-yaml" rev="2.12.3" conf="runtime->default"/>

        <!-- LassoRanker
             Synthesis of ranking functions for termination analysis. -->
        <dependency org="de.uni-freiburg.informatik.ultimate" name="lasso-ranker" rev="2022-10-13-r05bfb7ad3d" conf="runtime->runtime; contrib->sources"/>

        <!-- Batik library for creating svg-images -->
        <dependency org="org.apache.xmlgraphics" name="batik-svggen" rev="1.12" conf="runtime->default; contrib->sources">
            <exclude org="org.apache.xmlgraphics" module="xmlgraphics-commons"/>
        </dependency>
        <dependency org="org.apache.xmlgraphics" name="batik-dom" rev="1.12" conf="runtime->default; contrib->sources">
            <exclude org="xml-apis" module="xml-apis-ext"/>
            <exclude org="xml-apis" module="xml-apis"/>
            <exclude org="xalan" module="xalan"/>
            <exclude org="org.apache.xmlgraphics" module="batik-css"/>
            <exclude org="org.apache.xmlgraphics" module="batik-util"/>
        </dependency>

        <!-- Guava has a dependency on error_prone_annotations without a revision number, need an override. -->
        <override org="com.google.errorprone" module="error_prone_annotations" rev="2.38.0"/>

        <!-- SpotBugs has a dependency on log4j-core without an exact revision.
             This causes Ivy to loook up versions only and breaks CPAchecker builds without internet.
             So we specify some version here to make offline builds work. -->
        <override org="org.apache.logging.log4j" module="log4j-core" rev="2.20.0"/>
    </dependencies>
</ivy-module><|MERGE_RESOLUTION|>--- conflicted
+++ resolved
@@ -165,10 +165,6 @@
         <dependency org="org.sosy_lab" name="vcloud" rev="${verifiercloud.version}" conf="benchmark->runtime"/>
 
         <!-- JavaSMT -->
-<<<<<<< HEAD
-        <dependency org="org.sosy_lab" name="java-smt" rev="5.0.1-362-g3846f26ca" conf="runtime->runtime-without-gpl; contrib->sources">
-=======
->>>>>>> ea557918
         <!-- We do not ship GPLv3 licensed software like the SMT solver Yices2.
              The user has to enable such components directly.
              We provide the following configuration for this case.
@@ -177,7 +173,7 @@
              or just add the additional dependency 'javasmt-yices2':
              <dependency org="org.sosy_lab" name="javasmt-yices2" rev="5.0.0" conf="runtime->runtime; contrib->sources"/>
         -->
-        <dependency org="org.sosy_lab" name="java-smt" rev="5.0.0" conf="runtime->runtime-without-gpl; contrib->sources">
+        <dependency org="org.sosy_lab" name="java-smt" rev="5.0.1-362-g3846f26ca" conf="runtime->runtime-without-gpl; contrib->sources">
           <!-- OptiMathSAT causes segfaults: https://github.com/sosy-lab/java-smt/issues/132 -->
           <exclude org="org.sosy_lab" module="javasmt-solver-optimathsat"/>
         </dependency>
