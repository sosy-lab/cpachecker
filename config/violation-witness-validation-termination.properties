# This file is part of CPAchecker,
# a tool for configurable software verification:
# https://cpachecker.sosy-lab.org
#
# SPDX-FileCopyrightText: 2007-2020 Dirk Beyer <https://www.sosy-lab.org>
#
# SPDX-License-Identifier: Apache-2.0

analysis.restartAfterUnknown = true

# The analyses used for termination property checking.
<<<<<<< HEAD
restartAlgorithm.configFiles = components/violationWitnessValidation-termination-inspection.properties, \
                               components/violationWitnessValidation-termination-replay.properties, \
                               components/violationWitnessValidation-termination-to-reachability.properties
=======
restartAlgorithm.configFiles = components/violationWitnessValidation-termination-to-reachability.properties, \
                               components/violationWitnessValidation-termination-inspection.properties, \
                               components/violationWitnessValidation-termination-replay.properties
>>>>>>> 78f04072

specification =

termination.config=violation-witness-validation-termination.properties

#include includes/resource-limits.properties<|MERGE_RESOLUTION|>--- conflicted
+++ resolved
@@ -9,15 +9,9 @@
 analysis.restartAfterUnknown = true
 
 # The analyses used for termination property checking.
-<<<<<<< HEAD
-restartAlgorithm.configFiles = components/violationWitnessValidation-termination-inspection.properties, \
-                               components/violationWitnessValidation-termination-replay.properties, \
-                               components/violationWitnessValidation-termination-to-reachability.properties
-=======
 restartAlgorithm.configFiles = components/violationWitnessValidation-termination-to-reachability.properties, \
                                components/violationWitnessValidation-termination-inspection.properties, \
                                components/violationWitnessValidation-termination-replay.properties
->>>>>>> 78f04072
 
 specification =
 
