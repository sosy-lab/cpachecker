# This file is part of CPAchecker,
# a tool for configurable software verification:
# https://cpachecker.sosy-lab.org
#
# SPDX-FileCopyrightText: 2007-2020 Dirk Beyer <https://www.sosy-lab.org>
#
# SPDX-License-Identifier: Apache-2.0

# --------------------------------------------------------------------------
# This configuration file enables ISMCAlgorithm, which uses ABE and compute
# abstractions at loop heads. For ISMCAlgorithm to work correctly, it needs 
# different merge and stop operators for PredicateCPA. The new merge operator 
# merges two abstraction states if they have the same preceding abstraction
# state. The new stop operator will not stop exploring an abstraction state.
# --------------------------------------------------------------------------

cpa.loopbound.maxLoopIterationAdjusterFactory = INCREMENT

// Disable BMC and enable ISMC
analysis.algorithm.BMC = false
<<<<<<< HEAD
analysis.algorithm.ISMC = true
bmc.interpolation = true
=======
analysis.algorithm.IMC = true
imc.fixedPointComputeStrategy = ITPSEQ
>>>>>>> 04adaf81

// Use ABE and compute abstractions at loop heads
cpa.predicate.blk.alwaysAtFunctions = false
cpa.predicate.blk.alwaysAtLoops     = true

// Merge abstraction states for completeness of collected formulas
cpa.predicate.merge.mergeAbstractionStatesWithSamePredecessor = true

// Do not stop exploring an abstraction state
cpa.predicate.stop = SEPNAA

// Derive backward iterpolants by default
cpa.predicate.refinement.sequentialStrategy = BWD_FALLBACK

// Reuse SMT solver environment and keep the formulas pushed onto the solver stack
// between interpolation queries
cpa.predicate.refinement.incrementalCexTraceCheck = false
cpa.predicate.refinement.reuseInterpolationEnvironment = true
cpa.predicate.refinement.cexTraceCheckDirection = FORWARDS
cpa.predicate.refinement.tryWithoutInterpolation = false

// Store fixed points as formulas instead of BDDs
cpa.predicate.abstraction.type = FORMULA<|MERGE_RESOLUTION|>--- conflicted
+++ resolved
@@ -18,13 +18,9 @@
 
 // Disable BMC and enable ISMC
 analysis.algorithm.BMC = false
-<<<<<<< HEAD
-analysis.algorithm.ISMC = true
-bmc.interpolation = true
-=======
 analysis.algorithm.IMC = true
 imc.fixedPointComputeStrategy = ITPSEQ
->>>>>>> 04adaf81
+bmc.interpolation = true
 
 // Use ABE and compute abstractions at loop heads
 cpa.predicate.blk.alwaysAtFunctions = false
