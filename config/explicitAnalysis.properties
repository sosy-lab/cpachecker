<<<<<<< HEAD
# ------------------------------------------------------------------
# This configuration file uses explicit analysis of local integer
# variables in a model-checking configuration.
# Found errors are cross-checked by CBMC.
# ------------------------------------------------------------------

analysis.useCBMC = true

# ARGCPA is needed for counterexample analysis
cpa = cpa.arg.ARGCPA

# FunctionPointerCPA provides handling of function pointers
ARGCPA.cpa = cpa.functionpointer.FunctionPointerCPA

FunctionPointerCPA.cpa = cpa.composite.CompositeCPA

CompositeCPA.cpas = cpa.location.LocationCPA, cpa.callstack.CallstackCPA, cpa.explicit.ExplicitCPA, cpa.conditions.global.GlobalConditionsCPA
=======
# -----------------------------------------------------------------
# This configuration file uses explicit analysis of integer
# variables in a model-checking configuration.
# CBMC is used to cross-check counterexamples.
# This configuration makes use of a CEGAR approach, by only tracking
# variables that are found, via interpolation, to be relevant to the
# error.
# ------------------------------------------------------------------

#include includes/explicitAnalysis.properties

# enable use of multi-edges
cfa.useMultiEdges                      = true

analysis.traversal.order               = bfs
analysis.traversal.useReversePostorder = true
analysis.traversal.useCallstack        = true
>>>>>>> 21982e81

# use refinment and define the refiner to use
analysis.useRefinement                 = true
cegar.refiner                          = cpa.explicit.refiner.DelegatingExplicitRefiner

# precision adjustment takes care of computing the abstraction according to the current precision
cpa.composite.precAdjust               = COMPONENT<|MERGE_RESOLUTION|>--- conflicted
+++ resolved
@@ -1,22 +1,3 @@
-<<<<<<< HEAD
-# ------------------------------------------------------------------
-# This configuration file uses explicit analysis of local integer
-# variables in a model-checking configuration.
-# Found errors are cross-checked by CBMC.
-# ------------------------------------------------------------------
-
-analysis.useCBMC = true
-
-# ARGCPA is needed for counterexample analysis
-cpa = cpa.arg.ARGCPA
-
-# FunctionPointerCPA provides handling of function pointers
-ARGCPA.cpa = cpa.functionpointer.FunctionPointerCPA
-
-FunctionPointerCPA.cpa = cpa.composite.CompositeCPA
-
-CompositeCPA.cpas = cpa.location.LocationCPA, cpa.callstack.CallstackCPA, cpa.explicit.ExplicitCPA, cpa.conditions.global.GlobalConditionsCPA
-=======
 # -----------------------------------------------------------------
 # This configuration file uses explicit analysis of integer
 # variables in a model-checking configuration.
@@ -34,7 +15,6 @@
 analysis.traversal.order               = bfs
 analysis.traversal.useReversePostorder = true
 analysis.traversal.useCallstack        = true
->>>>>>> 21982e81
 
 # use refinment and define the refiner to use
 analysis.useRefinement                 = true
