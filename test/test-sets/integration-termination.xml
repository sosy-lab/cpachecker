<?xml version="1.0"?>

<!--
This file is part of CPAchecker,
a tool for configurable software verification:
https://cpachecker.sosy-lab.org

SPDX-FileCopyrightText: 2007-2020 Dirk Beyer <https://www.sosy-lab.org>

SPDX-License-Identifier: Apache-2.0
-->

<!DOCTYPE benchmark PUBLIC "+//IDN sosy-lab.org//DTD BenchExec benchmark 1.0//EN" "http://www.sosy-lab.org/benchexec/benchmark-1.0.dtd">
<benchmark tool="cpachecker" timelimit="60 s" hardtimelimit="90 s" memlimit="3 GB" cpuCores="1">

  <option name="--no-output-files"/>
  <option name="--heap">2000M</option>

  <rundefinition>
<<<<<<< HEAD
    <option name="-lassoRankerAnalysis"/>
=======
    <option name="--terminationAnalysis"/>
>>>>>>> 1bab4aa5
  </rundefinition>

  <tasks>
    <includesfile>../programs/benchmarks/Termination-MainControlFlow.set</includesfile>
    <propertyfile>../programs/benchmarks/properties/termination.prp</propertyfile>
    <!-- SV-Comp files assume that malloc always succeeds -->
    <option name="--option">cpa.predicate.memoryAllocationsAlwaysSucceed=true</option>
    <exclude>../programs/benchmarks/termination-restricted-15/Swingers.yml</exclude> <!-- flapping unknown/timeout -->
  </tasks>

  <columns>
    <column title="time for safety analysis">Total time for safety analysis</column>
    <column title="time for lasso construction">Time for lassos construction</column>
    <column title="time for non-termination analysis">Total time for non-termination analysis</column>
    <column title="time for termination analysis">Total time for termination analysis</column>
    <column title="lassos">Number of analysed lassos</column>
  </columns>
</benchmark><|MERGE_RESOLUTION|>--- conflicted
+++ resolved
@@ -17,11 +17,7 @@
   <option name="--heap">2000M</option>
 
   <rundefinition>
-<<<<<<< HEAD
-    <option name="-lassoRankerAnalysis"/>
-=======
-    <option name="--terminationAnalysis"/>
->>>>>>> 1bab4aa5
+    <option name="--lassoRankerAnalysis"/>
   </rundefinition>
 
   <tasks>
