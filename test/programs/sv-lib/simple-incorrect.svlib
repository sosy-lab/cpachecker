; This file is part of CPAchecker,
; a tool for configurable software verification:
; https://cpachecker.sosy-lab.org
;
; SPDX-FileCopyrightText: 2025 Dirk Beyer <https://www.sosy-lab.org>
;
; SPDX-License-Identifier: Apache-2.0

(set-logic LIA)

(set-info :format-version 1.0)

(declare-var w Int)
(declare-var z Int)
<<<<<<< HEAD
(define-proc f1 ((x Int) (y Int)) () () (sequence (assume (= x y)) (! (assume (= x y)) :tag assert-false :check-true (not (= x y)))))
=======
(define-proc f1 ((x Int) (y Int)) () () (!(sequence (assume (= x y)) (! (assume (= x y)) :check-true (not (= x y)))) :tag proc-f1))
>>>>>>> d06efae1
(verify-call f1 (w z))<|MERGE_RESOLUTION|>--- conflicted
+++ resolved
@@ -12,9 +12,5 @@
 
 (declare-var w Int)
 (declare-var z Int)
-<<<<<<< HEAD
-(define-proc f1 ((x Int) (y Int)) () () (sequence (assume (= x y)) (! (assume (= x y)) :tag assert-false :check-true (not (= x y)))))
-=======
-(define-proc f1 ((x Int) (y Int)) () () (!(sequence (assume (= x y)) (! (assume (= x y)) :check-true (not (= x y)))) :tag proc-f1))
->>>>>>> d06efae1
+(define-proc f1 ((x Int) (y Int)) () () (!(sequence (assume (= x y)) (! (assume (= x y)) :tag assert-false :check-true (not (= x y)))) :tag proc-f1))
 (verify-call f1 (w z))