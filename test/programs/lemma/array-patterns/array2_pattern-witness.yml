--- conflicted
+++ resolved
@@ -16,11 +16,7 @@
         type: loop_invariant
         location:
           # file_name: array1_pattern.c
-<<<<<<< HEAD
-          line: 78
-=======
           line: 74
->>>>>>> 15e72cb5
           column: 2
           function: main 
         value: "sum == ACSL(_L_SUM(array1, array2, count))"
@@ -29,11 +25,7 @@
         type: loop_invariant
         location:
           # file_name: array1_pattern.c
-<<<<<<< HEAD
-          line: 78
-=======
           line: 74
->>>>>>> 15e72cb5
           column: 2
           function: main 
         value: "0 <= count <= ARR_SIZE"
